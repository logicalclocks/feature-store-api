--- conflicted
+++ resolved
@@ -21,11 +21,7 @@
         <fasterxml.jackson.databind.version>2.10.0</fasterxml.jackson.databind.version>
         <spark.version>3.1.1.0</spark.version>
         <deequ.version>1.1.0.4-SNAPSHOT</deequ.version>
-<<<<<<< HEAD
-        <hudi.version>0.10.0</hudi.version>
-=======
         <hudi.version>0.10.0.1</hudi.version>
->>>>>>> 5174a60b
         <awssdk.version>2.10.40</awssdk.version>
         <scala.version>2.12.10</scala.version>
         <scala-short.version>2.12</scala-short.version>
@@ -221,11 +217,7 @@
         <!-- https://mvnrepository.com/artifact/org.apache.hudi/hudi-spark-bundle -->
         <dependency>
             <groupId>io.hops.hudi</groupId>
-<<<<<<< HEAD
-            <artifactId>hudi-spark3-bundle_2.12</artifactId>
-=======
             <artifactId>hudi-spark3-bundle_${scala-short.version}</artifactId>
->>>>>>> 5174a60b
             <version>${hudi.version}</version>
             <scope>provided</scope>
             <exclusions>
@@ -242,7 +234,7 @@
 
         <dependency>
             <groupId>io.hops.hudi</groupId>
-            <artifactId>hudi-utilities-bundle_2.12</artifactId>
+            <artifactId>hudi-utilities-bundle_${scala-short.version}</artifactId>
             <version>${hudi.version}</version>
             <scope>provided</scope>
             <exclusions>
