<?xml version="1.0" encoding="UTF-8"?>
<project xmlns="http://maven.apache.org/POM/4.0.0"
         xmlns:xsi="http://www.w3.org/2001/XMLSchema-instance"
         xsi:schemaLocation="http://maven.apache.org/POM/4.0.0 http://maven.apache.org/xsd/maven-4.0.0.xsd">
    <modelVersion>4.0.0</modelVersion>

    <groupId>com.logicalclocks</groupId>
    <artifactId>hsfs</artifactId>
    <version>2.0.0-SNAPSHOT</version>

    <properties>
        <maven.compiler.source>1.8</maven.compiler.source>
        <maven.compiler.target>1.8</maven.compiler.target>
        <guava.version>14.0.1</guava.version>
        <httpclient.version>4.5.6</httpclient.version>
        <httpcore.version>4.4.13</httpcore.version>
        <slf4j.version>1.7.16</slf4j.version>
        <log4j.version>1.2.17</log4j.version>
        <handy.version>2.1.8</handy.version>
        <lombok.version>1.18.6</lombok.version>
        <fasterxml.jackson.databind.version>2.6.7.1</fasterxml.jackson.databind.version>
        <spark.version>2.4.3.2</spark.version>
<<<<<<< HEAD
        <hudi.version>0.6.0</hudi.version>
        <scala.base>2.11</scala.base>
=======
        <deequ.version>1.1.0-SNAPSHOT</deequ.version>
>>>>>>> 9987a1f8
    </properties>

    <dependencies>
        <dependency>
            <groupId>org.projectlombok</groupId>
            <artifactId>lombok</artifactId>
            <version>${lombok.version}</version>
        </dependency>

        <dependency>
            <groupId>com.logicalclocks</groupId>
            <artifactId>deequ</artifactId>
            <version>${deequ.version}</version>
        </dependency>

        <dependency>
            <groupId>org.apache.spark</groupId>
            <artifactId>spark-core_2.11</artifactId>
            <version>${spark.version}</version>
            <scope>provided</scope>
            <exclusions>
                <exclusion>
                    <groupId>com.fasterxml.jackson.core</groupId>
                    <artifactId>jackson-core</artifactId>
                </exclusion>
                <exclusion>
                    <groupId>com.fasterxml.jackson.core</groupId>
                    <artifactId>jackson-databind</artifactId>
                </exclusion>
            </exclusions>
        </dependency>

        <dependency>
            <groupId>org.apache.spark</groupId>
            <artifactId>spark-sql_2.11</artifactId>
            <version>${spark.version}</version>
            <scope>provided</scope>
            <exclusions>
                <exclusion>
                    <groupId>com.fasterxml.jackson.core</groupId>
                    <artifactId>jackson-databind</artifactId>
                </exclusion>
                <exclusion>
                    <groupId>com.fasterxml.jackson.core</groupId>
                    <artifactId>jackson-core</artifactId>
                </exclusion>
            </exclusions>
        </dependency>

        <dependency>
            <groupId>com.fasterxml.jackson.core</groupId>
            <artifactId>jackson-databind</artifactId>
            <version>${fasterxml.jackson.databind.version}</version>
            <scope>provided</scope>
        </dependency>

        <dependency>
            <groupId>com.damnhandy</groupId>
            <artifactId>handy-uri-templates</artifactId>
            <version>${handy.version}</version>
        </dependency>

        <dependency>
            <groupId>com.google.guava</groupId>
            <artifactId>guava</artifactId>
            <version>${guava.version}</version>
            <scope>provided</scope>
        </dependency>

        <dependency>
            <groupId>org.apache.httpcomponents</groupId>
            <artifactId>httpclient</artifactId>
            <version>${httpclient.version}</version>
            <scope>provided</scope>
        </dependency>

        <dependency>
            <groupId>org.apache.httpcomponents</groupId>
            <artifactId>httpcore</artifactId>
            <version>${httpcore.version}</version>
            <scope>provided</scope>
        </dependency>

        <dependency>
            <groupId>org.slf4j</groupId>
            <artifactId>slf4j-api</artifactId>
            <version>${slf4j.version}</version>
            <scope>provided</scope>
        </dependency>

        <dependency>
            <groupId>org.slf4j</groupId>
            <artifactId>slf4j-log4j12</artifactId>
            <version>${slf4j.version}</version>
            <scope>provided</scope>
        </dependency>

        <dependency>
            <groupId>log4j</groupId>
            <artifactId>log4j</artifactId>
            <version>${log4j.version}</version>
            <scope>provided</scope>
        </dependency>

        <dependency>
            <groupId>software.amazon.awssdk</groupId>
            <artifactId>ssm</artifactId>
            <version>2.10.40</version>
            <exclusions>
                <exclusion>
                    <groupId>org.apache.httpcomponents</groupId>
                    <artifactId>*</artifactId>
                </exclusion>
            </exclusions>
        </dependency>

        <dependency>
            <groupId>software.amazon.awssdk</groupId>
            <artifactId>sts</artifactId>
            <version>2.10.40</version>
            <exclusions>
                <exclusion>
                    <groupId>org.apache.httpcomponents</groupId>
                    <artifactId>*</artifactId>
                </exclusion>
            </exclusions>
        </dependency>

        <dependency>
            <groupId>software.amazon.awssdk</groupId>
            <artifactId>secretsmanager</artifactId>
            <version>2.10.40</version>
            <exclusions>
                <exclusion>
                    <groupId>org.apache.httpcomponents</groupId>
                    <artifactId>*</artifactId>
                </exclusion>
            </exclusions>
        </dependency>

        <dependency>
            <groupId>io.specto</groupId>
            <artifactId>hoverfly-java</artifactId>
            <version>0.12.2</version>
            <scope>test</scope>
        </dependency>

        <dependency>
            <groupId>junit</groupId>
            <artifactId>junit</artifactId>
            <version>4.13</version>
            <scope>test</scope>
        </dependency>

        <!-- https://mvnrepository.com/artifact/org.apache.hudi/hudi-spark-bundle -->
        <dependency>
            <groupId>org.apache.hudi</groupId>
            <artifactId>hudi-spark-bundle_${scala.base}</artifactId>
            <version>${hudi.version}</version>
            <scope>provided</scope>
            <exclusions>
                <exclusion>
                    <groupId>org.apache.httpcomponents</groupId>
                    <artifactId>*</artifactId>
                </exclusion>
                <exclusion>
                    <groupId>com.fasterxml.jackson.core</groupId>
                    <artifactId>*</artifactId>
                </exclusion>
            </exclusions>
        </dependency>

    </dependencies>

    <build>
        <plugins>
            <plugin>
                <groupId>org.apache.maven.plugins</groupId>
                <artifactId>maven-assembly-plugin</artifactId>
                <version>2.4.1</version>
                <configuration>
                    <!-- get all project dependencies -->
                    <descriptorRefs>
                        <descriptorRef>jar-with-dependencies</descriptorRef>
                    </descriptorRefs>
                </configuration>
                <executions>
                    <execution>
                        <id>make-assembly</id>
                        <!-- bind to the packaging phase -->
                        <phase>package</phase>
                        <goals>
                            <goal>single</goal>
                        </goals>
                    </execution>
                </executions>
            </plugin>
            <plugin>
                <groupId>org.apache.maven.plugins</groupId>
                <artifactId>maven-checkstyle-plugin</artifactId>
                <version>3.1.1</version>
                <executions>
                    <execution>
                        <id>validate</id>
                        <phase>validate</phase>
                        <goals>
                            <goal>check</goal>
                        </goals>
                    </execution>
                </executions>
                <configuration>
                    <configLocation>src/main/resources/checkstyle.xml</configLocation>
                    <suppressionsLocation>src/main/resources/suppressions.xml</suppressionsLocation>
                    <failOnViolation>true</failOnViolation>
                    <failsOnError>true</failsOnError>
                    <consoleOutput>true</consoleOutput>
                    <logViolationsToConsole>true</logViolationsToConsole>
                    <sourceDirectories>
                        <sourceDirectory>src/main/java</sourceDirectory>
                    </sourceDirectories>
                </configuration>
            </plugin>
        </plugins>
    </build>

    <repositories>
        <repository>
            <id>Hops</id>
            <name>Hops Repo</name>
            <url>https://archiva.hops.works/repository/Hops/</url>
            <releases>
                <enabled>true</enabled>
            </releases>
            <snapshots>
                <enabled>true</enabled>
            </snapshots>
        </repository>
    </repositories>

    <distributionManagement>
        <repository>
            <id>Hops</id>
            <name>Hops Repo</name>
            <url>https://archiva.hops.works/repository/Hops/</url>
        </repository>
    </distributionManagement>
</project><|MERGE_RESOLUTION|>--- conflicted
+++ resolved
@@ -20,12 +20,9 @@
         <lombok.version>1.18.6</lombok.version>
         <fasterxml.jackson.databind.version>2.6.7.1</fasterxml.jackson.databind.version>
         <spark.version>2.4.3.2</spark.version>
-<<<<<<< HEAD
         <hudi.version>0.6.0</hudi.version>
         <scala.base>2.11</scala.base>
-=======
         <deequ.version>1.1.0-SNAPSHOT</deequ.version>
->>>>>>> 9987a1f8
     </properties>
 
     <dependencies>
