<?xml version="1.0" encoding="UTF-8"?>
<project xmlns="http://maven.apache.org/POM/4.0.0"
         xmlns:xsi="http://www.w3.org/2001/XMLSchema-instance"
         xsi:schemaLocation="http://maven.apache.org/POM/4.0.0 http://maven.apache.org/xsd/maven-4.0.0.xsd">
    <modelVersion>4.0.0</modelVersion>

    <groupId>com.logicalclocks</groupId>
    <artifactId>hsfs</artifactId>
    <version>3.1.0-SNAPSHOT</version>

    <properties>
        <maven.compiler.source>1.8</maven.compiler.source>
        <maven.compiler.target>1.8</maven.compiler.target>
        <guava.version>14.0.1</guava.version>
        <httpclient.version>4.5.6</httpclient.version>
        <httpcore.version>4.4.13</httpcore.version>
        <slf4j.version>1.7.30</slf4j.version>
        <log4j.version>1.2.17</log4j.version>
        <handy.version>2.1.8</handy.version>
        <lombok.version>1.18.10</lombok.version>
        <fasterxml.jackson.databind.version>2.10.0</fasterxml.jackson.databind.version>
        <spark.version>3.1.1.3</spark.version>
        <deequ.version>1.1.0.6-SNAPSHOT</deequ.version>
        <hudi.version>0.10.0.3</hudi.version>
        <awssdk.version>2.10.40</awssdk.version>
        <scala.version>2.12.10</scala.version>
        <scala-short.version>2.12</scala-short.version>
        <dbutils.version>0.0.5</dbutils.version>
        <json.version>20190722</json.version>
        <hoverfly.version>0.12.2</hoverfly.version>
        <junit.version>5.9.1</junit.version>
        <surefire-plugin.version>2.22.0</surefire-plugin.version>
    </properties>

    <dependencies>
        <dependency>
            <groupId>org.projectlombok</groupId>
            <artifactId>lombok</artifactId>
            <version>${lombok.version}</version>
        </dependency>

        <dependency>
            <groupId>com.logicalclocks</groupId>
            <artifactId>deequ_${scala-short.version}</artifactId>
            <version>${deequ.version}</version>
            <exclusions>
                <exclusion>
                    <groupId>org.apache.spark</groupId>
                    <artifactId>*</artifactId>
                </exclusion>
                <exclusion>
                    <groupId>org.scala-lang</groupId>
                    <artifactId>*</artifactId>
                </exclusion>
            </exclusions>
        </dependency>

        <dependency>
            <groupId>org.apache.spark</groupId>
            <artifactId>spark-core_${scala-short.version}</artifactId>
            <version>${spark.version}</version>
            <scope>provided</scope>
            <exclusions>
                <exclusion>
                    <groupId>com.fasterxml.jackson.core</groupId>
                    <artifactId>jackson-core</artifactId>
                </exclusion>
                <exclusion>
                    <groupId>com.fasterxml.jackson.core</groupId>
                    <artifactId>jackson-databind</artifactId>
                </exclusion>
            </exclusions>
        </dependency>

        <dependency>
            <groupId>org.apache.spark</groupId>
            <artifactId>spark-sql_${scala-short.version}</artifactId>
            <version>${spark.version}</version>
            <scope>provided</scope>
            <exclusions>
                <exclusion>
                    <groupId>com.fasterxml.jackson.core</groupId>
                    <artifactId>jackson-databind</artifactId>
                </exclusion>
                <exclusion>
                    <groupId>com.fasterxml.jackson.core</groupId>
                    <artifactId>jackson-core</artifactId>
                </exclusion>
            </exclusions>
        </dependency>

        <dependency>
            <groupId>org.apache.spark</groupId>
            <artifactId>spark-avro_${scala-short.version}</artifactId>
            <version>${spark.version}</version>
            <scope>provided</scope>
            <exclusions>
                <exclusion>
                    <groupId>com.fasterxml.jackson.core</groupId>
                    <artifactId>jackson-core</artifactId>
                </exclusion>
                <exclusion>
                    <groupId>com.fasterxml.jackson.core</groupId>
                    <artifactId>jackson-databind</artifactId>
                </exclusion>
            </exclusions>
        </dependency>

        <dependency>
            <groupId>com.fasterxml.jackson.core</groupId>
            <artifactId>jackson-databind</artifactId>
            <version>${fasterxml.jackson.databind.version}</version>
            <scope>provided</scope>
        </dependency>

        <dependency>
            <groupId>com.damnhandy</groupId>
            <artifactId>handy-uri-templates</artifactId>
            <version>${handy.version}</version>
        </dependency>

        <dependency>
            <groupId>com.google.guava</groupId>
            <artifactId>guava</artifactId>
            <version>${guava.version}</version>
            <scope>provided</scope>
        </dependency>

        <dependency>
            <groupId>org.apache.httpcomponents</groupId>
            <artifactId>httpclient</artifactId>
            <version>${httpclient.version}</version>
            <scope>provided</scope>
        </dependency>

        <dependency>
            <groupId>org.apache.httpcomponents</groupId>
            <artifactId>httpcore</artifactId>
            <version>${httpcore.version}</version>
            <scope>provided</scope>
        </dependency>

        <dependency>
            <groupId>org.slf4j</groupId>
            <artifactId>slf4j-api</artifactId>
            <version>${slf4j.version}</version>
            <scope>provided</scope>
        </dependency>

        <dependency>
            <groupId>org.slf4j</groupId>
            <artifactId>slf4j-log4j12</artifactId>
            <version>${slf4j.version}</version>
            <scope>provided</scope>
        </dependency>

        <dependency>
            <groupId>log4j</groupId>
            <artifactId>log4j</artifactId>
            <version>${log4j.version}</version>
            <scope>provided</scope>
        </dependency>

        <dependency>
            <groupId>software.amazon.awssdk</groupId>
            <artifactId>ssm</artifactId>
            <version>${awssdk.version}</version>
            <exclusions>
                <exclusion>
                    <groupId>org.apache.httpcomponents</groupId>
                    <artifactId>*</artifactId>
                </exclusion>
            </exclusions>
        </dependency>

        <dependency>
            <groupId>software.amazon.awssdk</groupId>
            <artifactId>sts</artifactId>
            <version>${awssdk.version}</version>
            <exclusions>
                <exclusion>
                    <groupId>org.apache.httpcomponents</groupId>
                    <artifactId>*</artifactId>
                </exclusion>
            </exclusions>
        </dependency>

        <dependency>
            <groupId>software.amazon.awssdk</groupId>
            <artifactId>secretsmanager</artifactId>
            <version>${awssdk.version}</version>
            <exclusions>
                <exclusion>
                    <groupId>org.apache.httpcomponents</groupId>
                    <artifactId>*</artifactId>
                </exclusion>
            </exclusions>
        </dependency>

        <dependency>
            <groupId>com.databricks</groupId>
            <artifactId>dbutils-api_${scala-short.version}</artifactId>
            <version>${dbutils.version}</version>
            <scope>provided</scope>
        </dependency>

<<<<<<< HEAD
        <dependency>
            <groupId>io.specto</groupId>
            <artifactId>hoverfly-java</artifactId>
            <version>0.12.2</version>
            <scope>test</scope>
        </dependency>

        <dependency>
            <groupId>junit</groupId>
            <artifactId>junit</artifactId>
            <version>4.13.1</version>
            <scope>test</scope>
        </dependency>

        <dependency>
            <groupId>org.mockito</groupId>
            <artifactId>mockito-core</artifactId>
            <version>4.3.1</version>
            <scope>test</scope>
        </dependency>

=======
>>>>>>> a587bed4
        <!-- https://mvnrepository.com/artifact/org.apache.hudi/hudi-spark-bundle -->
        <dependency>
            <groupId>io.hops.hudi</groupId>
            <artifactId>hudi-spark3-bundle_${scala-short.version}</artifactId>
            <version>${hudi.version}</version>
            <scope>provided</scope>
            <exclusions>
                <exclusion>
                    <groupId>org.apache.httpcomponents</groupId>
                    <artifactId>*</artifactId>
                </exclusion>
                <exclusion>
                    <groupId>com.fasterxml.jackson.core</groupId>
                    <artifactId>*</artifactId>
                </exclusion>
            </exclusions>
        </dependency>

        <dependency>
            <groupId>io.hops.hudi</groupId>
            <artifactId>hudi-utilities-bundle_${scala-short.version}</artifactId>
            <version>${hudi.version}</version>
            <scope>provided</scope>
            <exclusions>
                <exclusion>
                    <groupId>org.apache.httpcomponents</groupId>
                    <artifactId>*</artifactId>
                </exclusion>
                <exclusion>
                    <groupId>com.fasterxml.jackson.core</groupId>
                    <artifactId>*</artifactId>
                </exclusion>
            </exclusions>
        </dependency>

        <dependency>
            <groupId>org.json</groupId>
            <artifactId>json</artifactId>
            <version>${json.version}</version>
        </dependency>

        <dependency>
            <groupId>io.specto</groupId>
            <artifactId>hoverfly-java</artifactId>
            <version>${hoverfly.version}</version>
            <scope>test</scope>
        </dependency>

        <dependency>
            <groupId>org.junit.jupiter</groupId>
            <artifactId>junit-jupiter-api</artifactId>
            <version>${junit.version}</version>
            <scope>test</scope>
        </dependency>

        <dependency>
            <groupId>org.junit.jupiter</groupId>
            <artifactId>junit-jupiter-engine</artifactId>
            <version>${junit.version}</version>
            <scope>test</scope>
        </dependency>

        <dependency>
            <groupId>org.apache.spark</groupId>
            <artifactId>spark-hive_${scala-short.version}</artifactId>
            <version>${spark.version}</version>
            <scope>test</scope>
        </dependency>
    </dependencies>

    <build>
        <plugins>
            <plugin>
                <groupId>org.scala-tools</groupId>
                <artifactId>maven-scala-plugin</artifactId>
                <configuration>
                    <scalaVersion>${scala.version}</scalaVersion>
                </configuration>
                <executions>
                    <execution>
                        <id>scala-compile-first</id>
                        <phase>process-resources</phase>
                        <goals>
                            <goal>add-source</goal>
                            <goal>compile</goal>
                        </goals>
                    </execution>
                    <execution>
                        <id>scala-test-compile</id>
                        <phase>process-test-resources</phase>
                        <goals>
                            <goal>testCompile</goal>
                        </goals>
                    </execution>
                </executions>
            </plugin>
            <plugin>
                <groupId>org.apache.maven.plugins</groupId>
                <artifactId>maven-assembly-plugin</artifactId>
                <version>2.4.1</version>
                <configuration>
                    <!-- get all project dependencies -->
                    <descriptorRefs>
                        <descriptorRef>jar-with-dependencies</descriptorRef>
                    </descriptorRefs>
                </configuration>
                <executions>
                    <execution>
                        <id>make-assembly</id>
                        <!-- bind to the packaging phase -->
                        <phase>package</phase>
                        <goals>
                            <goal>single</goal>
                        </goals>
                    </execution>
                </executions>
            </plugin>
            <plugin>
                <groupId>org.apache.maven.plugins</groupId>
                <artifactId>maven-checkstyle-plugin</artifactId>
                <version>3.1.1</version>
                <executions>
                    <execution>
                        <id>validate</id>
                        <phase>validate</phase>
                        <goals>
                            <goal>check</goal>
                        </goals>
                    </execution>
                </executions>
                <configuration>
                    <configLocation>src/main/resources/checkstyle.xml</configLocation>
                    <suppressionsLocation>src/main/resources/suppressions.xml</suppressionsLocation>
                    <failOnViolation>true</failOnViolation>
                    <failsOnError>true</failsOnError>
                    <consoleOutput>true</consoleOutput>
                    <logViolationsToConsole>true</logViolationsToConsole>
                    <sourceDirectories>
                        <sourceDirectory>src/main/java</sourceDirectory>
                    </sourceDirectories>
                </configuration>
            </plugin>
            <plugin>
                <groupId>org.apache.maven.plugins</groupId>
                <artifactId>maven-surefire-plugin</artifactId>
                <version>${surefire-plugin.version}</version>
                <configuration>
                    <systemPropertiesFile>src/test/resources/system.properties</systemPropertiesFile>
                </configuration>
            </plugin>
        </plugins>
        <testResources>
            <testResource>
                <directory>src/test/resources</directory>
            </testResource>
        </testResources>
    </build>

    <repositories>
        <repository>
            <id>Hops</id>
            <name>Hops Repo</name>
            <url>https://archiva.hops.works/repository/Hops/</url>
            <releases>
                <enabled>true</enabled>
            </releases>
            <snapshots>
                <enabled>true</enabled>
            </snapshots>
        </repository>
    </repositories>

    <distributionManagement>
        <repository>
            <id>Hops</id>
            <name>Hops Repo</name>
            <url>https://archiva.hops.works/repository/Hops/</url>
        </repository>
    </distributionManagement>
</project><|MERGE_RESOLUTION|>--- conflicted
+++ resolved
@@ -204,7 +204,6 @@
             <scope>provided</scope>
         </dependency>
 
-<<<<<<< HEAD
         <dependency>
             <groupId>io.specto</groupId>
             <artifactId>hoverfly-java</artifactId>
@@ -226,8 +225,6 @@
             <scope>test</scope>
         </dependency>
 
-=======
->>>>>>> a587bed4
         <!-- https://mvnrepository.com/artifact/org.apache.hudi/hudi-spark-bundle -->
         <dependency>
             <groupId>io.hops.hudi</groupId>
