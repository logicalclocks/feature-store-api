--- conflicted
+++ resolved
@@ -87,26 +87,15 @@
     if (totalNewMsgs <= 0L) {
       return new InputBatch(Option.empty(), KafkaOffsetGen.CheckpointUtils.offsetsToStr(offsetRanges));
     } else {
-<<<<<<< HEAD
-      JavaRDD<GenericRecord> newDataRdd = this.toRdd(offsetRanges, props.getString(HudiEngine.SCHEMA_ID));
-=======
       JavaRDD<GenericRecord> newDataRdd = this.toRdd(offsetRanges);
->>>>>>> 16a688a2
       return new InputBatch(Option.of(newDataRdd), KafkaOffsetGen.CheckpointUtils.offsetsToStr(offsetRanges));
     }
   }
 
-<<<<<<< HEAD
-  private JavaRDD<GenericRecord> toRdd(OffsetRange[] offsetRanges, String schemaId) {
-    return KafkaUtils.createRDD(this.sparkContext, this.offsetGen.getKafkaParams(), offsetRanges,
-        LocationStrategies.PreferConsistent())
-            .filter(obj -> schemaId.equals(getHeader(obj.headers(), "schemaId")))
-=======
   private JavaRDD<GenericRecord> toRdd(OffsetRange[] offsetRanges) {
     return KafkaUtils.createRDD(this.sparkContext, this.offsetGen.getKafkaParams(), offsetRanges,
         LocationStrategies.PreferConsistent())
             .filter(obj -> obj.value() != null)
->>>>>>> 16a688a2
             .map(obj -> (GenericRecord) obj.value());
   }
 
