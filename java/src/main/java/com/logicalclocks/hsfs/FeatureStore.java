--- conflicted
+++ resolved
@@ -17,7 +17,6 @@
 
 package com.logicalclocks.hsfs;
 
-<<<<<<< HEAD
 import com.logicalclocks.generic.FeatureStoreBase;
 import com.logicalclocks.generic.FeatureStoreException;
 import com.logicalclocks.generic.StorageConnectorBase;
@@ -26,9 +25,7 @@
 import com.logicalclocks.generic.metadata.FeatureGroupBase;
 import com.logicalclocks.generic.metadata.StorageConnectorApi;
 import com.logicalclocks.generic.metadata.TrainingDatasetApi;
-=======
-import com.fasterxml.jackson.annotation.JsonProperty;
->>>>>>> 4657dd01
+
 import com.logicalclocks.hsfs.constructor.Query;
 import com.logicalclocks.hsfs.engine.FeatureViewEngine;
 import com.logicalclocks.hsfs.engine.FeatureGroupEngine;
@@ -321,113 +318,7 @@
    */
   public FeatureView getOrCreateFeatureView(String name, Query query, Integer version)
       throws FeatureStoreException, IOException {
-<<<<<<< HEAD
     return featureViewEngine.getOrCreateFeatureView(this, name, version, query, null, null);
-=======
-    return (StorageConnector.SnowflakeConnector) storageConnectorApi.getByName(this, name);
-  }
-
-  public StorageConnector.AdlsConnector getAdlsConnector(String name) throws FeatureStoreException, IOException {
-    return (StorageConnector.AdlsConnector) storageConnectorApi.getByName(this, name);
-  }
-
-  public StorageConnector.KafkaConnector getKafkaConnector(String name) throws FeatureStoreException, IOException {
-    return (StorageConnector.KafkaConnector) storageConnectorApi.getByName(this, name);
-  }
-
-  public StorageConnector.BigqueryConnector getBigqueryConnector(String name) throws FeatureStoreException,
-      IOException {
-    return (StorageConnector.BigqueryConnector) storageConnectorApi.getByName(this, name);
-  }
-
-  public StorageConnector.JdbcConnector getOnlineStorageConnector() throws FeatureStoreException, IOException {
-    return storageConnectorApi.getOnlineStorageConnector(this);
-  }
-
-  public StorageConnector.GcsConnector getGcsConnector(String name) throws FeatureStoreException, IOException {
-    return (StorageConnector.GcsConnector) storageConnectorApi.getByName(this, name);
-  }
-
-  public FeatureGroup.FeatureGroupBuilder createFeatureGroup() {
-    return FeatureGroup.builder()
-        .featureStore(this);
-  }
-
-  public FeatureGroup getOrCreateFeatureGroup(String name, Integer version) throws IOException, FeatureStoreException {
-    return featureGroupApi.getOrCreateFeatureGroup(this, name, version, null, null,
-        null, null, false, null, null, null);
-  }
-
-  public FeatureGroup getOrCreateFeatureGroup(String name, Integer version, List<String> primaryKeys,
-                                              boolean onlineEnabled, String eventTime)
-      throws IOException, FeatureStoreException {
-    return featureGroupApi.getOrCreateFeatureGroup(this, name, version, null, primaryKeys,
-        null, null, onlineEnabled, null, null, eventTime);
-  }
-
-  public FeatureGroup getOrCreateFeatureGroup(String name, Integer version,
-                                              List<String> primaryKeys,
-                                              List<String> partitionKeys,
-                                              boolean onlineEnabled,
-                                              String eventTime) throws IOException, FeatureStoreException {
-
-    return featureGroupApi.getOrCreateFeatureGroup(this, name, version, null, primaryKeys,
-        partitionKeys, null, onlineEnabled, null, null, eventTime);
-  }
-
-  public FeatureGroup getOrCreateFeatureGroup(String name, Integer version, String description,
-                                              List<String> primaryKeys, List<String> partitionKeys,
-                                              String hudiPrecombineKey,
-                                              boolean onlineEnabled, TimeTravelFormat timeTravelFormat,
-                                              StatisticsConfig statisticsConfig, String eventTime)
-      throws IOException, FeatureStoreException {
-
-    return featureGroupApi.getOrCreateFeatureGroup(this, name, version, description, primaryKeys,
-        partitionKeys, hudiPrecombineKey, onlineEnabled, timeTravelFormat, statisticsConfig, eventTime);
-  }
-
-  public StreamFeatureGroup.StreamFeatureGroupBuilder createStreamFeatureGroup() {
-    return StreamFeatureGroup.builder()
-        .featureStore(this);
-  }
-
-  public StreamFeatureGroup getOrCreateStreamFeatureGroup(String name, Integer version)
-      throws IOException, FeatureStoreException {
-    return featureGroupApi.getOrCreateStreamFeatureGroup(this, name, version, null,
-        null, null, null, false, null, null);
-  }
-
-  public StreamFeatureGroup getOrCreateStreamFeatureGroup(String name, Integer version, List<String> primaryKeys,
-                                                          boolean onlineEnabled, String eventTime)
-      throws IOException, FeatureStoreException {
-    return featureGroupApi.getOrCreateStreamFeatureGroup(this, name, version, null,
-        primaryKeys, null, null, onlineEnabled, null, eventTime);
-  }
-
-  public StreamFeatureGroup getOrCreateStreamFeatureGroup(String name, Integer version, List<String> primaryKeys,
-                                                          List<String> partitionKeys, boolean onlineEnabled,
-                                                          String eventTime) throws IOException, FeatureStoreException {
-
-
-    return featureGroupApi.getOrCreateStreamFeatureGroup(this, name, version, null,
-        primaryKeys, partitionKeys, null, onlineEnabled, null, eventTime);
-  }
-
-  public StreamFeatureGroup getOrCreateStreamFeatureGroup(String name, Integer version, String description,
-                                                          List<String> primaryKeys, List<String> partitionKeys,
-                                                          String hudiPrecombineKey, boolean onlineEnabled,
-                                                          StatisticsConfig statisticsConfig,
-                                                          String eventTime)
-      throws IOException, FeatureStoreException {
-
-    return featureGroupApi.getOrCreateStreamFeatureGroup(this, name, version, description,
-        primaryKeys, partitionKeys, hudiPrecombineKey, onlineEnabled, statisticsConfig, eventTime);
-  }
-
-  public ExternalFeatureGroup.ExternalFeatureGroupBuilder createExternalFeatureGroup() {
-    return ExternalFeatureGroup.builder()
-        .featureStore(this);
->>>>>>> 4657dd01
   }
 
   /**
@@ -447,36 +338,6 @@
   }
 
   /**
-   * Get feature view metadata object or create a new one if it doesn't exist. This method doesn't update
-   * existing feature view metadata object.
-   *
-   * @param name name of the feature view
-   * @param query Query object
-   * @param version version of the feature view
-   * @return FeatureView
-   */
-  public FeatureView getOrCreateFeatureView(String name, Query query, Integer version)
-      throws FeatureStoreException, IOException {
-    return featureViewEngine.getOrCreateFeatureView(this, name, version, query, null, null);
-  }
-
-  /**
-   * Get feature view metadata object or create a new one if it doesn't exist. This method doesn't update
-   * existing feature view metadata object.
-   *
-   * @param name name of the feature view
-   * @param query Query object
-   * @param version version of the feature view
-   * @param description description of the feature view
-   * @param labels list of label features
-   * @return FeatureView
-   */
-  public FeatureView getOrCreateFeatureView(String name, Query query, Integer version, String description,
-                                            List<String> labels) throws FeatureStoreException, IOException {
-    return featureViewEngine.getOrCreateFeatureView(this, name, version, query, description, labels);
-  }
-
-  /**
    * Get a feature view object from the selected feature store.
    *
    * @param name    name of the feature view
