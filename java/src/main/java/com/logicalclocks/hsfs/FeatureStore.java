--- conflicted
+++ resolved
@@ -36,7 +36,6 @@
 import org.apache.spark.sql.Dataset;
 import org.apache.spark.sql.Row;
 import scala.collection.JavaConverters;
-import scala.collection.Seq;
 
 import java.io.IOException;
 import java.util.ArrayList;
@@ -137,597 +136,56 @@
         .asScala().toSeq();
   }
 
-<<<<<<< HEAD
+  /**
+   * Create feature group builder object.
+   *
+   * <pre>
+   * {@code
+   *        // get feature store handle
+   *        FeatureStore fs = HopsworksConnection.builder().build().getFeatureStore();
+   *        FeatureGroup.FeatureGroupBuilder = fs.createFeatureGroup()
+   * }
+   * </pre>
+   *
+   * @return FeatureGroup.FeatureGroupBuilder a FeatureGroup builder object.
+   */
   @Override
   public FeatureGroup.FeatureGroupBuilder createFeatureGroup() {
     return FeatureGroup.builder()
         .featureStore(this);
   }
 
+  /**
+   * Get feature group metadata object or create a new one if it doesn't exist.
+   * This method doesn't update existing feature group metadata.
+   *
+   * <pre>
+   * {@code
+   *        // get feature store handle
+   *        FeatureStore fs = HopsworksConnection.builder().build().getFeatureStore();
+   *        FeatureGroup fg = fs.getOrCreateFeatureGroup("fg_name", 1);
+   * }
+   * </pre>
+   *
+   * @param name of the feature group to retrieve or create.
+   * @param version of the feature group to retrieve or create.
+   * @return FeatureGroup The feature group metadata object.
+   * @throws IOException Generic IO exception.
+   * @throws FeatureStoreException If unable to retrieve FeatureGroup from the feature store.
+   */
   @Override
   public FeatureGroup getOrCreateFeatureGroup(String name, Integer version) throws IOException, FeatureStoreException {
     return   featureGroupEngine.getOrCreateFeatureGroup(this, name, version, null, null,
         null, null, false, null, null, null);
   }
 
-  public FeatureGroup getOrCreateFeatureGroup(String name, Integer version, List<String> primaryKeys,
-                                              boolean onlineEnabled, String eventTime)
-      throws IOException, FeatureStoreException {
-    return   featureGroupEngine.getOrCreateFeatureGroup(this, name, version, null, primaryKeys,
-        null, null, onlineEnabled, null, null, eventTime);
-  }
-
-  @Override
-  public FeatureGroup getOrCreateFeatureGroup(String name, Integer version,
-                                              List<String> primaryKeys,
-                                              List<String> partitionKeys,
-                                              boolean onlineEnabled,
-                                              String eventTime) throws IOException, FeatureStoreException {
-
-    return featureGroupEngine.getOrCreateFeatureGroup(this, name, version, null, primaryKeys,
-        partitionKeys, null, onlineEnabled, null, null, eventTime);
-  }
-
-  @Override
-  public FeatureGroup getOrCreateFeatureGroup(String name, Integer version, String description,
-                                              List<String> primaryKeys, List<String> partitionKeys,
-                                              String hudiPrecombineKey,
-                                              boolean onlineEnabled, TimeTravelFormat timeTravelFormat,
-                                              StatisticsConfig statisticsConfig, String eventTime)
-      throws IOException, FeatureStoreException {
-
-    return   featureGroupEngine.getOrCreateFeatureGroup(this, name, version, description, primaryKeys,
-        partitionKeys, hudiPrecombineKey, onlineEnabled, timeTravelFormat, statisticsConfig, eventTime);
-=======
-  /**
-   * Get a stream feature group object from the feature store.
-   *
-   * <p>Getting a stream feature group metadata handle enables to interact with the feature group,
-   * such as read the data or use the `Query`-API to perform joins between feature groups and create feature
-   * views.
-   *
-   * <pre>
-   * {@code
-   *        // get feature store handle
-   *        FeatureStore fs = HopsworksConnection.builder().build().getFeatureStore();
-   *        FeatureGroup fg = fs.getStreamFeatureGroup("electricity_prices", 1);
-   * }
-   * </pre>
-   *
-   * @param name the name of the feature group
-   * @param version the version of the feature group
-   * @return StreamFeatureGroup The stream feature group metadata object.
-   * @throws FeatureStoreException If unable to retrieve feature group from the feature store.
-   * @throws IOException Generic IO exception.
-   */
-  public StreamFeatureGroup getStreamFeatureGroup(@NonNull String name, @NonNull Integer version)
-      throws FeatureStoreException, IOException {
-    return featureGroupApi.getStreamFeatureGroup(this, name, version);
->>>>>>> 6c122978
-  }
-
-  /**
-   * Get a stream feature group object with default version `1` from the feature store.
-   *
-   * <p>Getting a stream feature group metadata handle enables to interact with the feature group,
-   * such as read the data or use the `Query`-API to perform joins between feature groups and create feature
-   * views.
-   *
-   * <pre>
-   * {@code
-   *        // get feature store handle
-   *        FeatureStore fs = HopsworksConnection.builder().build().getFeatureStore();
-   *        FeatureGroup fg = fs.getStreamFeatureGroup("electricity_prices");
-   * <}
-   * </pre>
-   *
-   * @param name the name of the feature group
-   * @return FeatureGroup
-   * @throws FeatureStoreException If unable to retrieve feature group from the feature store.
-   * @throws IOException Generic IO exception.
-   */
-  @Override
-  public StreamFeatureGroup getStreamFeatureGroup(String name) throws FeatureStoreException, IOException {
-    LOGGER.info("VersionWarning: No version provided for getting feature group `" + name + "`, defaulting to `"
-        + DEFAULT_VERSION + "`.");
-    return getStreamFeatureGroup(name, DEFAULT_VERSION);
-  }
-
-  /**
-<<<<<<< HEAD
-   * Get a feature group object from the feature store.
-=======
-   * Get an external feature group object from the feature store.
-   *
-   * <p>Getting a stream feature group metadata handle enables to interact with the feature group,
-   * such as read the data or use the `Query`-API to perform joins between feature groups and create feature
-   * views.
-   *
-   * <pre>
-   * {@code
-   *        // get feature store handle
-   *        FeatureStore fs = HopsworksConnection.builder().build().getFeatureStore();
-   *        ExternalFeatureGroup fg = fs.getExternalFeatureGroup("external_fg_name", 1);
-   * }
-   * </pre>
->>>>>>> 6c122978
-   *
-   * @param name the name of the feature group
-   * @param version the version of the feature group
-<<<<<<< HEAD
-   * @return FeatureGroup
-   * @throws FeatureStoreException FeatureStoreException
-   * @throws IOException IOException
-=======
-   * @return ExternalFeatureGroup The external feature group metadata object.
-   * @throws FeatureStoreException If unable to retrieve feature group from the feature store.
-   * @throws IOException Generic IO exception.
->>>>>>> 6c122978
-   */
-  @Override
-  public StreamFeatureGroup getStreamFeatureGroup(@NonNull String name, @NonNull Integer version)
-      throws FeatureStoreException, IOException {
-    return featureGroupEngine.getStreamFeatureGroup(this, name, version);
-  }
-
-<<<<<<< HEAD
-  public StreamFeatureGroup.StreamFeatureGroupBuilder createStreamFeatureGroup() {
-    return StreamFeatureGroup.builder()
-        .featureStore(this);
-  }
-
-
-  @Override
-  public StreamFeatureGroup getOrCreateStreamFeatureGroup(String name, Integer version)
-      throws IOException, FeatureStoreException {
-    return featureGroupEngine.getOrCreateStreamFeatureGroup(this, name, version, null,
-        null, null, null, false, null, null);
-  }
-
-  @Override
-  public StreamFeatureGroup getOrCreateStreamFeatureGroup(String name, Integer version, List<String> primaryKeys,
-                                                          boolean onlineEnabled, String eventTime)
-      throws IOException, FeatureStoreException {
-    return featureGroupEngine.getOrCreateStreamFeatureGroup(this, name, version, null,
-        primaryKeys, null, null, onlineEnabled, null, eventTime);
-  }
-
-  @Override
-  public StreamFeatureGroup getOrCreateStreamFeatureGroup(String name, Integer version, List<String> primaryKeys,
-                                                          List<String> partitionKeys, boolean onlineEnabled,
-                                                          String eventTime) throws IOException, FeatureStoreException {
-
-
-    return featureGroupEngine.getOrCreateStreamFeatureGroup(this, name, version, null,
-        primaryKeys, partitionKeys, null, onlineEnabled, null, eventTime);
-  }
-
-  @Override
-  public StreamFeatureGroup getOrCreateStreamFeatureGroup(String name, Integer version, String description,
-                                                          List<String> primaryKeys, List<String> partitionKeys,
-                                                          String hudiPrecombineKey, boolean onlineEnabled,
-                                                          StatisticsConfig statisticsConfig,
-                                                          String eventTime)
-      throws IOException, FeatureStoreException {
-
-    return featureGroupEngine.getOrCreateStreamFeatureGroup(this, name, version, description,
-        primaryKeys, partitionKeys, hudiPrecombineKey, onlineEnabled, statisticsConfig, eventTime);
-=======
-  /**
-   * Get an external feature group object with default version `1` from the feature store.
-   *
-   * <p>Getting external feature group metadata handle enables to interact with the feature group,
-   * such as read the data or use the `Query`-API to perform joins between feature groups and create feature
-   * views.
-   *
-   * <pre>
-   * {@code //get feature store handle
-   *        FeatureStore fs = HopsworksConnection.builder().build().getFeatureStore();
-   *        ExternalFeatureGroup fg = fs.getExternalFeatureGroup("external_fg_name");
-   * }
-   * </pre>
-   *
-   * @param name the name of the feature group
-   * @return ExternalFeatureGroup The external feature group metadata object.
-   * @throws FeatureStoreException If unable to retrieve feature group from the feature store.
-   * @throws IOException Generic IO exception.
-   */
-  public ExternalFeatureGroup getExternalFeatureGroup(String name) throws FeatureStoreException, IOException {
-    LOGGER.info("VersionWarning: No version provided for getting feature group `" + name + "`, defaulting to `"
-        + DEFAULT_VERSION + "`.");
-    return getExternalFeatureGroup(name, DEFAULT_VERSION);
->>>>>>> 6c122978
-  }
-
-  public ExternalFeatureGroup.ExternalFeatureGroupBuilder createExternalFeatureGroup() {
-    return ExternalFeatureGroup.builder()
-        .featureStore(this);
-  }
-
-  @Deprecated
-  public ExternalFeatureGroup.ExternalFeatureGroupBuilder createOnDemandFeatureGroup() {
-    return ExternalFeatureGroup.builder()
-        .featureStore(this);
-  }
-
-
-  /**
-   * Get a list of all versions of an external feature group from the feature store.
-   *
-   * <p>Feature group metadata handle enables to interact with the feature group,
-   * such as read the data or use the `Query`-API to perform joins between feature groups and create feature
-   * views.
-   *
-   * <pre>
-   * {@code // get feature store handle
-   *        FeatureStore fs = HopsworksConnection.builder().build().getFeatureStore();
-   *        FeatureGroup fg = fs.getExternalFeatureGroups("external_fg_name");
-   * }
-   * </pre>
-   *
-   * @param name The name of the feature group.
-   * @return List of ExternalFeatureGroup metadata objects.
-   * @throws FeatureStoreException If unable to retrieve feature group from the feature store.
-   * @throws IOException Generic IO exception.
-   */
-  @Override
-  public scala.collection.Seq<ExternalFeatureGroup> getExternalFeatureGroups(@NonNull String name)
-      throws FeatureStoreException, IOException {
-    return JavaConverters.asScalaBufferConverter(featureGroupEngine.getExternalFeatureGroups(this, name))
-        .asScala().toSeq();
-  }
-
-  /**
-   * Get a external feature group object from the feature store.
-   *
-   * @param name    the name of the feature group
-   * @param version the version of the feature group
-   * @return ExternalFeatureGroup
-   * @throws FeatureStoreException FeatureStoreException
-   * @throws IOException IOException
-   */
-  @Override
-  public ExternalFeatureGroup getExternalFeatureGroup(@NonNull String name, @NonNull Integer version)
-      throws FeatureStoreException, IOException {
-    return featureGroupEngine.getExternalFeatureGroup(this, name, version);
-  }
-
-  /**
-   * Get a external feature group object with default version `1` from the feature store.
-   *
-   * @param name the name of the feature group
-   * @return ExternalFeatureGroup
-   * @throws FeatureStoreException FeatureStoreException
-   * @throws IOException IOException
-   */
-  @Override
-  public ExternalFeatureGroup getExternalFeatureGroup(String name) throws FeatureStoreException, IOException {
-    LOGGER.info("VersionWarning: No version provided for getting feature group `" + name + "`, defaulting to `"
-        + DEFAULT_VERSION + "`.");
-    return getExternalFeatureGroup(name, DEFAULT_VERSION);
-  }
-
-<<<<<<< HEAD
-  @Override
-=======
-  @Deprecated
-  public scala.collection.Seq<ExternalFeatureGroup> getOnDemandFeatureGroups(@NonNull String name)
-      throws FeatureStoreException, IOException {
-    return JavaConverters.asScalaBufferConverter(featureGroupApi.getExternalFeatureGroups(this, name))
-        .asScala().toSeq();
-  }
-
-  public Object sql(String query) {
-    return SparkEngine.getInstance().sql(query);
-  }
-
-  /**
-   * Get a previously created storage connector from the feature store.
-   *
-   * <p>Storage connectors encapsulate all information needed for the execution engine to read and write to a specific
-   * storage.
-   *
-   * <p>If you want to connect to the online feature store, see the getOnlineStorageConnector` method to get the
-   * JDBC connector for the Online Feature Store.
-   *
-   * <pre>
-   * {@code // get feature store handle
-   *        FeatureStore fs = HopsworksConnection.builder().build().getFeatureStore();
-   *        StorageConnector sc = fs.getStorageConnector("sc_name");
-   * }
-   * </pre>
-   *
-   * @param name Name of the storage connector to retrieve.
-   * @return StorageConnector Storage connector object.
-   * @throws FeatureStoreException If unable to retrieve StorageConnector from the feature store.
-   * @throws IOException Generic IO exception.
-   */
->>>>>>> 6c122978
-  public StorageConnector getStorageConnector(String name) throws FeatureStoreException, IOException {
-    return storageConnectorApi.getByName(this, name, StorageConnector.class);
-  }
-
-<<<<<<< HEAD
-  @Override
-=======
-  /**
-   * Get a previously created JDBC compliant storage connector from the feature store.
-   *
-   * <p>If you want to connect to the online feature store, see the getOnlineStorageConnector` method to get the
-   * JDBC connector for the Online Feature Store.
-   *
-   * <pre>
-   * {@code // get feature store handle
-   *        FeatureStore fs = HopsworksConnection.builder().build().getFeatureStore();
-   *        StorageConnector.JdbcConnector jdbcSc = fs.getJdbcConnector("jdbc_sc_name");
-   * }
-   * </pre>
-   *
-   * @param name Name of the jdbc storage connector to retrieve.
-   * @return StorageConnector.JdbcConnector Storage connector object.
-   * @throws FeatureStoreException If unable to retrieve StorageConnector from the feature store.
-   * @throws IOException Generic IO exception.
-   */
->>>>>>> 6c122978
-  public StorageConnector.JdbcConnector getJdbcConnector(String name) throws FeatureStoreException, IOException {
-    return storageConnectorApi.getByName(this, name, StorageConnector.JdbcConnector.class);
-  }
-
-<<<<<<< HEAD
-  @Override
-  public StorageConnector.JdbcConnector getOnlineStorageConnector() throws FeatureStoreException, IOException {
-    return storageConnectorApi.getOnlineStorageConnector(this, StorageConnector.JdbcConnector.class);
-  }
-
-  @Override
-=======
-  /**
-   * Get a previously created S3 compliant storage connector from the feature store.
-   *
-   * <pre>
-   * {@code // get feature store handle
-   *        FeatureStore fs = HopsworksConnection.builder().build().getFeatureStore();
-   *        StorageConnector.S3Connector s3Sc = fs.getS3Connector("s3_sc_name");
-   * }
-   * </pre>
-   *
-   * @param name Name of the storage connector to retrieve.
-   * @return StorageConnector.S3Connector Storage connector object.
-   * @throws FeatureStoreException If unable to retrieve StorageConnector from the feature store.
-   * @throws IOException Generic IO exception.
-   */
->>>>>>> 6c122978
-  public StorageConnector.S3Connector getS3Connector(String name) throws FeatureStoreException, IOException {
-    return storageConnectorApi.getByName(this, name, StorageConnector.S3Connector.class);
-  }
-
-<<<<<<< HEAD
-  @Override
-  public StorageConnector.HopsFsConnector getHopsFsConnector(String name) throws FeatureStoreException,
-      IOException {
-    return storageConnectorApi.getByName(this, name, StorageConnector.HopsFsConnector.class);
-  }
-
-  @Override
-=======
-  /**
-   * Get a previously created HopsFs compliant storage connector from the feature store.
-   *
-   * <pre>
-   * {@code // get feature store handle
-   *        FeatureStore fs = HopsworksConnection.builder().build().getFeatureStore();
-   *        StorageConnector.HopsFsConnector hfsSc = fs.getHopsFsConnector("hfs_sc_name");
-   * }
-   * </pre>
-   *
-   * @param name Name of the storage connector to retrieve.
-   * @return SStorageConnector.HopsFsConnector Storage connector object.
-   * @throws FeatureStoreException If unable to retrieve StorageConnector from the feature store.
-   * @throws IOException Generic IO exception.
-   */
-  public StorageConnector.HopsFsConnector getHopsFsConnector(String name) throws FeatureStoreException, IOException {
-    return (StorageConnector.HopsFsConnector) storageConnectorApi.getByName(this, name);
-  }
-
-  /**
-   * Get a previously created Redshift compliant storage connector from the feature store.
-   *
-   * <pre>
-   * {@code // get feature store handle
-   *        FeatureStore fs = HopsworksConnection.builder().build().getFeatureStore();
-   *        StorageConnector.RedshiftConnector rshSc = fs.getRedshiftConnector("rsh_sc_name");
-   * }
-   * </pre>
-   *
-   * @param name Name of the storage connector to retrieve.
-   * @return StorageConnector.RedshiftConnector Storage connector object.
-   * @throws FeatureStoreException If unable to retrieve StorageConnector from the feature store.
-   * @throws IOException Generic IO exception.
-   */
->>>>>>> 6c122978
-  public StorageConnector.RedshiftConnector getRedshiftConnector(String name)
-      throws FeatureStoreException, IOException {
-    return storageConnectorApi.getByName(this, name, StorageConnector.RedshiftConnector.class);
-  }
-
-<<<<<<< HEAD
-  @Override
-=======
-  /**
-   * Get a previously created Snowflake compliant storage connector from the feature store.
-   *
-   * <pre>
-   * {@code // get feature store handle
-   *        FeatureStore fs = HopsworksConnection.builder().build().getFeatureStore();
-   *        StorageConnector.SnowflakeConnector snflSc = fs.getSnowflakeConnector("snfl_sc_name");
-   * }
-   * </pre>
-   *
-   * @param name Name of the storage connector to retrieve.
-   * @return StorageConnector.SnowflakeConnector Storage connector object.
-   * @throws FeatureStoreException If unable to retrieve StorageConnector from the feature store.
-   * @throws IOException Generic IO exception.
-   */
->>>>>>> 6c122978
-  public StorageConnector.SnowflakeConnector getSnowflakeConnector(String name)
-      throws FeatureStoreException, IOException {
-    return storageConnectorApi.getByName(this, name, StorageConnector.SnowflakeConnector.class);
-  }
-
-<<<<<<< HEAD
-  @Override
-=======
-  /**
-   * Get a previously created Adls compliant storage connector from the feature store.
-   *
-   * <pre>
-   * {@code // get feature store handle
-   *        FeatureStore fs = HopsworksConnection.builder().build().getFeatureStore();
-   *        StorageConnector.AdlsConnectorr adlslSc = fs.getAdlsConnector("adls_sc_name");
-   * }
-   * </pre>
-   *
-   * @param name Name of the storage connector to retrieve.
-   * @return StorageConnector.AdlsConnector Storage connector object.
-   * @throws FeatureStoreException If unable to retrieve StorageConnector from the feature store.
-   * @throws IOException Generic IO exception.
-   */
->>>>>>> 6c122978
-  public StorageConnector.AdlsConnector getAdlsConnector(String name) throws FeatureStoreException, IOException {
-    return storageConnectorApi.getByName(this, name, StorageConnector.AdlsConnector.class);
-  }
-
-<<<<<<< HEAD
-  @Override
-=======
-  /**
-   * Get a previously created Kafka compliant storage connector from the feature store.
-   *
-   * <pre>
-   * {@code // get feature store handle
-   *        FeatureStore fs = HopsworksConnection.builder().build().getFeatureStore();
-   *        StorageConnector.KafkaConnector kafkaSc = fs.getKafkaConnector("kafka_sc_name");
-   * }
-   * </pre>
-   *
-   * @param name Name of the storage connector to retrieve.
-   * @return StorageConnector.KafkaConnector Storage connector object.
-   * @throws FeatureStoreException If unable to retrieve StorageConnector from the feature store.
-   * @throws IOException Generic IO exception.
-   */
->>>>>>> 6c122978
-  public StorageConnector.KafkaConnector getKafkaConnector(String name) throws FeatureStoreException, IOException {
-    return storageConnectorApi.getByName(this, name, StorageConnector.KafkaConnector.class);
-  }
-
-<<<<<<< HEAD
-  @Override
-  public StorageConnector.BigqueryConnector getBigqueryConnector(String name) throws FeatureStoreException,
-      IOException {
-    return storageConnectorApi.getByName(this, name, StorageConnector.BigqueryConnector.class);
-  }
-
-  @Override
-  public StorageConnector.GcsConnector getGcsConnector(String name) throws FeatureStoreException, IOException {
-    return storageConnectorApi.getByName(this, name, StorageConnector.GcsConnector.class);
-  }
-
-  @Deprecated
-  public ExternalFeatureGroup getOnDemandFeatureGroup(@NonNull String name, @NonNull Integer version)
-      throws FeatureStoreException, IOException {
-    return featureGroupEngine.getExternalFeatureGroup(this, name, version);
-=======
-  /**
-   * Get a previously created BigQuery compliant storage connector from the feature store.
-   *
-   * <pre>
-   * {@code // get feature store handle
-   *        FeatureStore fs = HopsworksConnection.builder().build().getFeatureStore();
-   *        StorageConnector.BigqueryConnector bigqSc = fs.getBigqueryConnector("bigq_sc_name");
-   * }
-   * </pre>
-   *
-   * @param name Name of the storage connector to retrieve.
-   * @return StorageConnector.BigqueryConnector Storage connector object.
-   * @throws FeatureStoreException If unable to retrieve StorageConnector from the feature store.
-   * @throws IOException Generic IO exception.
-   */
-  public StorageConnector.BigqueryConnector getBigqueryConnector(String name) throws FeatureStoreException,
-      IOException {
-    return (StorageConnector.BigqueryConnector) storageConnectorApi.getByName(this, name);
-  }
-
-  /**
-   * Get a previously created JDBC compliant storage connector from the feature store
-   * to connect to the online feature store.
-   *
-   * <pre>
-   * {@code //get feature store handle
-   *        FeatureStore fs = HopsworksConnection.builder().build().getFeatureStore();
-   *        StorageConnector.JdbcConnector onlineSc = fs.getOnlineStorageConnector("online_sc_name");
-   * }
-   * </pre>
-   *
-   * @return StorageConnector.JdbcConnector Storage connector object.
-   * @throws FeatureStoreException If unable to retrieve StorageConnector from the feature store.
-   * @throws IOException Generic IO exception.
-   */
-  public StorageConnector.JdbcConnector getOnlineStorageConnector() throws FeatureStoreException, IOException {
-    return storageConnectorApi.getOnlineStorageConnector(this);
-  }
-
-  /**
-   * Get a previously created Gcs compliant storage connector from the feature store.
-   *
-   * <pre>
-   * {@code // get feature store handle
-   *        FeatureStore fs = HopsworksConnection.builder().build().getFeatureStore();
-   *        StorageConnector.GcsConnector gcsSc = fs.getGcsConnector("gsc_sc_name");
-   * }
-   * </pre>
-   *
-   * @param name Name of the storage connector to retrieve.
-   * @return StorageConnector.GcsConnector Storage connector object.
-   * @throws FeatureStoreException If unable to retrieve StorageConnector from the feature store.
-   * @throws IOException Generic IO exception.
-   */
-  public StorageConnector.GcsConnector getGcsConnector(String name) throws FeatureStoreException, IOException {
-    return (StorageConnector.GcsConnector) storageConnectorApi.getByName(this, name);
-  }
-
-  public FeatureGroup.FeatureGroupBuilder createFeatureGroup() {
-    return FeatureGroup.builder()
-        .featureStore(this);
-  }
-
   /**
    * Get feature group metadata object or create a new one if it doesn't exist.
    * This method doesn't update existing feature group metadata.
    *
    * <pre>
-   * {@code // get feature store handle
-   *        FeatureStore fs = HopsworksConnection.builder().build().getFeatureStore();
-   *        FeatureGroup fg = fs.getOrCreateFeatureGroup("fg_name", 1);
-   * }
-   * </pre>
-   *
-   * @param name of the feature group to retrieve or create.
-   * @param version of the feature group to retrieve or create.
-   * @return FeatureGroup The feature group metadata object.
-   * @throws IOException Generic IO exception.
-   * @throws FeatureStoreException If unable to retrieve FeatureGroup from the feature store.
-   */
-  public FeatureGroup getOrCreateFeatureGroup(String name, Integer version) throws IOException, FeatureStoreException {
-    return featureGroupApi.getOrCreateFeatureGroup(this, name, version, null, null,
-        null, null, false, null, null, null);
-  }
-
-  /**
-   * Get feature group metadata object or create a new one if it doesn't exist.
-   * This method doesn't update existing feature group metadata.
-   *
-   * <pre>
-   * {@code // get feature store handle
+   * {@code
+   *        // get feature store handle
    *        FeatureStore fs = HopsworksConnection.builder().build().getFeatureStore();
    *        FeatureGroup fg = fs.getOrCreateFeatureGroup("fg_name", 1, primaryKeys, true, "datetime");
    * }
@@ -747,10 +205,11 @@
    * @throws IOException Generic IO exception.
    * @throws FeatureStoreException If unable to retrieve FeatureGroup from the feature store.
    */
+  @Override
   public FeatureGroup getOrCreateFeatureGroup(String name, Integer version, List<String> primaryKeys,
                                               boolean onlineEnabled, String eventTime)
       throws IOException, FeatureStoreException {
-    return featureGroupApi.getOrCreateFeatureGroup(this, name, version, null, primaryKeys,
+    return   featureGroupEngine.getOrCreateFeatureGroup(this, name, version, null, primaryKeys,
         null, null, onlineEnabled, null, null, eventTime);
   }
 
@@ -759,7 +218,8 @@
    * This method doesn't update existing feature group metadata.
    *
    * <pre>
-   * {@code // get feature store handle
+   * {@code
+   *        // get feature store handle
    *        FeatureStore fs = HopsworksConnection.builder().build().getFeatureStore();
    *        FeatureGroup fg = fs.getOrCreateFeatureGroup("fg_name", 1, primaryKeys, partitionKeys, true, "datetime");
    * }
@@ -781,13 +241,14 @@
    * @throws IOException Generic IO exception.
    * @throws FeatureStoreException If unable to retrieve FeatureGroup from the feature store.
    */
+  @Override
   public FeatureGroup getOrCreateFeatureGroup(String name, Integer version,
                                               List<String> primaryKeys,
                                               List<String> partitionKeys,
                                               boolean onlineEnabled,
                                               String eventTime) throws IOException, FeatureStoreException {
 
-    return featureGroupApi.getOrCreateFeatureGroup(this, name, version, null, primaryKeys,
+    return featureGroupEngine.getOrCreateFeatureGroup(this, name, version, null, primaryKeys,
         partitionKeys, null, onlineEnabled, null, null, eventTime);
   }
 
@@ -796,7 +257,8 @@
    * This method doesn't update existing feature group metadata.
    *
    * <pre>
-   * {@code // get feature store handle
+   * {@code
+   *        // get feature store handle
    *        FeatureStore fs = HopsworksConnection.builder().build().getFeatureStore();
    *        FeatureGroup fg = fs.getOrCreateFeatureGroup("fg_name", 1, primaryKeys, partitionKeys, true, "datetime");
    * }
@@ -828,6 +290,7 @@
    * @throws IOException Generic IO exception.
    * @throws FeatureStoreException If unable to retrieve FeatureGroup from the feature store.
    */
+  @Override
   public FeatureGroup getOrCreateFeatureGroup(String name, Integer version, String description,
                                               List<String> primaryKeys, List<String> partitionKeys,
                                               String hudiPrecombineKey,
@@ -835,10 +298,77 @@
                                               StatisticsConfig statisticsConfig, String eventTime)
       throws IOException, FeatureStoreException {
 
-    return featureGroupApi.getOrCreateFeatureGroup(this, name, version, description, primaryKeys,
+    return   featureGroupEngine.getOrCreateFeatureGroup(this, name, version, description, primaryKeys,
         partitionKeys, hudiPrecombineKey, onlineEnabled, timeTravelFormat, statisticsConfig, eventTime);
   }
 
+  /**
+   * Get a stream feature group object with default version `1` from the feature store.
+   *
+   * <p>Getting a stream feature group metadata handle enables to interact with the feature group,
+   * such as read the data or use the `Query`-API to perform joins between feature groups and create feature
+   * views.
+   *
+   * <pre>
+   * {@code
+   *        // get feature store handle
+   *        FeatureStore fs = HopsworksConnection.builder().build().getFeatureStore();
+   *        FeatureGroup fg = fs.getStreamFeatureGroup("electricity_prices");
+   * <}
+   * </pre>
+   *
+   * @param name the name of the feature group
+   * @return FeatureGroup
+   * @throws FeatureStoreException If unable to retrieve feature group from the feature store.
+   * @throws IOException Generic IO exception.
+   */
+  @Override
+  public StreamFeatureGroup getStreamFeatureGroup(String name) throws FeatureStoreException, IOException {
+    LOGGER.info("VersionWarning: No version provided for getting feature group `" + name + "`, defaulting to `"
+        + DEFAULT_VERSION + "`.");
+    return getStreamFeatureGroup(name, DEFAULT_VERSION);
+  }
+
+  /**
+   * Get a stream feature group object from the feature store.
+   *
+   * <p>Getting a stream feature group metadata handle enables to interact with the feature group,
+   * such as read the data or use the `Query`-API to perform joins between feature groups and create feature
+   * views.
+   *
+   * <pre>
+   * {@code
+   *        // get feature store handle
+   *        FeatureStore fs = HopsworksConnection.builder().build().getFeatureStore();
+   *        FeatureGroup fg = fs.getStreamFeatureGroup("electricity_prices", 1);
+   * }
+   * </pre>
+   *
+   * @param name the name of the feature group
+   * @param version the version of the feature group
+   * @return StreamFeatureGroup The stream feature group metadata object.
+   * @throws FeatureStoreException If unable to retrieve feature group from the feature store.
+   * @throws IOException Generic IO exception.
+   */
+  @Override
+  public StreamFeatureGroup getStreamFeatureGroup(@NonNull String name, @NonNull Integer version)
+      throws FeatureStoreException, IOException {
+    return featureGroupEngine.getStreamFeatureGroup(this, name, version);
+  }
+
+  /**
+   * Create stream feature group builder object.
+   *
+   * <pre>
+   * {@code
+   *        // get feature store handle
+   *        FeatureStore fs = HopsworksConnection.builder().build().getFeatureStore();
+   *        StreamFeatureGroup.StreamFeatureGroupBuilder = fs.createStreamFeatureGroup()
+   * }
+   * </pre>
+   *
+   * @return StreamFeatureGroup.StreamFeatureGroupBuilder a StreamFeatureGroup builder object.
+   */
   public StreamFeatureGroup.StreamFeatureGroupBuilder createStreamFeatureGroup() {
     return StreamFeatureGroup.builder()
         .featureStore(this);
@@ -849,7 +379,8 @@
    * This method doesn't update existing feature group metadata.
    *
    * <pre>
-   * {@code // get feature store handle
+   * {@code
+   *        // get feature store handle
    *        FeatureStore fs = HopsworksConnection.builder().build().getFeatureStore();
    *        FeatureGroup fg = fs.getOrCreateStreamFeatureGroup("fg_name", 1);
    * }
@@ -861,9 +392,10 @@
    * @throws IOException Generic IO exception.
    * @throws FeatureStoreException If unable to retrieve StreamFeatureGroup from the feature store.
    */
+  @Override
   public StreamFeatureGroup getOrCreateStreamFeatureGroup(String name, Integer version)
       throws IOException, FeatureStoreException {
-    return featureGroupApi.getOrCreateStreamFeatureGroup(this, name, version, null,
+    return featureGroupEngine.getOrCreateStreamFeatureGroup(this, name, version, null,
         null, null, null, false, null, null);
   }
 
@@ -872,7 +404,8 @@
    * This method doesn't update existing feature group metadata.
    *
    * <pre>
-   * {@code // get feature store handle
+   * {@code
+   *        // get feature store handle
    *        FeatureStore fs = HopsworksConnection.builder().build().getFeatureStore();
    *        FeatureGroup fg = fs.getOrCreateStreamFeatureGroup("fg_name", 1, primaryKeys, true, "datetime");
    * }
@@ -892,10 +425,11 @@
    * @throws IOException Generic IO exception.
    * @throws FeatureStoreException If unable to retrieve StreamFeatureGroup from the feature store.
    */
+  @Override
   public StreamFeatureGroup getOrCreateStreamFeatureGroup(String name, Integer version, List<String> primaryKeys,
                                                           boolean onlineEnabled, String eventTime)
       throws IOException, FeatureStoreException {
-    return featureGroupApi.getOrCreateStreamFeatureGroup(this, name, version, null,
+    return featureGroupEngine.getOrCreateStreamFeatureGroup(this, name, version, null,
         primaryKeys, null, null, onlineEnabled, null, eventTime);
   }
 
@@ -904,7 +438,8 @@
    * This method doesn't update existing feature group metadata.
    *
    * <pre>
-   * {@code // get feature store handle
+   * {@code
+   *        // get feature store handle
    *        FeatureStore fs = HopsworksConnection.builder().build().getFeatureStore();
    *        FeatureGroup fg = fs.getOrCreateStreamFeatureGroup("fg_name", 1, primaryKeys, partitionKeys, true,
    *        "datetime");
@@ -927,14 +462,55 @@
    * @throws IOException Generic IO exception.
    * @throws FeatureStoreException If unable to retrieve StreamFeatureGroup from the feature store.
    */
+  @Override
   public StreamFeatureGroup getOrCreateStreamFeatureGroup(String name, Integer version, List<String> primaryKeys,
                                                           List<String> partitionKeys, boolean onlineEnabled,
                                                           String eventTime) throws IOException, FeatureStoreException {
 
-    return featureGroupApi.getOrCreateStreamFeatureGroup(this, name, version, null,
+
+    return featureGroupEngine.getOrCreateStreamFeatureGroup(this, name, version, null,
         primaryKeys, partitionKeys, null, onlineEnabled, null, eventTime);
   }
 
+  /**
+   * Get stream feature group metadata object or create a new one if it doesn't exist.
+   * This method doesn't update existing feature group metadata.
+   *
+   * <pre>
+   * {@code
+   *        // get feature store handle
+   *        FeatureStore fs = HopsworksConnection.builder().build().getFeatureStore();
+   *        StreamFeatureGroup fg = fs.getOrCreateStreamFeatureGroup("fg_name", 1, primaryKeys,
+   *        partitionKeys, true, "datetime");
+   * }
+   * </pre>
+   *
+   * @param name of the feature group to retrieve or create.
+   * @param version of the feature group to retrieve or create.
+   * @param description contents of the feature group to improve discoverability for Data Scientists
+   * @param primaryKeys  A list of feature names to be used as primary key for the
+   *                     feature group. This primary key can be a composite key of multiple
+   *                     features and will be used as joining key.
+   * @param partitionKeys A list of feature names to be used as partition key when writing the feature data to the
+   *                      offline storage.
+   * @param hudiPrecombineKey A feature name to be used as a precombine key for the `HUDI` feature group.  If feature
+   *                          group has time travel format `HUDI` and hudi precombine key was not specified then
+   *                          the first primary key of the feature group will be used as hudi precombine key.
+   * @param onlineEnabled Define whether the feature group should be made available also in the online feature store
+   *                      for low latency access.
+   * @param statisticsConfig  A configuration object, to generally enable descriptive statistics computation for
+   *                          this feature group, `"correlations`" to turn on feature correlation  computation,
+   *                          `"histograms"` to compute feature value frequencies and `"exact_uniqueness"` to compute
+   *                          uniqueness, distinctness and entropy. The values should be booleans indicating the
+   *                          setting. To fully turn off statistics computation pass `statisticsConfig=false`.
+   * @param eventTime Name of the feature containing the event
+   *                 time for the features in this feature group. If eventTime is set
+   *                 the feature group can be used for point-in-time joins.
+   * @return FeatureGroup: The feature group metadata object.
+   * @throws IOException Generic IO exception.
+   * @throws FeatureStoreException If unable to retrieve FeatureGroup from the feature store.
+   */
+  @Override
   public StreamFeatureGroup getOrCreateStreamFeatureGroup(String name, Integer version, String description,
                                                           List<String> primaryKeys, List<String> partitionKeys,
                                                           String hudiPrecombineKey, boolean onlineEnabled,
@@ -942,9 +518,364 @@
                                                           String eventTime)
       throws IOException, FeatureStoreException {
 
-    return featureGroupApi.getOrCreateStreamFeatureGroup(this, name, version, description,
+    return featureGroupEngine.getOrCreateStreamFeatureGroup(this, name, version, description,
         primaryKeys, partitionKeys, hudiPrecombineKey, onlineEnabled, statisticsConfig, eventTime);
->>>>>>> 6c122978
+  }
+
+  /**
+   * Create external feature group builder object.
+   *
+   * <pre>
+   * {@code
+   *        // get feature store handle
+   *        FeatureStore fs = HopsworksConnection.builder().build().getFeatureStore();
+   *        ExternalFeatureGroup.ExternalFeatureGroupBuilder = fs.createExternalFeatureGroup()
+   * }
+   * </pre>
+   *
+   * @return ExternalFeatureGroup.ExternalFeatureGroupBuilder a ExternalFeatureGroup builder object.
+   */
+  public ExternalFeatureGroup.ExternalFeatureGroupBuilder createExternalFeatureGroup() {
+    return ExternalFeatureGroup.builder()
+        .featureStore(this);
+  }
+
+  @Deprecated
+  public ExternalFeatureGroup.ExternalFeatureGroupBuilder createOnDemandFeatureGroup() {
+    return ExternalFeatureGroup.builder()
+        .featureStore(this);
+  }
+
+
+  /**
+   * Get a list of all versions of an external feature group from the feature store.
+   *
+   * <p>Feature group metadata handle enables to interact with the feature group,
+   * such as read the data or use the `Query`-API to perform joins between feature groups and create feature
+   * views.
+   *
+   * <pre>
+   * {@code
+   *        // get feature store handle
+   *        FeatureStore fs = HopsworksConnection.builder().build().getFeatureStore();
+   *        FeatureGroup fg = fs.getExternalFeatureGroups("external_fg_name");
+   * }
+   * </pre>
+   *
+   * @param name The name of the feature group.
+   * @return List of ExternalFeatureGroup metadata objects.
+   * @throws FeatureStoreException If unable to retrieve feature group from the feature store.
+   * @throws IOException Generic IO exception.
+   */
+  @Override
+  public scala.collection.Seq<ExternalFeatureGroup> getExternalFeatureGroups(@NonNull String name)
+      throws FeatureStoreException, IOException {
+    return JavaConverters.asScalaBufferConverter(featureGroupEngine.getExternalFeatureGroups(this, name))
+        .asScala().toSeq();
+  }
+
+  /**
+   * Get an external feature group object from the feature store.
+   *
+   * <p>Getting a stream feature group metadata handle enables to interact with the feature group,
+   * such as read the data or use the `Query`-API to perform joins between feature groups and create feature
+   * views.
+   *
+   * <pre>
+   * {@code
+   *        // get feature store handle
+   *        FeatureStore fs = HopsworksConnection.builder().build().getFeatureStore();
+   *        ExternalFeatureGroup fg = fs.getExternalFeatureGroup("external_fg_name", 1);
+   * }
+   * </pre>
+   *
+   * @param name    the name of the feature group
+   * @param version the version of the feature group
+   * @return ExternalFeatureGroup The external feature group metadata object.
+   * @throws FeatureStoreException If unable to retrieve feature group from the feature store.
+   * @throws IOException Generic IO exception.
+   */
+  @Override
+  public ExternalFeatureGroup getExternalFeatureGroup(@NonNull String name, @NonNull Integer version)
+      throws FeatureStoreException, IOException {
+    return featureGroupEngine.getExternalFeatureGroup(this, name, version);
+  }
+
+  /**
+   * Get an external feature group object with default version `1` from the feature store.
+   *
+   * <p>Getting external feature group metadata handle enables to interact with the feature group,
+   * such as read the data or use the `Query`-API to perform joins between feature groups and create feature
+   * views.
+   *
+   * <pre>
+   * {@code
+   *        // get feature store handle
+   *        FeatureStore fs = HopsworksConnection.builder().build().getFeatureStore();
+   *        ExternalFeatureGroup fg = fs.getExternalFeatureGroup("external_fg_name");
+   * }
+   * </pre>
+   *
+   * @param name the name of the feature group
+   * @return ExternalFeatureGroup The external feature group metadata object.
+   * @throws FeatureStoreException If unable to retrieve feature group from the feature store.
+   * @throws IOException Generic IO exception.
+   */
+  @Override
+  public ExternalFeatureGroup getExternalFeatureGroup(String name) throws FeatureStoreException, IOException {
+    LOGGER.info("VersionWarning: No version provided for getting feature group `" + name + "`, defaulting to `"
+        + DEFAULT_VERSION + "`.");
+    return getExternalFeatureGroup(name, DEFAULT_VERSION);
+  }
+
+  /**
+   * Get a previously created storage connector from the feature store.
+   *
+   * <p>Storage connectors encapsulate all information needed for the execution engine to read and write to a specific
+   * storage.
+   *
+   * <p>If you want to connect to the online feature store, see the getOnlineStorageConnector` method to get the
+   * JDBC connector for the Online Feature Store.
+   *
+   * <pre>
+   * {@code
+   *        // get feature store handle
+   *        FeatureStore fs = HopsworksConnection.builder().build().getFeatureStore();
+   *        StorageConnector sc = fs.getStorageConnector("sc_name");
+   * }
+   * </pre>
+   *
+   * @param name Name of the storage connector to retrieve.
+   * @return StorageConnector Storage connector object.
+   * @throws FeatureStoreException If unable to retrieve StorageConnector from the feature store.
+   * @throws IOException Generic IO exception.
+   */
+  @Override
+  public StorageConnector getStorageConnector(String name) throws FeatureStoreException, IOException {
+    return storageConnectorApi.getByName(this, name, StorageConnector.class);
+  }
+
+  /**
+   * Get a previously created JDBC compliant storage connector from the feature store.
+   *
+   * <p>If you want to connect to the online feature store, see the getOnlineStorageConnector` method to get the
+   * JDBC connector for the Online Feature Store.
+   *
+   * <pre>
+   * {@code
+   *        // get feature store handle
+   *        FeatureStore fs = HopsworksConnection.builder().build().getFeatureStore();
+   *        StorageConnector.JdbcConnector jdbcSc = fs.getJdbcConnector("jdbc_sc_name");
+   * }
+   * </pre>
+   *
+   * @param name Name of the jdbc storage connector to retrieve.
+   * @return StorageConnector.JdbcConnector Storage connector object.
+   * @throws FeatureStoreException If unable to retrieve StorageConnector from the feature store.
+   * @throws IOException Generic IO exception.
+   */
+  @Override
+  public StorageConnector.JdbcConnector getJdbcConnector(String name) throws FeatureStoreException, IOException {
+    return storageConnectorApi.getByName(this, name, StorageConnector.JdbcConnector.class);
+  }
+
+  /**
+   * Get a previously created JDBC compliant storage connector from the feature store
+   * to connect to the online feature store.
+   *
+   * <pre>
+   * {@code
+   *        //get feature store handle
+   *        FeatureStore fs = HopsworksConnection.builder().build().getFeatureStore();
+   *        StorageConnector.JdbcConnector onlineSc = fs.getOnlineStorageConnector("online_sc_name");
+   * }
+   * </pre>
+   *
+   * @return StorageConnector.JdbcConnector Storage connector object.
+   * @throws FeatureStoreException If unable to retrieve StorageConnector from the feature store.
+   * @throws IOException Generic IO exception.
+   */
+  @Override
+  public StorageConnector.JdbcConnector getOnlineStorageConnector() throws FeatureStoreException, IOException {
+    return storageConnectorApi.getOnlineStorageConnector(this, StorageConnector.JdbcConnector.class);
+  }
+
+  /**
+   * Get a previously created S3 compliant storage connector from the feature store.
+   *
+   * <pre>
+   * {@code
+   *        // get feature store handle
+   *        FeatureStore fs = HopsworksConnection.builder().build().getFeatureStore();
+   *        StorageConnector.S3Connector s3Sc = fs.getS3Connector("s3_sc_name");
+   * }
+   * </pre>
+   *
+   * @param name Name of the storage connector to retrieve.
+   * @return StorageConnector.S3Connector Storage connector object.
+   * @throws FeatureStoreException If unable to retrieve StorageConnector from the feature store.
+   * @throws IOException Generic IO exception.
+   */
+  @Override
+  public StorageConnector.S3Connector getS3Connector(String name) throws FeatureStoreException, IOException {
+    return storageConnectorApi.getByName(this, name, StorageConnector.S3Connector.class);
+  }
+
+  /**
+   * Get a previously created HopsFs compliant storage connector from the feature store.
+   *
+   * <pre>
+   * {@code
+   *        // get feature store handle
+   *        FeatureStore fs = HopsworksConnection.builder().build().getFeatureStore();
+   *        StorageConnector.HopsFsConnector hfsSc = fs.getHopsFsConnector("hfs_sc_name");
+   * }
+   * </pre>
+   *
+   * @param name Name of the storage connector to retrieve.
+   * @return SStorageConnector.HopsFsConnector Storage connector object.
+   * @throws FeatureStoreException If unable to retrieve StorageConnector from the feature store.
+   * @throws IOException Generic IO exception.
+   */
+  @Override
+  public StorageConnector.HopsFsConnector getHopsFsConnector(String name) throws FeatureStoreException,
+      IOException {
+    return storageConnectorApi.getByName(this, name, StorageConnector.HopsFsConnector.class);
+  }
+
+  /**
+   * Get a previously created Redshift compliant storage connector from the feature store.
+   *
+   * <pre>
+   * {@code
+   *        // get feature store handle
+   *        FeatureStore fs = HopsworksConnection.builder().build().getFeatureStore();
+   *        StorageConnector.RedshiftConnector rshSc = fs.getRedshiftConnector("rsh_sc_name");
+   * }
+   * </pre>
+   *
+   * @param name Name of the storage connector to retrieve.
+   * @return StorageConnector.RedshiftConnector Storage connector object.
+   * @throws FeatureStoreException If unable to retrieve StorageConnector from the feature store.
+   * @throws IOException Generic IO exception.
+   */
+  @Override
+  public StorageConnector.RedshiftConnector getRedshiftConnector(String name)
+      throws FeatureStoreException, IOException {
+    return storageConnectorApi.getByName(this, name, StorageConnector.RedshiftConnector.class);
+  }
+
+  /**
+   * Get a previously created Snowflake compliant storage connector from the feature store.
+   *
+   * <pre>
+   * {@code
+   *        // get feature store handle
+   *        FeatureStore fs = HopsworksConnection.builder().build().getFeatureStore();
+   *        StorageConnector.SnowflakeConnector snflSc = fs.getSnowflakeConnector("snfl_sc_name");
+   * }
+   * </pre>
+   *
+   * @param name Name of the storage connector to retrieve.
+   * @return StorageConnector.SnowflakeConnector Storage connector object.
+   * @throws FeatureStoreException If unable to retrieve StorageConnector from the feature store.
+   * @throws IOException Generic IO exception.
+   */
+  @Override
+  public StorageConnector.SnowflakeConnector getSnowflakeConnector(String name)
+      throws FeatureStoreException, IOException {
+    return storageConnectorApi.getByName(this, name, StorageConnector.SnowflakeConnector.class);
+  }
+
+  /**
+   * Get a previously created Adls compliant storage connector from the feature store.
+   *
+   * <pre>
+   * {@code
+   *        // get feature store handle
+   *        FeatureStore fs = HopsworksConnection.builder().build().getFeatureStore();
+   *        StorageConnector.AdlsConnectorr adlslSc = fs.getAdlsConnector("adls_sc_name");
+   * }
+   * </pre>
+   *
+   * @param name Name of the storage connector to retrieve.
+   * @return StorageConnector.AdlsConnector Storage connector object.
+   * @throws FeatureStoreException If unable to retrieve StorageConnector from the feature store.
+   * @throws IOException Generic IO exception.
+   */
+  @Override
+  public StorageConnector.AdlsConnector getAdlsConnector(String name) throws FeatureStoreException, IOException {
+    return storageConnectorApi.getByName(this, name, StorageConnector.AdlsConnector.class);
+  }
+
+  /**
+   * Get a previously created Kafka compliant storage connector from the feature store.
+   *
+   * <pre>
+   * {@code
+   *        // get feature store handle
+   *        FeatureStore fs = HopsworksConnection.builder().build().getFeatureStore();
+   *        StorageConnector.KafkaConnector kafkaSc = fs.getKafkaConnector("kafka_sc_name");
+   * }
+   * </pre>
+   *
+   * @param name Name of the storage connector to retrieve.
+   * @return StorageConnector.KafkaConnector Storage connector object.
+   * @throws FeatureStoreException If unable to retrieve StorageConnector from the feature store.
+   * @throws IOException Generic IO exception.
+   */
+  @Override
+  public StorageConnector.KafkaConnector getKafkaConnector(String name) throws FeatureStoreException, IOException {
+    return storageConnectorApi.getByName(this, name, StorageConnector.KafkaConnector.class);
+  }
+
+  /**
+   * Get a previously created BigQuery compliant storage connector from the feature store.
+   *
+   * <pre>
+   * {@code
+   *        // get feature store handle
+   *        FeatureStore fs = HopsworksConnection.builder().build().getFeatureStore();
+   *        StorageConnector.BigqueryConnector bigqSc = fs.getBigqueryConnector("bigq_sc_name");
+   * }
+   * </pre>
+   *
+   * @param name Name of the storage connector to retrieve.
+   * @return StorageConnector.BigqueryConnector Storage connector object.
+   * @throws FeatureStoreException If unable to retrieve StorageConnector from the feature store.
+   * @throws IOException Generic IO exception.
+   */
+  @Override
+  public StorageConnector.BigqueryConnector getBigqueryConnector(String name) throws FeatureStoreException,
+      IOException {
+    return storageConnectorApi.getByName(this, name, StorageConnector.BigqueryConnector.class);
+  }
+
+  /**
+   * Get a previously created Gcs compliant storage connector from the feature store.
+   *
+   * <pre>
+   * {@code
+   *        // get feature store handle
+   *        FeatureStore fs = HopsworksConnection.builder().build().getFeatureStore();
+   *        StorageConnector.GcsConnector gcsSc = fs.getGcsConnector("gsc_sc_name");
+   * }
+   * </pre>
+   *
+   * @param name Name of the storage connector to retrieve.
+   * @return StorageConnector.GcsConnector Storage connector object.
+   * @throws FeatureStoreException If unable to retrieve StorageConnector from the feature store.
+   * @throws IOException Generic IO exception.
+   */
+  @Override
+  public StorageConnector.GcsConnector getGcsConnector(String name) throws FeatureStoreException, IOException {
+    return storageConnectorApi.getByName(this, name, StorageConnector.GcsConnector.class);
+  }
+
+  @Deprecated
+  public ExternalFeatureGroup getOnDemandFeatureGroup(@NonNull String name, @NonNull Integer version)
+      throws FeatureStoreException, IOException {
+    return featureGroupEngine.getExternalFeatureGroup(this, name, version);
   }
 
   @Deprecated
@@ -971,7 +902,8 @@
    * existing feature view metadata.
    *
    * <pre>
-   * {@code // get feature store handle
+   * {@code
+   *        // get feature store handle
    *        FeatureStore fs = HopsworksConnection.builder().build().getFeatureStore();
    *        FeatureView fv = fs.getOrCreateFeatureView("fv_name", query, 1);
    * }
@@ -995,7 +927,8 @@
    * existing feature view metadata.
    *
    * <pre>
-   * {@code // get feature store handle
+   * {@code
+   *        // get feature store handle
    *        FeatureStore fs = HopsworksConnection.builder().build().getFeatureStore();
    *        FeatureView fv = fs.getOrCreateFeatureView("fv_name", query, 1, description, labels);
    *        "datetime");
@@ -1021,7 +954,8 @@
    * Get a feature view object from the selected feature store.
    *
    * <pre>
-   * {@code // get feature store handle
+   * {@code
+   *        // get feature store handle
    *        FeatureStore fs = HopsworksConnection.builder().build().getFeatureStore();
    *        FeatureView fv = fs.getFeatureView("fv_name", 1);
    * }
@@ -1043,7 +977,8 @@
    * Get a feature view object with the default version `1` from the selected feature store.
    *
    * <pre>
-   * {@code // get feature store handle
+   * {@code
+   *        // get feature store handle
    *        FeatureStore fs = HopsworksConnection.builder().build().getFeatureStore();
    *        FeatureView fv = fs.getFeatureView("fv_name");
    * }
@@ -1061,15 +996,12 @@
     return getFeatureView(name, DEFAULT_VERSION);
   }
 
-<<<<<<< HEAD
   @Override
   public Dataset<Row> sql(String query) {
     return SparkEngine.getInstance().sql(query);
   }
 
-=======
   @Deprecated
->>>>>>> 6c122978
   public TrainingDataset.TrainingDatasetBuilder createTrainingDataset() {
     return TrainingDataset.builder()
         .featureStore(this);
@@ -1088,12 +1020,8 @@
     return getTrainingDataset(name, DEFAULT_VERSION);
   }
 
-<<<<<<< HEAD
-  public Seq<TrainingDataset> getTrainingDatasets(@NonNull String name)
-=======
   @Deprecated
   public scala.collection.Seq<TrainingDataset> getTrainingDatasets(@NonNull String name)
->>>>>>> 6c122978
       throws FeatureStoreException, IOException {
 
     List<TrainingDataset> trainingDatasets = new ArrayList<>();
