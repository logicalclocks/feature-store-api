--- conflicted
+++ resolved
@@ -259,47 +259,6 @@
     return getExternalFeatureGroup(name, DEFAULT_VERSION);
   }
 
-<<<<<<< HEAD
-=======
-  /**
-   * Get a list of all versions of an external feature group from the feature store.
-   *
-   * @param name    the name of the feature group
-   * @return list of ExternalFeatureGroup objects
-   * @throws FeatureStoreException FeatureStoreException
-   * @throws IOException IOException
-   */
-  public scala.collection.Seq<ExternalFeatureGroup> getExternalFeatureGroups(@NonNull String name)
-      throws FeatureStoreException, IOException {
-    return JavaConverters.asScalaBufferConverter(featureGroupApi.getExternalFeatureGroups(this, name))
-        .asScala().toSeq();
-  }
-
-  @Deprecated
-  public ExternalFeatureGroup getOnDemandFeatureGroup(@NonNull String name, @NonNull Integer version)
-      throws FeatureStoreException, IOException {
-    return featureGroupApi.getExternalFeatureGroup(this, name, version);
-  }
-
-  @Deprecated
-  public ExternalFeatureGroup getOnDemandFeatureGroup(String name) throws FeatureStoreException, IOException {
-    LOGGER.info("VersionWarning: No version provided for getting feature group `" + name + "`, defaulting to `"
-        + DEFAULT_VERSION + "`.");
-    return getExternalFeatureGroup(name, DEFAULT_VERSION);
-  }
-
-  @Deprecated
-  public scala.collection.Seq<ExternalFeatureGroup> getOnDemandFeatureGroups(@NonNull String name)
-      throws FeatureStoreException, IOException {
-    return JavaConverters.asScalaBufferConverter(featureGroupApi.getExternalFeatureGroups(this, name))
-        .asScala().toSeq();
-  }
-
-  public Object sql(String query) {
-    return SparkEngine.getInstance().sql(query);
-  }
-
->>>>>>> 045a545b
   public StorageConnector getStorageConnector(String name) throws FeatureStoreException, IOException {
     return storageConnectorApi.getByName(this, name, StorageConnector.class);
   }
@@ -348,83 +307,18 @@
     return storageConnectorApi.getByName(this, name, StorageConnector.GcsConnector.class);
   }
 
-<<<<<<< HEAD
   /**
    * Get a list of all versions of an external feature group from the feature store.
    *
    * @param name    the name of the feature group
-   * @return ExternalFeatureGroup
-   * @throws FeatureStoreException
-   * @throws IOException
+   * @return list of ExternalFeatureGroup objects
+   * @throws FeatureStoreException FeatureStoreException
+   * @throws IOException IOException
    */
   public scala.collection.Seq<ExternalFeatureGroup> getExternalFeatureGroups(@NonNull String name)
       throws FeatureStoreException, IOException {
     return JavaConverters.asScalaBufferConverter(metaDataUtils.getExternalFeatureGroups(this, name))
         .asScala().toSeq();
-=======
-  public FeatureGroup.FeatureGroupBuilder createFeatureGroup() {
-    return FeatureGroup.builder()
-        .featureStore(this);
-  }
-
-  public FeatureGroup getOrCreateFeatureGroup(String name, Integer version) throws IOException, FeatureStoreException {
-    return featureGroupApi.getOrCreateFeatureGroup(this, name, version, null, null,
-        null, null, false, null, null, null);
-  }
-
-  public FeatureGroup getOrCreateFeatureGroup(String name, Integer version, List<String> primaryKeys,
-                                              boolean onlineEnabled, String eventTime)
-      throws IOException, FeatureStoreException {
-    return featureGroupApi.getOrCreateFeatureGroup(this, name, version, null, primaryKeys,
-        null, null, onlineEnabled, null, null, eventTime);
-  }
-
-  public FeatureGroup getOrCreateFeatureGroup(String name, Integer version,
-                                              List<String> primaryKeys,
-                                              List<String> partitionKeys,
-                                              boolean onlineEnabled,
-                                              String eventTime) throws IOException, FeatureStoreException {
-
-    return featureGroupApi.getOrCreateFeatureGroup(this, name, version, null, primaryKeys,
-        partitionKeys, null, onlineEnabled, null, null, eventTime);
-  }
-
-  public FeatureGroup getOrCreateFeatureGroup(String name, Integer version, String description,
-                                              List<String> primaryKeys, List<String> partitionKeys,
-                                              String hudiPrecombineKey,
-                                              boolean onlineEnabled, TimeTravelFormat timeTravelFormat,
-                                              StatisticsConfig statisticsConfig, String eventTime)
-      throws IOException, FeatureStoreException {
-
-    return featureGroupApi.getOrCreateFeatureGroup(this, name, version, description, primaryKeys,
-        partitionKeys, hudiPrecombineKey, onlineEnabled, timeTravelFormat, statisticsConfig, eventTime);
-  }
-
-  public StreamFeatureGroup.StreamFeatureGroupBuilder createStreamFeatureGroup() {
-    return StreamFeatureGroup.builder()
-        .featureStore(this);
-  }
-
-  public StreamFeatureGroup getOrCreateStreamFeatureGroup(String name, Integer version)
-      throws IOException, FeatureStoreException {
-    return featureGroupApi.getOrCreateStreamFeatureGroup(this, name, version, null,
-        null, null, null, false, null, null);
-  }
-
-  public StreamFeatureGroup getOrCreateStreamFeatureGroup(String name, Integer version, List<String> primaryKeys,
-                                                          boolean onlineEnabled, String eventTime)
-      throws IOException, FeatureStoreException {
-    return featureGroupApi.getOrCreateStreamFeatureGroup(this, name, version, null,
-        primaryKeys, null, null, onlineEnabled, null, eventTime);
-  }
-
-  public StreamFeatureGroup getOrCreateStreamFeatureGroup(String name, Integer version, List<String> primaryKeys,
-                                                          List<String> partitionKeys, boolean onlineEnabled,
-                                                          String eventTime) throws IOException, FeatureStoreException {
-
-    return featureGroupApi.getOrCreateStreamFeatureGroup(this, name, version, null,
-        primaryKeys, partitionKeys, null, onlineEnabled, null, eventTime);
->>>>>>> 045a545b
   }
 
   @Deprecated
@@ -553,20 +447,8 @@
     return getTrainingDataset(name, DEFAULT_VERSION);
   }
 
-<<<<<<< HEAD
   @Override
   public Seq<TrainingDataset> getTrainingDatasets(@NonNull String name)
-=======
-  /**
-   * Get all versions of a training dataset object from the selected feature store.
-   *
-   * @param name name of the training dataset
-   * @return TrainingDataset
-   * @throws FeatureStoreException FeatureStoreException
-   * @throws IOException IOException
-   */
-  public scala.collection.Seq<TrainingDataset> getTrainingDatasets(@NonNull String name)
->>>>>>> 045a545b
       throws FeatureStoreException, IOException {
 
     List<TrainingDataset> trainingDatasets = new ArrayList<>();
