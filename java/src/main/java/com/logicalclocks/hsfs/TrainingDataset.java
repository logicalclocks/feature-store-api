--- conflicted
+++ resolved
@@ -430,11 +430,11 @@
         Collectors.toList());
   }
 
-<<<<<<< HEAD
   @JsonIgnore
   public void setLabel(List<String> label) {
     this.label = label.stream().map(String::toLowerCase).collect(Collectors.toList());
-=======
+  }
+
   /**
    * Initialise and cache parametrised prepared statement to retrieve feature vector from online feature store.
    *
@@ -461,6 +461,5 @@
   public List<Object> getServingVector(Map<String, Object> entry) throws SQLException, FeatureStoreException,
       IOException {
     return trainingDatasetEngine.getServingVector(this, entry);
->>>>>>> 652c8983
   }
 }