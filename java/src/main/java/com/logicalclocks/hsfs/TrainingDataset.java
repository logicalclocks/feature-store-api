--- conflicted
+++ resolved
@@ -200,17 +200,10 @@
    */
   public void save(Dataset<Row> dataset, Map<String, String> writeOptions)
       throws FeatureStoreException, IOException {
-<<<<<<< HEAD
-    trainingDatasetEngine.save(this, dataset, writeOptions, label);
-    codeEngine.saveCode(this);
-    if (statisticsConfig.getEnabled()) {
-      statisticsEngine.computeStatistics(this, dataset);
-    }
-=======
     TrainingDataset trainingDataset = trainingDatasetEngine.save(this, dataset, writeOptions, label);
     this.setStorageConnector(trainingDataset.getStorageConnector());
+    codeEngine.saveCode(this);
     computeStatistics();
->>>>>>> 0a1812de
   }
 
   /**
