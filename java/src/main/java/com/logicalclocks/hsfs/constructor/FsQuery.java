--- conflicted
+++ resolved
@@ -47,14 +47,9 @@
     }
   }
 
-<<<<<<< HEAD
   @Override
-  public void registerHudiFeatureGroups(Map<String, String> readOptions) {
+  public void registerHudiFeatureGroups(Map<String, String> readOptions) throws FeatureStoreException {
     for (HudiFeatureGroupAlias hudiFeatureGroupAlias : super.getHudiCachedFeatureGroups()) {
-=======
-  public void registerHudiFeatureGroups(Map<String, String> readOptions) throws FeatureStoreException {
-    for (HudiFeatureGroupAlias hudiFeatureGroupAlias : hudiCachedFeatureGroups) {
->>>>>>> 9f762849
       SparkEngine.getInstance().registerHudiTemporaryTable(hudiFeatureGroupAlias, readOptions);
     }
   }
