--- conflicted
+++ resolved
@@ -17,6 +17,7 @@
 
 import com.logicalclocks.hsfs.EntityEndpointType;
 import com.logicalclocks.hsfs.Feature;
+import com.logicalclocks.hsfs.FeatureGroup;
 import com.logicalclocks.hsfs.FeatureStoreException;
 import com.logicalclocks.hsfs.HudiOperationType;
 import com.logicalclocks.hsfs.OnDemandFeatureGroup;
@@ -27,12 +28,9 @@
 import org.apache.spark.sql.Row;
 
 import java.io.IOException;
-<<<<<<< HEAD
 import java.util.ArrayList;
-=======
 import java.text.ParseException;
 import java.util.HashMap;
->>>>>>> f1c8b595
 import java.util.List;
 import java.util.Map;
 import java.util.Optional;
@@ -66,7 +64,6 @@
   public <T extends FeatureGroupBase> void updateDescription(FeatureGroupBase featureGroup, String description,
                                                              Class<T> fgClass)
       throws FeatureStoreException, IOException {
-<<<<<<< HEAD
     featureGroup.setDescription(description);
     T apiFG = featureGroupApi.updateMetadata(featureGroup, "updateMetadata", fgClass);
     featureGroup.setDescription(apiFG.getDescription());
@@ -89,21 +86,16 @@
     newFeatures.addAll(features);
     featureGroup.setFeatures(newFeatures);
     T apiFG = featureGroupApi.updateMetadata(featureGroup, "updateMetadata", fgClass);
-=======
-    FeatureGroupBase fgBaseSend = initFeatureGroupBase(featureGroup);
-    fgBaseSend.setDescription(description);
-    FeatureGroupBase apiFG = featureGroupApi.updateMetadata(fgBaseSend, "updateMetadata");
-    featureGroup.setDescription(apiFG.getDescription());
+    featureGroup.setFeatures(apiFG.getFeatures());
   }
 
-  public void appendFeatures(FeatureGroupBase featureGroup, List<Feature> features)
+  public <T extends FeatureGroupBase> void appendFeatures(FeatureGroupBase featureGroup, List<Feature> features,
+                                                          Class<T> fgClass)
       throws FeatureStoreException, IOException, ParseException {
     Dataset<Row> emptyDataframe = SparkEngine.getInstance().getEmptyAppendedDataframe(featureGroup.read(), features);
-    FeatureGroupBase fgBaseSend = initFeatureGroupBase(featureGroup);
-    features.addAll(featureGroup.getFeatures());
-    fgBaseSend.setFeatures(features);
-    FeatureGroupBase apiFG = featureGroupApi.updateMetadata(fgBaseSend, "updateMetadata");
->>>>>>> f1c8b595
+    featureGroup.getFeatures().addAll(features);
+    T apiFG = featureGroupApi.updateMetadata(featureGroup, "updateMetadata",
+        fgClass);
     featureGroup.setFeatures(apiFG.getFeatures());
     if (featureGroup instanceof FeatureGroup) {
       SparkEngine.getInstance().writeOfflineDataframe((FeatureGroup) featureGroup, emptyDataframe,
@@ -111,26 +103,10 @@
     }
   }
 
-<<<<<<< HEAD
-  public <T extends FeatureGroupBase> void appendFeatures(FeatureGroupBase featureGroup, List<Feature> features,
-                                                          Class<T> fgClass)
-      throws FeatureStoreException, IOException {
-    featureGroup.getFeatures().addAll(features);
-    T apiFG = featureGroupApi.updateMetadata(featureGroup, "updateMetadata",
-        fgClass);
-    featureGroup.setFeatures(apiFG.getFeatures());
-  }
-
   public <T extends FeatureGroupBase> void updateStatisticsConfig(FeatureGroupBase featureGroup, Class<T> fgClass)
       throws FeatureStoreException, IOException {
     T apiFG = featureGroupApi.updateMetadata(featureGroup, "updateStatsConfig", fgClass);
     featureGroup.setStatisticsConfig(apiFG.getStatisticsConfig());
-=======
-  public void updateStatisticsConfig(FeatureGroupBase featureGroup) throws FeatureStoreException, IOException {
-    FeatureGroupBase apiFG = featureGroupApi.updateMetadata(featureGroup, "updateStatsConfig");
-    featureGroup.getStatisticsConfig().setCorrelations(apiFG.getStatisticsConfig().getCorrelations());
-    featureGroup.getStatisticsConfig().setHistograms(apiFG.getStatisticsConfig().getHistograms());
->>>>>>> f1c8b595
   }
 
   private FeatureGroupBase initFeatureGroupBase(FeatureGroupBase featureGroup) {
@@ -142,7 +118,9 @@
     return new FeatureGroupBase();
   }
 
-  public void updateValidationType(FeatureGroupBase featureGroupBase) throws FeatureStoreException, IOException {
-    featureGroupApi.updateMetadata(featureGroupBase, "validationType", featureGroupBase.getValidationType());
+  public <T extends FeatureGroupBase> void updateValidationType(FeatureGroupBase featureGroupBase, Class<T> fgClass)
+      throws FeatureStoreException, IOException {
+    featureGroupApi.updateMetadata(
+        featureGroupBase, "validationType", featureGroupBase.getValidationType(), fgClass);
   }
 }