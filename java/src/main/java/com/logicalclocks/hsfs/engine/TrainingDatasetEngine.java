/*
 * Copyright (c) 2020 Logical Clocks AB
 *
 * Licensed under the Apache License, Version 2.0 (the "License");
 * you may not use this file except in compliance with the License.
 * You may obtain a copy of the License at
 *
 * http://www.apache.org/licenses/LICENSE-2.0
 *
 * Unless required by applicable law or agreed to in writing, software
 * distributed under the License is distributed on an "AS IS" BASIS,
 * WITHOUT WARRANTIES OR CONDITIONS OF ANY KIND, either express or implied.
 *
 * See the License for the specific language governing permissions and limitations under the License.
 */

package com.logicalclocks.hsfs.engine;

import com.logicalclocks.hsfs.EntityEndpointType;
import com.logicalclocks.hsfs.FeatureStoreException;
import com.logicalclocks.hsfs.Storage;
import com.logicalclocks.hsfs.StorageConnector;
import com.logicalclocks.hsfs.TrainingDataset;
import com.logicalclocks.hsfs.TrainingDatasetFeature;
import com.logicalclocks.hsfs.constructor.ServingPreparedStatement;
import com.logicalclocks.hsfs.metadata.HopsworksClient;
import com.logicalclocks.hsfs.metadata.StorageConnectorApi;
import com.logicalclocks.hsfs.metadata.TagsApi;
import com.logicalclocks.hsfs.metadata.TrainingDatasetApi;
import com.logicalclocks.hsfs.util.Constants;
import org.apache.avro.Schema;
import org.apache.avro.generic.GenericDatumReader;
import org.apache.avro.io.BinaryDecoder;
import org.apache.avro.io.DatumReader;
import org.apache.avro.io.Decoder;
import org.apache.avro.io.DecoderFactory;
import org.apache.hadoop.fs.Path;
import org.apache.spark.sql.Dataset;
import org.apache.spark.sql.Row;
import org.apache.spark.sql.SaveMode;
import org.slf4j.Logger;
import org.slf4j.LoggerFactory;

import java.io.IOException;
import java.sql.Connection;
import java.sql.PreparedStatement;
import java.sql.ResultSet;
import java.sql.SQLException;
import java.util.ArrayList;
import java.util.HashMap;
import java.util.HashSet;
import java.util.List;
import java.util.Map;
import java.util.Optional;

import java.sql.DriverManager;
import java.util.TreeMap;

public class TrainingDatasetEngine {

  private TrainingDatasetApi trainingDatasetApi = new TrainingDatasetApi();
  private TagsApi tagsApi = new TagsApi(EntityEndpointType.TRAINING_DATASET);
  private StorageConnectorApi storageConnectorApi = new StorageConnectorApi();
  private Utils utils = new Utils();
  private Schema.Parser parser = new Schema.Parser();
  private BinaryDecoder binaryDecoder = DecoderFactory.get().binaryDecoder(new byte[0], null);

  private static final Logger LOGGER = LoggerFactory.getLogger(TrainingDatasetEngine.class);

  /**
   * Make a REST call to Hopsworks to create the metadata and write the data on the File System.
   *
   * @param trainingDataset
   * @param dataset
   * @param userWriteOptions
   * @throws FeatureStoreException
   * @throws IOException
   */
  public void save(TrainingDataset trainingDataset, Dataset<Row> dataset, Map<String, String> userWriteOptions,
                   List<String> label)
      throws FeatureStoreException, IOException {

    trainingDataset.setFeatures(utils.parseTrainingDatasetSchema(dataset));

    // set label features
    if (label != null && !label.isEmpty()) {
      for (String l : label) {
        Optional<TrainingDatasetFeature> feature =
            trainingDataset.getFeatures().stream().filter(f -> f.getName().equals(l)).findFirst();
        if (feature.isPresent()) {
          feature.get().setLabel(true);
        } else {
          throw new FeatureStoreException("The specified label `" + l + "` could not be found among the features: "
              + trainingDataset.getFeatures().stream().map(TrainingDatasetFeature::getName) + ".");
        }
      }
    }

    // Make the rest call to create the training dataset metadata
    TrainingDataset apiTD = trainingDatasetApi.createTrainingDataset(trainingDataset);

    if (trainingDataset.getVersion() == null) {
      LOGGER.info("VersionWarning: No version provided for creating training dataset `" + trainingDataset.getName()
          + "`, incremented version to `" + apiTD.getVersion() + "`.");
    }

    // Update the original object - Hopsworks returns the full location and incremented version
    trainingDataset.setLocation(apiTD.getLocation());
    trainingDataset.setVersion(apiTD.getVersion());
    trainingDataset.setId(apiTD.getId());

    // Build write options map
    Map<String, String> writeOptions =
        SparkEngine.getInstance().getWriteOptions(userWriteOptions, trainingDataset.getDataFormat());

    SparkEngine.getInstance().write(trainingDataset, dataset, writeOptions, SaveMode.Overwrite);
  }

  /**
   * Insert (append or overwrite) data on a training dataset.
   *
   * @param trainingDataset
   * @param dataset
   * @param providedOptions
   * @param saveMode
   * @throws FeatureStoreException
   */
  public void insert(TrainingDataset trainingDataset, Dataset<Row> dataset,
                     Map<String, String> providedOptions, SaveMode saveMode)
      throws FeatureStoreException {
    // validate that the schema matches
    utils.trainingDatasetSchemaMatch(dataset, trainingDataset.getFeatures());

    Map<String, String> writeOptions =
        SparkEngine.getInstance().getWriteOptions(providedOptions, trainingDataset.getDataFormat());

    SparkEngine.getInstance().write(trainingDataset, dataset, writeOptions, saveMode);
  }

  public Dataset<Row> read(TrainingDataset trainingDataset, String split, Map<String, String> providedOptions)
      throws FeatureStoreException, IOException {
    Map<String, String> readOptions =
        SparkEngine.getInstance().getReadOptions(providedOptions, trainingDataset.getDataFormat());

    String path = trainingDataset.getLocation();
    if (!com.google.common.base.Strings.isNullOrEmpty(split)) {
      path = new Path(trainingDataset.getLocation(), split).toString();
    }
    return trainingDataset.getStorageConnector()
        .read(null, trainingDataset.getDataFormat().toString(), readOptions, path);
  }

  public void addTag(TrainingDataset trainingDataset, String name, Object value)
      throws FeatureStoreException, IOException {
    tagsApi.add(trainingDataset, name, value);
  }

  public Map<String, Object> getTags(TrainingDataset trainingDataset) throws FeatureStoreException, IOException {
    return tagsApi.get(trainingDataset);
  }

  public Object getTag(TrainingDataset trainingDataset, String name) throws FeatureStoreException, IOException {
    return tagsApi.get(trainingDataset, name);
  }

  public void deleteTag(TrainingDataset trainingDataset, String name) throws FeatureStoreException, IOException {
    tagsApi.deleteTag(trainingDataset, name);
  }

  public String getQuery(TrainingDataset trainingDataset, Storage storage, boolean withLabel)
      throws FeatureStoreException, IOException {
    return trainingDatasetApi.getQuery(trainingDataset, withLabel).getStorageQuery(storage);
  }

  public void updateStatisticsConfig(TrainingDataset trainingDataset) throws FeatureStoreException, IOException {
    TrainingDataset apiTD = trainingDatasetApi.updateMetadata(trainingDataset, "updateStatsConfig");
    trainingDataset.getStatisticsConfig().setCorrelations(apiTD.getStatisticsConfig().getCorrelations());
    trainingDataset.getStatisticsConfig().setHistograms(apiTD.getStatisticsConfig().getHistograms());
  }

  public void initPreparedStatement(TrainingDataset trainingDataset, boolean external)
      throws FeatureStoreException, IOException, SQLException {

    StorageConnector storageConnector =
        storageConnectorApi.getOnlineStorageConnector(trainingDataset.getFeatureStore());
<<<<<<< HEAD
    Map<String, String> jdbcOptions = storageConnector.sparkOptions();
    Connection jdbcConnection = DriverManager.getConnection(jdbcOptions.get("url"), jdbcOptions.get("user"),
        jdbcOptions.get("password"));
=======
    Map<String, String> jdbcOptions = storageConnector.getSparkOptionsInt();
    String url = jdbcOptions.get(Constants.JDBC_URL);
    if (external) {
      // if external is true, replace the IP coming from the storage connector with the host
      // used during the connection setup
      url = url.replaceAll("/[0-9.]+:", "/" + HopsworksClient.getInstance().getHost() + ":");
    }
    Connection jdbcConnection =
        DriverManager.getConnection(url, jdbcOptions.get(Constants.JDBC_USER), jdbcOptions.get(Constants.JDBC_PWD));
>>>>>>> 0778d709
    jdbcConnection.setAutoCommit(false);
    trainingDataset.setPreparedStatementConnection(jdbcConnection);

    List<ServingPreparedStatement> servingPreparedStatements =
        trainingDatasetApi.getServingPreparedStatement(trainingDataset);
    // map of prepared statement index and its corresponding parameter indices
    Map<Integer, Map<String, Integer>> preparedStatementParameters = new HashMap<>();
    // save map of fg index and its prepared statement
    TreeMap<Integer, PreparedStatement> preparedStatements = new TreeMap<>();
    // save unique primary key names that will be used by user to retrieve serving vector
    HashSet<String> servingVectorKeys = new HashSet<>();
    for (ServingPreparedStatement servingPreparedStatement: servingPreparedStatements) {
      preparedStatements.put(servingPreparedStatement.getPreparedStatementIndex(),
          jdbcConnection.prepareStatement(servingPreparedStatement.getQueryOnline()));
      HashMap<String, Integer> parameterIndices = new HashMap<>();
      servingPreparedStatement.getPreparedStatementParameters().forEach(preparedStatementParameter -> {
        servingVectorKeys.add(preparedStatementParameter.getName());
        parameterIndices.put(preparedStatementParameter.getName(), preparedStatementParameter.getIndex());
      });
      preparedStatementParameters.put(servingPreparedStatement.getPreparedStatementIndex(), parameterIndices);
    }
    trainingDataset.setServingKeys(servingVectorKeys);
    trainingDataset.setPreparedStatementParameters(preparedStatementParameters);
    trainingDataset.setPreparedStatements(preparedStatements);
  }

  public List<Object> getServingVector(TrainingDataset trainingDataset, Map<String, Object> entry, boolean external)
      throws SQLException, FeatureStoreException, IOException {

    // init prepared statement if it has not already
    if (trainingDataset.getPreparedStatements() == null) {
      initPreparedStatement(trainingDataset, external);
    }
    //check if primary key map correspond to serving_keys.
    if (!trainingDataset.getServingKeys().equals(entry.keySet())) {
      throw new IllegalArgumentException("Provided primary key map doesn't correspond to serving_keys");
    }

    Map<Integer, Map<String, Integer>> preparedStatementParameters = trainingDataset.getPreparedStatementParameters();
    TreeMap<Integer, PreparedStatement> preparedStatements = trainingDataset.getPreparedStatements();
    Map<String, DatumReader<Object>> complexFeatureSchemas = getComplexFeatureSchemas(trainingDataset);

    // Iterate over entry map of preparedStatements and set values to them
    for (Integer fgId : preparedStatements.keySet()) {
      Map<String, Integer> parameterIndexInStatement = preparedStatementParameters.get(fgId);
      for (String name : entry.keySet()) {
        if (parameterIndexInStatement.containsKey(name)) {
          preparedStatements.get(fgId).setObject(parameterIndexInStatement.get(name), entry.get(name));
        }
      }
    }

    // construct serving vector
    ArrayList<Object> servingVector = new ArrayList<>();
    for (Integer preparedStatementIndex : preparedStatements.keySet()) {
      ResultSet results = preparedStatements.get(preparedStatementIndex).executeQuery();
      // check if results contain any data at all and throw exception if not
      if (!results.isBeforeFirst()) {
        throw new FeatureStoreException("No data was retrieved from online feature store using input " + entry);
      }
      //Get column count
      int columnCount = results.getMetaData().getColumnCount();
      //append results to servingVector
      while (results.next()) {
        int index = 1;
        while (index <= columnCount) {
          if (complexFeatureSchemas.containsKey(results.getMetaData().getColumnName(index))) {
            servingVector.add(deserializeComplexFeature(complexFeatureSchemas, results, index));
          } else {
            servingVector.add(results.getObject(index));
          }
          index++;
        }
      }
      results.close();
    }
    trainingDataset.getPreparedStatementConnection().commit();
    return servingVector;
  }

  private Object deserializeComplexFeature(Map<String, DatumReader<Object>> complexFeatureSchemas, ResultSet results,
      int index) throws SQLException, IOException {
    Decoder decoder = DecoderFactory.get().binaryDecoder(results.getBytes(index), binaryDecoder);
    return complexFeatureSchemas.get(results.getMetaData().getColumnName(index)).read(null, decoder);
  }

  private Map<String, DatumReader<Object>> getComplexFeatureSchemas(TrainingDataset trainingDataset)
      throws FeatureStoreException, IOException {
    Map<String, DatumReader<Object>> featureSchemaMap = new HashMap<>();
    for (TrainingDatasetFeature f : trainingDataset.getFeatures()) {
      if (f.isComplex()) {
        DatumReader<Object> datumReader =
            new GenericDatumReader<>(parser.parse(f.getFeaturegroup().getFeatureAvroSchema(f.getName())));
        featureSchemaMap.put(f.getName(), datumReader);
      }
    }
    return featureSchemaMap;
  }

  public void delete(TrainingDataset trainingDataset) throws FeatureStoreException, IOException {
    trainingDatasetApi.delete(trainingDataset);
  }
}<|MERGE_RESOLUTION|>--- conflicted
+++ resolved
@@ -183,12 +183,7 @@
 
     StorageConnector storageConnector =
         storageConnectorApi.getOnlineStorageConnector(trainingDataset.getFeatureStore());
-<<<<<<< HEAD
     Map<String, String> jdbcOptions = storageConnector.sparkOptions();
-    Connection jdbcConnection = DriverManager.getConnection(jdbcOptions.get("url"), jdbcOptions.get("user"),
-        jdbcOptions.get("password"));
-=======
-    Map<String, String> jdbcOptions = storageConnector.getSparkOptionsInt();
     String url = jdbcOptions.get(Constants.JDBC_URL);
     if (external) {
       // if external is true, replace the IP coming from the storage connector with the host
@@ -197,7 +192,6 @@
     }
     Connection jdbcConnection =
         DriverManager.getConnection(url, jdbcOptions.get(Constants.JDBC_USER), jdbcOptions.get(Constants.JDBC_PWD));
->>>>>>> 0778d709
     jdbcConnection.setAutoCommit(false);
     trainingDataset.setPreparedStatementConnection(jdbcConnection);
 
