/*
 *  Copyright (c) 2022. Hopsworks AB
 *
 *  Licensed under the Apache License, Version 2.0 (the "License");
 *  you may not use this file except in compliance with the License.
 *  You may obtain a copy of the License at
 *
 *  http://www.apache.org/licenses/LICENSE-2.0
 *
 *  Unless required by applicable law or agreed to in writing, software
 *  distributed under the License is distributed on an "AS IS" BASIS,
 *  WITHOUT WARRANTIES OR CONDITIONS OF ANY KIND, either express or implied.
 *
 *  See the License for the specific language governing permissions and limitations under the License.
 *
 */

package com.logicalclocks.hsfs.engine;

import com.google.common.base.Strings;
import com.google.common.collect.Lists;
import com.google.common.collect.Maps;

import com.logicalclocks.generic.EntityEndpointType;
import com.logicalclocks.generic.FeatureStoreException;
import com.logicalclocks.generic.Split;
import com.logicalclocks.generic.TrainingDatasetFeature;
import com.logicalclocks.generic.TrainingDatasetType;
import com.logicalclocks.generic.engine.FeatureViewEngineBase;
import com.logicalclocks.generic.metadata.FeatureViewApi;
import com.logicalclocks.generic.metadata.Statistics;
import com.logicalclocks.generic.metadata.TagsApi;
import com.logicalclocks.hsfs.FeatureView;
import com.logicalclocks.hsfs.constructor.Query;
import com.logicalclocks.hsfs.FeatureStore;
import com.logicalclocks.hsfs.TrainingDataset;
import com.logicalclocks.hsfs.TrainingDatasetBundle;

import org.apache.hadoop.mapred.InvalidInputException;
import org.apache.spark.sql.Dataset;
import org.apache.spark.sql.Row;
import org.apache.spark.sql.SaveMode;
import org.slf4j.Logger;
import org.slf4j.LoggerFactory;

import java.io.IOException;
import java.text.ParseException;
import java.util.Date;
import java.util.List;
import java.util.Map;
import java.util.stream.Collectors;

public class FeatureViewEngine extends FeatureViewEngineBase {

  private FeatureViewApi featureViewApi = new FeatureViewApi();
  private TagsApi tagsApi = new TagsApi(EntityEndpointType.FEATURE_VIEW);
  private TrainingDatasetEngine trainingDatasetEngine = new TrainingDatasetEngine();
  private static final Logger LOGGER = LoggerFactory.getLogger(FeatureViewEngine.class);
  private StatisticsEngine statisticsEngine = new StatisticsEngine(EntityEndpointType.TRAINING_DATASET);

  public FeatureView save(FeatureView featureView) throws FeatureStoreException, IOException {
    featureView.setFeatures(makeLabelFeatures(featureView.getLabels()));
    FeatureView updatedFeatureView = featureViewApi.save(featureView, FeatureView.class);
    featureView.setVersion(updatedFeatureView.getVersion());
    featureView.setFeatures(updatedFeatureView.getFeatures());
    return featureView;
  }

  private List<TrainingDatasetFeature> makeLabelFeatures(List<String> labels) {
    if (labels == null || labels.isEmpty()) {
      return Lists.newArrayList();
    } else {
      return labels.stream().map(label -> new TrainingDatasetFeature(label.toLowerCase(), true))
          .collect(Collectors.toList());
    }
  }

  public FeatureView update(FeatureView featureView) throws FeatureStoreException,
      IOException {
    FeatureView featureViewUpdated = featureViewApi.update(featureView, FeatureView.class);
    featureView.setDescription(featureViewUpdated.getDescription());
    return featureView;
  }

  public void delete(FeatureStore featureStore, String name) throws FeatureStoreException,
      IOException {
    featureViewApi.delete(featureStore, name);
  }

  public void delete(FeatureStore featureStore, String name, Integer version) throws FeatureStoreException,
      IOException {
    featureViewApi.delete(featureStore, name, version);
  }

  public TrainingDatasetBundle createTrainingDataset(
      FeatureView featureView, TrainingDataset trainingDataset, Map<String, String> userWriteOptions
  ) throws IOException, FeatureStoreException {
    setTrainSplit(trainingDataset);
    trainingDataset = createTrainingDataMetadata(featureView, trainingDataset);
    writeTrainingDataset(featureView, trainingDataset, userWriteOptions);
    return new TrainingDatasetBundle(trainingDataset.getVersion());
  }

  public void writeTrainingDataset(
      FeatureView featureView, TrainingDataset trainingDataset, Map<String, String> userWriteOptions
  ) throws IOException, FeatureStoreException {
    // Build write options map
    Map<String, String> writeOptions =
        SparkEngine.getInstance().getWriteOptions(userWriteOptions, trainingDataset.getDataFormat());
    Query query = getBatchQuery(featureView, trainingDataset.getEventStartTime(),
        trainingDataset.getEventEndTime(), true, trainingDataset.getVersion());
    Dataset<Row>[] datasets = SparkEngine.getInstance().write(trainingDataset, query, Maps.newHashMap(),
        writeOptions, SaveMode.Overwrite);
    computeStatistics(featureView, trainingDataset, datasets);
  }

  public TrainingDatasetBundle getTrainingDataset(
      FeatureView featureView, Integer trainingDatasetVersion, List<String> requestedSplits,
      Map<String, String> userReadOptions
  ) throws IOException, FeatureStoreException, ParseException {
    TrainingDataset trainingDataset = featureView.getFeatureStore().createTrainingDataset()
        .name(featureView.getName())
        .version(trainingDatasetVersion)
        .build();
    return getTrainingDataset(featureView, trainingDataset, requestedSplits, userReadOptions);
  }

  public TrainingDatasetBundle getTrainingDataset(
      FeatureView featureView, TrainingDataset trainingDataset, Map<String, String> userReadOptions
  ) throws IOException, FeatureStoreException {
    return getTrainingDataset(featureView, trainingDataset, null, userReadOptions);
  }

  public TrainingDatasetBundle getTrainingDataset(
      FeatureView featureView, TrainingDataset trainingDataset, List<String> requestedSplits,
      Map<String, String> userReadOptions
  ) throws IOException, FeatureStoreException {
    TrainingDataset trainingDatasetUpdated = null;
    if (trainingDataset.getVersion() != null) {
      trainingDatasetUpdated = getTrainingDataMetadata(featureView, trainingDataset.getVersion());
    } else {
      trainingDatasetUpdated = createTrainingDataMetadata(featureView, trainingDataset);
    }
    if (requestedSplits != null) {
      int splitSize = trainingDatasetUpdated.getSplits().size();
      String methodName = "";
      if (splitSize != requestedSplits.size()) {
        if (splitSize == 0) {
          methodName = "getTrainingData";
        } else if (splitSize == 2) {
          methodName = "getTrainTestSplit";
        } else if (splitSize == 3) {
          methodName = "getTrainValidationTestSplit";
        }
        throw new FeatureStoreException(
            String.format("Incorrect `get` method is used. Use `FeatureView.%s` instead.", methodName));
      }
    }
    if (!TrainingDatasetType.IN_MEMORY_TRAINING_DATASET.equals(trainingDatasetUpdated.getTrainingDatasetType())) {
      try {
        List<Split> splits = trainingDatasetUpdated.getSplits();
        if (splits != null && !splits.isEmpty()) {
          Map<String, Dataset<Row>> datasets = Maps.newHashMap();
          for (Split split : splits) {
            datasets.put(split.getName(),
                trainingDatasetEngine.read(trainingDatasetUpdated, split.getName(), userReadOptions));
          }
          return new TrainingDatasetBundle(trainingDatasetUpdated.getVersion(),
              datasets, featureView.getLabels());
        } else {
          return new TrainingDatasetBundle(trainingDatasetUpdated.getVersion(),
              trainingDatasetEngine.read(trainingDatasetUpdated, "", userReadOptions), featureView.getLabels()
          );
        }
      } catch (InvalidInputException e) {
        throw new IllegalStateException(
            "Failed to read datasets. Check if path exists or recreate a training dataset."
        );
      }
    } else {
      TrainingDatasetBundle trainingDatasetBundle;
      if (trainingDatasetUpdated.getSplits() != null && !trainingDatasetUpdated.getSplits().isEmpty()) {
        Query query = getBatchQuery(featureView, trainingDataset.getEventStartTime(), trainingDataset.getEventEndTime(),
            true, trainingDataset.getVersion());
        Dataset<Row>[] datasets = SparkEngine.getInstance().splitDataset(trainingDatasetUpdated, query,
            userReadOptions);
        trainingDatasetBundle = new TrainingDatasetBundle(trainingDatasetUpdated.getVersion(),
            convertSplitDatasetsToMap(trainingDatasetUpdated.getSplits(), datasets),
            featureView.getLabels());
        computeStatistics(featureView, trainingDatasetUpdated, datasets);
      } else {
        Dataset<Row> dataset = readDataset(featureView, trainingDatasetUpdated, userReadOptions);
        trainingDatasetBundle = new TrainingDatasetBundle(trainingDatasetUpdated.getVersion(), dataset,
            featureView.getLabels());
        computeStatistics(featureView, trainingDatasetUpdated, new Dataset[] {dataset});
      }
      return trainingDatasetBundle;
    }
  }

  private void setTrainSplit(TrainingDataset trainingDataset) {
    if (trainingDataset.getSplits() != null
        && trainingDataset.getSplits().size() > 0
        && Strings.isNullOrEmpty(trainingDataset.getTrainSplit())) {
      LOGGER.info("Training dataset splits were defined but no `trainSplit` (the name of the split that is going to"
          + " be used for training) was provided. Setting this property to `train`.");
      trainingDataset.setTrainSplit("train");
    }
  }

  private TrainingDataset createTrainingDataMetadata(
      FeatureView featureView, TrainingDataset trainingDataset) throws IOException, FeatureStoreException {
    setEventTime(featureView, trainingDataset);
    return (TrainingDataset) featureViewApi.createTrainingData(
        featureView.getName(), featureView.getVersion(), trainingDataset, TrainingDataset.class);
  }

  private void setEventTime(FeatureView featureView, TrainingDataset trainingDataset) {
    String eventTime = featureView.getQuery().getLeftFeatureGroup().getEventTime();
    if (!Strings.isNullOrEmpty(eventTime)) {
      if (trainingDataset.getSplits() != null && !trainingDataset.getSplits().isEmpty()) {
        for (Split split : trainingDataset.getSplits()) {
          if (split.getSplitType() == Split.SplitType.TIME_SERIES_SPLIT
              && split.getName().equals(Split.TRAIN)
              && split.getStartTime() == null) {
            split.setStartTime(getStartTime());
          }
          if (split.getSplitType() == Split.SplitType.TIME_SERIES_SPLIT
              && split.getName().equals(Split.TEST)
              && split.getEndTime() == null) {
            split.setEndTime(getEndTime());
          }
        }
      } else {
        if (trainingDataset.getEventStartTime() == null) {
          trainingDataset.setEventStartTime(getStartTime());
        }
        if (trainingDataset.getEventEndTime() == null) {
          trainingDataset.setEventEndTime(getEndTime());
        }
      }
    }
  }

  private Date getStartTime() {
    return new Date(1000);
  }

  private Date getEndTime() {
    return new Date();
  }

  private TrainingDataset getTrainingDataMetadata(
      FeatureView featureView, Integer trainingDatasetVersion) throws IOException, FeatureStoreException {
    return (TrainingDataset) featureViewApi.getTrainingData(featureView.getFeatureStore(), featureView.getName(),
        featureView.getVersion(), trainingDatasetVersion);
  }

  public Statistics computeStatistics(FeatureView featureView, TrainingDataset trainingDataset,
                                      Dataset<Row>[] datasets)
      throws FeatureStoreException, IOException {
    if (trainingDataset.getStatisticsConfig().getEnabled()) {
      if (trainingDataset.getSplits() != null && !trainingDataset.getSplits().isEmpty()) {
        return statisticsEngine.registerSplitStatistics(
            featureView, trainingDataset, convertSplitDatasetsToMap(trainingDataset.getSplits(), datasets));
      } else {
        return statisticsEngine.computeStatistics(featureView, trainingDataset, datasets[0]);
      }
    }
    return null;
  }

  private Map<String, Dataset<Row>> convertSplitDatasetsToMap(List<Split> splits, Dataset<Row>[] datasets) {
    Map<String, Dataset<Row>> datasetSplits = Maps.newHashMap();
    for (int i = 0; i < datasets.length; i++) {
      datasetSplits.put(splits.get(i).getName(), datasets[i]);
    }
    return datasetSplits;
  }

  public void recreateTrainingDataset(FeatureView featureView, Integer version, Map<String, String> userWriteOptions)
      throws IOException, FeatureStoreException {
    TrainingDataset trainingDataset = getTrainingDataMetadata(featureView, version);
    writeTrainingDataset(featureView, trainingDataset, userWriteOptions);
  }

  private Dataset<Row> readDataset(FeatureView featureView, TrainingDataset trainingDataset,
                                   Map<String, String> userReadOptions) throws IOException,
      FeatureStoreException {
    Query query = getBatchQuery(featureView, trainingDataset.getEventStartTime(), trainingDataset.getEventEndTime(),
        true, trainingDataset.getVersion());
    return (Dataset<Row>) query.read(false, userReadOptions);
  }

  public void deleteTrainingData(FeatureView featureView, Integer trainingDataVersion)
      throws FeatureStoreException, IOException {
    featureViewApi.deleteTrainingData(featureView.getFeatureStore(), featureView.getName(),
        featureView.getVersion(), trainingDataVersion);
  }

  public void deleteTrainingData(FeatureView featureView) throws FeatureStoreException, IOException {
    featureViewApi.deleteTrainingData(featureView.getFeatureStore(), featureView.getName(),
        featureView.getVersion());
  }

  public void deleteTrainingDatasetOnly(FeatureView featureView, Integer trainingDataVersion)
      throws FeatureStoreException, IOException {
    featureViewApi.deleteTrainingDatasetOnly(featureView.getFeatureStore(), featureView.getName(),
        featureView.getVersion(), trainingDataVersion);
  }

  public void deleteTrainingDatasetOnly(FeatureView featureView) throws FeatureStoreException, IOException {
    featureViewApi.deleteTrainingDatasetOnly(featureView.getFeatureStore(), featureView.getName(),
        featureView.getVersion());
  }

  public String getBatchQueryString(FeatureView featureView, Date startTime, Date endTime, Integer trainingDataVersion)
      throws FeatureStoreException, IOException {
    Query query = getBatchQuery(featureView, startTime, endTime, false, trainingDataVersion);
    return query.sql();
  }

  public Query getBatchQuery(FeatureView featureView, Date startTime, Date endTime, Boolean withLabels,
                             Integer trainingDataVersion)
      throws FeatureStoreException, IOException {
<<<<<<< HEAD
    Query query = (Query) featureViewApi.getBatchQuery(
        featureView.getFeatureStore(),
        featureView.getName(),
        featureView.getVersion(),
        startTime == null ? null : startTime.getTime(),
        endTime == null ? null : endTime.getTime(),
        withLabels,
        trainingDataVersion
    );
    query.getLeftFeatureGroup().setFeatureStore(
        featureView.getQuery().getLeftFeatureGroup().getFeatureStore());
=======
    Query query = null;
    try {
      query = featureViewApi.getBatchQuery(
          featureView.getFeatureStore(),
          featureView.getName(),
          featureView.getVersion(),
          startTime == null ? null : startTime.getTime(),
          endTime == null ? null : endTime.getTime(),
          withLabels,
          trainingDataVersion
      );
    } catch (IOException e) {
      if (e.getMessage().contains("\"errorCode\":270172")) {
        throw new FeatureStoreException(
            "Cannot generate dataset or query from the given start/end time because"
                + " event time column is not available in the left feature groups."
                + " A start/end time should not be provided as parameters."
        );
      } else {
        throw e;
      }
    }
    query.getLeftFeatureGroup().setFeatureStore(featureView.getQuery().getLeftFeatureGroup().getFeatureStore());
>>>>>>> 4657dd01
    return query;
  }

  public Dataset<Row> getBatchData(
      FeatureView featureView, Date startTime, Date endTime, Map<String, String> readOptions,
      Integer trainingDataVersion
  ) throws FeatureStoreException, IOException {
    return getBatchQuery(featureView, startTime, endTime, false, trainingDataVersion)
        .read(false, readOptions);
  }

  public void addTag(FeatureView featureView, String name, Object value)
      throws FeatureStoreException, IOException {
    tagsApi.add(featureView, name, value);
  }

  public void addTag(FeatureView featureView, String name, Object value, Integer trainingDataVersion)
      throws FeatureStoreException, IOException {
    tagsApi.add(featureView, trainingDataVersion, name, value);
  }

  public void deleteTag(FeatureView featureView, String name)
      throws FeatureStoreException, IOException {
    tagsApi.deleteTag(featureView, name);
  }

  public void deleteTag(FeatureView featureView, String name, Integer trainingDataVersion)
      throws FeatureStoreException, IOException {
    tagsApi.deleteTag(featureView, trainingDataVersion, name);
  }

  public Object getTag(FeatureView featureView, String name)
      throws FeatureStoreException, IOException {
    return tagsApi.get(featureView, name);
  }

  public Object getTag(FeatureView featureView, String name, Integer trainingDataVersion)
      throws FeatureStoreException, IOException {
    return tagsApi.get(featureView, trainingDataVersion, name);
  }

  public Map<String, Object> getTags(FeatureView featureView)
      throws FeatureStoreException, IOException {
    return tagsApi.get(featureView);
  }

  public Map<String, Object> getTags(FeatureView featureView, Integer trainingDataVersion)
      throws FeatureStoreException, IOException {
    return tagsApi.get(featureView, trainingDataVersion);
  }

  public FeatureView getOrCreateFeatureView(FeatureStore featureStore, String name, Integer version,  Query query,
                                            String description, List<String> labels)
      throws FeatureStoreException, IOException {
    FeatureView featureView = null;
    try {
<<<<<<< HEAD
      featureView = (FeatureView) get(featureStore, name, version);
=======
      featureView = get(featureStore, name, version);
>>>>>>> 4657dd01
    } catch (IOException | FeatureStoreException e) {
      if (e.getMessage().contains("Error: 404") && e.getMessage().contains("\"errorCode\":270181")) {
        featureView = new FeatureView.FeatureViewBuilder(featureStore)
            .name(name)
            .version(version)
            .query(query)
            .description(description)
            .labels(labels)
            .build();
      }
    }
    return featureView;
  }
}<|MERGE_RESOLUTION|>--- conflicted
+++ resolved
@@ -323,22 +323,9 @@
   public Query getBatchQuery(FeatureView featureView, Date startTime, Date endTime, Boolean withLabels,
                              Integer trainingDataVersion)
       throws FeatureStoreException, IOException {
-<<<<<<< HEAD
-    Query query = (Query) featureViewApi.getBatchQuery(
-        featureView.getFeatureStore(),
-        featureView.getName(),
-        featureView.getVersion(),
-        startTime == null ? null : startTime.getTime(),
-        endTime == null ? null : endTime.getTime(),
-        withLabels,
-        trainingDataVersion
-    );
-    query.getLeftFeatureGroup().setFeatureStore(
-        featureView.getQuery().getLeftFeatureGroup().getFeatureStore());
-=======
     Query query = null;
     try {
-      query = featureViewApi.getBatchQuery(
+      query = (Query) featureViewApi.getBatchQuery(
           featureView.getFeatureStore(),
           featureView.getName(),
           featureView.getVersion(),
@@ -359,7 +346,6 @@
       }
     }
     query.getLeftFeatureGroup().setFeatureStore(featureView.getQuery().getLeftFeatureGroup().getFeatureStore());
->>>>>>> 4657dd01
     return query;
   }
 
@@ -416,11 +402,7 @@
       throws FeatureStoreException, IOException {
     FeatureView featureView = null;
     try {
-<<<<<<< HEAD
       featureView = (FeatureView) get(featureStore, name, version);
-=======
-      featureView = get(featureStore, name, version);
->>>>>>> 4657dd01
     } catch (IOException | FeatureStoreException e) {
       if (e.getMessage().contains("Error: 404") && e.getMessage().contains("\"errorCode\":270181")) {
         featureView = new FeatureView.FeatureViewBuilder(featureStore)
