/*
 * Copyright (c) 2020 Logical Clocks AB
 *
 * Licensed under the Apache License, Version 2.0 (the "License");
 * you may not use this file except in compliance with the License.
 * You may obtain a copy of the License at
 *
 * http://www.apache.org/licenses/LICENSE-2.0
 *
 * Unless required by applicable law or agreed to in writing, software
 * distributed under the License is distributed on an "AS IS" BASIS,
 * WITHOUT WARRANTIES OR CONDITIONS OF ANY KIND, either express or implied.
 *
 * See the License for the specific language governing permissions and limitations under the License.
 */

package com.logicalclocks.hsfs.engine;

import com.amazon.deequ.profiles.ColumnProfilerRunBuilder;
import com.amazon.deequ.profiles.ColumnProfilerRunner;
import com.amazon.deequ.profiles.ColumnProfiles;
import com.google.common.base.Strings;
import com.google.common.collect.Lists;
import com.logicalclocks.hsfs.DataFormat;
import com.logicalclocks.hsfs.Feature;
import com.logicalclocks.hsfs.FeatureGroup;
import com.logicalclocks.hsfs.FeatureStoreException;
import com.logicalclocks.hsfs.HudiOperationType;
import com.logicalclocks.hsfs.ExternalFeatureGroup;
import com.logicalclocks.hsfs.Split;
import com.logicalclocks.hsfs.StorageConnector;
import com.logicalclocks.hsfs.StreamFeatureGroup;
import com.logicalclocks.hsfs.TimeTravelFormat;
import com.logicalclocks.hsfs.TrainingDataset;
import com.logicalclocks.hsfs.engine.hudi.HudiEngine;
import com.logicalclocks.hsfs.metadata.FeatureGroupBase;
import com.logicalclocks.hsfs.metadata.OnDemandOptions;
import com.logicalclocks.hsfs.metadata.Option;
import com.logicalclocks.hsfs.util.Constants;
import lombok.Getter;
import org.apache.avro.Schema;
import org.apache.avro.SchemaParseException;
import org.apache.hadoop.fs.Path;
import org.apache.spark.SparkFiles;
import org.apache.spark.sql.Column;
import org.apache.spark.sql.DataFrameReader;
import org.apache.spark.sql.Dataset;
import org.apache.spark.sql.Row;
import org.apache.spark.sql.SaveMode;
import org.apache.spark.sql.SparkSession;
import org.apache.spark.sql.streaming.DataStreamReader;
import org.apache.spark.sql.streaming.DataStreamWriter;
import org.apache.spark.sql.streaming.StreamingQuery;
import org.apache.spark.sql.streaming.StreamingQueryException;
import org.apache.spark.sql.types.StructField;
import scala.collection.JavaConverters;

import java.io.IOException;
import java.text.ParseException;
import java.util.ArrayList;
import java.util.Arrays;
import java.util.HashMap;
import java.util.List;
import java.util.Map;
import java.util.concurrent.TimeoutException;
import java.util.regex.Matcher;
import java.util.regex.Pattern;
import java.util.stream.Collectors;

import static org.apache.spark.sql.avro.functions.from_avro;
import static org.apache.spark.sql.avro.functions.to_avro;
import static org.apache.spark.sql.functions.col;
import static org.apache.spark.sql.functions.concat;
import static org.apache.spark.sql.functions.from_json;
import static org.apache.spark.sql.functions.lit;
import static org.apache.spark.sql.functions.struct;

public class SparkEngine {

  private static SparkEngine INSTANCE = null;

  public static synchronized SparkEngine getInstance() {
    if (INSTANCE == null) {
      INSTANCE = new SparkEngine();
    }
    return INSTANCE;
  }

  @Getter
  private SparkSession sparkSession;

  private FeatureGroupUtils utils = new FeatureGroupUtils();
  private HudiEngine hudiEngine = new HudiEngine();

  private SparkEngine() {
    sparkSession = SparkSession.builder()
        .enableHiveSupport()
        .getOrCreate();

    // Configure the Spark context to allow dynamic partitions
    sparkSession.conf().set("hive.exec.dynamic.partition", "true");
    sparkSession.conf().set("hive.exec.dynamic.partition.mode", "nonstrict");
    // force Spark to fallback to using the Hive Serde to read Hudi COPY_ON_WRITE tables
    sparkSession.conf().set("spark.sql.hive.convertMetastoreParquet", "false");
  }

  public void validateSparkConfiguration() throws FeatureStoreException {
    String exceptionText = "Spark is misconfigured for communication with Hopsworks, missing or invalid property: ";

    Map<String, String> configurationMap = new HashMap<>();
    configurationMap.put("spark.hadoop.hops.ssl.trustore.name", null);
    configurationMap.put("spark.hadoop.hops.rpc.socket.factory.class.default",
            "io.hops.hadoop.shaded.org.apache.hadoop.net.HopsSSLSocketFactory");
    configurationMap.put("spark.serializer", "org.apache.spark.serializer.KryoSerializer");
    configurationMap.put("spark.hadoop.hops.ssl.hostname.verifier", "ALLOW_ALL");
    configurationMap.put("spark.hadoop.hops.ssl.keystore.name", null);
    configurationMap.put("spark.hadoop.fs.hopsfs.impl", "io.hops.hopsfs.client.HopsFileSystem");
    configurationMap.put("spark.hadoop.hops.ssl.keystores.passwd.name", null);
    configurationMap.put("spark.hadoop.hops.ipc.server.ssl.enabled", "true");
    configurationMap.put("spark.sql.hive.metastore.jars", null);
    configurationMap.put("spark.hadoop.client.rpc.ssl.enabled.protocol", "TLSv1.2");
    configurationMap.put("spark.hadoop.hive.metastore.uris", null);

    for (Map.Entry<String, String> entry : configurationMap.entrySet()) {
      if (!(sparkSession.conf().contains(entry.getKey())
              && (entry.getValue() == null
              || sparkSession.conf().get(entry.getKey(), null).equals(entry.getValue())))) {
        throw new FeatureStoreException(exceptionText + entry.getKey());
      }
    }
  }

  public String getTrustStorePath() {
    return sparkSession.conf().get("spark.hadoop.hops.ssl.trustore.name");
  }

  public String getKeyStorePath() {
    return sparkSession.conf().get("spark.hadoop.hops.ssl.keystore.name");
  }

  public String getCertKey() {
    return sparkSession.conf().get("spark.hadoop.hops.ssl.keystores.passwd.name");
  }

  public Dataset<Row> sql(String query) {
    try {
      return sparkSession.sql(query);
    } catch (Exception e) {
      if (e.getMessage().contains("Permission denied")) {
        Pattern pattern = Pattern.compile("inode=\"/apps/hive/warehouse/(.*)?_featurestore\\.db\"");
        Matcher matcher = pattern.matcher(e.getMessage());
        if (matcher.find()) {
          String featureStore = matcher.group(1);
          throw new RuntimeException(String.format("Cannot access feature store '%s'. "
              + "It is possible to request access from data owners of '%s'.", featureStore, featureStore));
        }
      }
      throw e;
    }
  }

  public Dataset<Row> registerOnDemandTemporaryTable(ExternalFeatureGroup onDemandFeatureGroup, String alias)
      throws FeatureStoreException, IOException {
    Dataset<Row> dataset = (Dataset<Row>) onDemandFeatureGroup.getStorageConnector()
        .read(onDemandFeatureGroup.getQuery(),
        onDemandFeatureGroup.getDataFormat() != null ? onDemandFeatureGroup.getDataFormat().toString() : null,
        getOnDemandOptions(onDemandFeatureGroup),
        onDemandFeatureGroup.getStorageConnector().getPath(onDemandFeatureGroup.getPath()));
    if (!Strings.isNullOrEmpty(onDemandFeatureGroup.getLocation())) {
      sparkSession.sparkContext().textFile(onDemandFeatureGroup.getLocation(), 0).collect();
    }

    dataset.createOrReplaceTempView(alias);
    return dataset;
  }

<<<<<<< HEAD
  private Map<String, String> getOnDemandOptions(ExternalFeatureGroup onDemandFeatureGroup) {
=======
  public static List<Dataset<Row>> splitLabels(Dataset<Row> dataset, List<String> labels) {
    List<Dataset<Row>> results = Lists.newArrayList();
    if (labels != null && !labels.isEmpty()) {
      Column[] labelsCol = labels.stream().map(label -> col(label).alias(label.toLowerCase())).toArray(Column[]::new);
      results.add(dataset.drop(labels.stream().toArray(String[]::new)));
      results.add(dataset.select(labelsCol));
    } else {
      results.add(dataset);
      results.add(null);
    }
    return results;
  }

  private Map<String, String> getOnDemandOptions(OnDemandFeatureGroup onDemandFeatureGroup) {
>>>>>>> 7767e99b
    if (onDemandFeatureGroup.getOptions() == null) {
      return new HashMap<>();
    }

    return onDemandFeatureGroup.getOptions().stream()
        .collect(Collectors.toMap(OnDemandOptions::getName, OnDemandOptions::getValue));
  }

  public void registerHudiTemporaryTable(FeatureGroupBase featureGroup, String alias,
                                         Long leftFeaturegroupStartTimestamp,
                                         Long leftFeaturegroupEndTimestamp, Map<String, String> readOptions) {
    hudiEngine.registerTemporaryTable(sparkSession, featureGroup, alias,
        leftFeaturegroupStartTimestamp, leftFeaturegroupEndTimestamp, readOptions);
  }

  /**
   * Setup Spark to write the data on the File System.
   *
   * @param trainingDataset
   * @param dataset
   * @param writeOptions
   * @param saveMode
   */
  public Dataset<Row>[] write(TrainingDataset trainingDataset, Dataset<Row> dataset,
                    Map<String, String> writeOptions, SaveMode saveMode) throws FeatureStoreException, IOException {
    setupConnectorHadoopConf(trainingDataset.getStorageConnector());

    if (trainingDataset.getCoalesce()) {
      dataset = dataset.coalesce(1);
    }

    if (trainingDataset.getSplits() == null || trainingDataset.getSplits().isEmpty()) {
      // Write a single dataset

      // The actual data will be stored in training_ds_version/training_ds the double directory is needed
      // for cases such as tfrecords in which we need to store also the schema
      // also in case of multiple splits, the single splits will be stored inside the training dataset dir
      String path = new Path(trainingDataset.getLocation(), trainingDataset.getName()).toString();
      writeSingle(dataset, trainingDataset.getDataFormat(),
          writeOptions, saveMode, path);
      return new Dataset[] {dataset};
    } else {
      Dataset<Row>[] datasetSplits = splitDataset(trainingDataset, dataset);
      writeSplits(datasetSplits,
          trainingDataset.getDataFormat(), writeOptions, saveMode,
          trainingDataset.getLocation(), trainingDataset.getSplits());
      return datasetSplits;
    }
  }

  public Dataset<Row>[] splitDataset(TrainingDataset trainingDataset, Dataset<Row> dataset) {
    List<Float> splitFactors = trainingDataset.getSplits().stream()
        .map(Split::getPercentage)
        .collect(Collectors.toList());

    // The actual data will be stored in training_ds_version/split_name
    Dataset<Row>[] datasetSplits = null;
    if (trainingDataset.getSeed() != null) {
      datasetSplits = dataset.randomSplit(
          splitFactors.stream().mapToDouble(Float::doubleValue).toArray(), trainingDataset.getSeed());
    } else {
      datasetSplits = dataset.randomSplit(splitFactors.stream().mapToDouble(Float::doubleValue).toArray());
    }
    return datasetSplits;
  }

  public Map<String, String> getWriteOptions(Map<String, String> providedOptions, DataFormat dataFormat) {
    Map<String, String> writeOptions = new HashMap<>();
    switch (dataFormat) {
      case CSV:
        writeOptions.put(Constants.HEADER, "true");
        writeOptions.put(Constants.DELIMITER, ",");
        break;
      case TSV:
        writeOptions.put(Constants.HEADER, "true");
        writeOptions.put(Constants.DELIMITER, "\t");
        break;
      case TFRECORDS:
      case TFRECORD:
        writeOptions.put(Constants.TF_CONNECTOR_RECORD_TYPE, "Example");
        break;
      default:
        break;
    }

    if (providedOptions != null && !providedOptions.isEmpty()) {
      writeOptions.putAll(providedOptions);
    }
    return writeOptions;
  }

  public Map<String, String> getReadOptions(Map<String, String> providedOptions, DataFormat dataFormat) {
    Map<String, String> readOptions = new HashMap<>();
    switch (dataFormat) {
      case CSV:
        readOptions.put(Constants.HEADER, "true");
        readOptions.put(Constants.DELIMITER, ",");
        readOptions.put(Constants.INFER_SCHEMA, "true");
        break;
      case TSV:
        readOptions.put(Constants.HEADER, "true");
        readOptions.put(Constants.DELIMITER, "\t");
        readOptions.put(Constants.INFER_SCHEMA, "true");
        break;
      case TFRECORDS:
      case TFRECORD:
        readOptions.put(Constants.TF_CONNECTOR_RECORD_TYPE, "Example");
        break;
      default:
        break;
    }
    if (providedOptions != null && !providedOptions.isEmpty()) {
      readOptions.putAll(providedOptions);
    }
    return readOptions;
  }

  /**
   * Write multiple training dataset splits and name them.
   *
   * @param datasets
   * @param dataFormat
   * @param writeOptions
   * @param saveMode
   * @param basePath
   * @param splits
   */
  private void writeSplits(Dataset<Row>[] datasets, DataFormat dataFormat, Map<String, String> writeOptions,
                           SaveMode saveMode, String basePath, List<Split> splits) {
    for (int i = 0; i < datasets.length; i++) {
      writeSingle(datasets[i], dataFormat, writeOptions, saveMode,
          new Path(basePath, splits.get(i).getName()).toString());
    }
  }

  /**
   * Write a single dataset split.
   *
   * @param dataset
   * @param dataFormat
   * @param writeOptions
   * @param saveMode
   * @param path         it should be the full path
   */
  private void writeSingle(Dataset<Row> dataset, DataFormat dataFormat,
                           Map<String, String> writeOptions, SaveMode saveMode, String path) {
    dataset
        .write()
        .format(dataFormat.toString())
        .options(writeOptions)
        .mode(saveMode)
        .save(SparkEngine.sparkPath(path));
  }

  // Here dataFormat is string as this method is used both with OnDemand Feature Groups as well as with
  // Training Dataset. They use 2 different enumerators for dataFormat, as for instance, we don't allow
  // OnDemand Feature Group in TFRecords format. However Spark does not use an enum but a string.
  public Dataset<Row> read(StorageConnector storageConnector, String dataFormat,
                           Map<String, String> readOptions, String location) throws FeatureStoreException, IOException {
    setupConnectorHadoopConf(storageConnector);

    String path = "";
    if (location != null) {
      path = new Path(location, "**").toString();
    } else {
      // path is null for jdbc kind of on demand fgs
      path = null;
    }
    path = SparkEngine.sparkPath(path);

    DataFrameReader reader = SparkEngine.getInstance().getSparkSession()
        .read()
        .format(dataFormat)
        .options(readOptions);

    if (!Strings.isNullOrEmpty(path)) {
      // for BigQuery we set SQL query as location which should be passed to load()
      if (dataFormat.equals(Constants.BIGQUERY_FORMAT)) {
        return reader.load(location);
      }
      return reader.load(SparkEngine.sparkPath(path));
    }
    return reader.load();
  }

  /**
   * Writes feature group dataframe to kafka for online-fs ingestion.
   *
   * @param featureGroupBase
   * @param dataset
   * @param writeOptions
   * @throws FeatureStoreException
   * @throws IOException
   */
  public <S> void writeOnlineDataframe(FeatureGroupBase featureGroupBase, S dataset, String onlineTopicName,
                                         Map<String, String> writeOptions)
      throws FeatureStoreException, IOException {
    onlineFeatureGroupToAvro(featureGroupBase, encodeComplexFeatures(featureGroupBase, (Dataset<Row>) dataset))
        .write()
        .format(Constants.KAFKA_FORMAT)
        .options(writeOptions)
        .option("topic", onlineTopicName)
        .save();
  }

  public <S> StreamingQuery writeStreamDataframe(FeatureGroupBase featureGroupBase, S datasetGeneric, String queryName,
                                             String outputMode, boolean awaitTermination, Long timeout,
                                             String checkpointLocation, Map<String, String> writeOptions)
      throws FeatureStoreException, IOException, StreamingQueryException, TimeoutException {

    Dataset<Row> dataset = (Dataset<Row>) datasetGeneric;
    DataStreamWriter<Row> writer =
        onlineFeatureGroupToAvro(featureGroupBase, encodeComplexFeatures(featureGroupBase, dataset))
        .writeStream()
        .format(Constants.KAFKA_FORMAT)
        .outputMode(outputMode)
        .option("checkpointLocation", checkpointLocation == null
            ? utils.checkpointDirPath(queryName, featureGroupBase.getOnlineTopicName())
            : checkpointLocation)
        .options(writeOptions)
        .option("topic", featureGroupBase.getOnlineTopicName());

    // start streaming to online feature group topic
    StreamingQuery query = writer.start();
    if (awaitTermination) {
      query.awaitTermination(timeout);
    }
    return query;
  }

  /**
   * Encodes all complex type features to binary using their avro type as schema.
   *
   * @param featureGroupBase
   * @param dataset
   * @return
   */
  public Dataset<Row> encodeComplexFeatures(FeatureGroupBase featureGroupBase, Dataset<Row> dataset)
          throws FeatureStoreException, IOException {

    List<Column> select = new ArrayList<>();
    for (Schema.Field f : featureGroupBase.getDeserializedAvroSchema().getFields()) {
      if (featureGroupBase.getComplexFeatures().contains(f.name())) {
        select.add(to_avro(col(f.name()), featureGroupBase.getFeatureAvroSchema(f.name())).alias(f.name()));
      } else {
        select.add(col(f.name()));
      }
    }
    return dataset.select(select.stream().toArray(Column[]::new));
  }

  /**
   * Serializes dataframe to two binary columns, one avro serialized key and one avro serialized value column.
   *
   * @param featureGroupBase
   * @param dataset
   * @return dataset
   * @throws FeatureStoreException
   * @throws IOException
   */
  private Dataset<Row> onlineFeatureGroupToAvro(FeatureGroupBase featureGroupBase, Dataset<Row> dataset)
      throws FeatureStoreException, IOException {
    return dataset.select(
        to_avro(concat(featureGroupBase.getPrimaryKeys().stream().map(name -> col(name).cast("string"))
            .toArray(Column[]::new))).alias("key"),
        to_avro(struct(featureGroupBase.getDeserializedAvroSchema().getFields().stream()
                .map(f -> col(f.name())).toArray(Column[]::new)),
            featureGroupBase.getEncodedAvroSchema()).alias("value"));
  }

  public <S>  void writeOfflineDataframe(StreamFeatureGroup streamFeatureGroup, S genericDataset,
      HudiOperationType operation, Map<String, String> writeOptions, Integer validationId)
      throws IOException, FeatureStoreException, ParseException {

    Dataset<Row> dataset = (Dataset<Row>) genericDataset;
    hudiEngine.saveHudiFeatureGroup(sparkSession, streamFeatureGroup, dataset, operation, writeOptions, validationId);
  }

  public void writeOfflineDataframe(FeatureGroup featureGroup, Dataset<Row> dataset,
                                    HudiOperationType operation, Map<String, String> writeOptions, Integer validationId)
      throws IOException, FeatureStoreException, ParseException {

    if (featureGroup.getTimeTravelFormat() == TimeTravelFormat.HUDI) {
      hudiEngine.saveHudiFeatureGroup(sparkSession, featureGroup, dataset, operation, writeOptions, validationId);
    } else {
      writeSparkDataset(featureGroup, dataset, writeOptions);
    }
  }

  private void writeSparkDataset(FeatureGroup featureGroup, Dataset<Row> dataset, Map<String, String> writeOptions) {
    dataset
        .write()
        .format(Constants.HIVE_FORMAT)
        .mode(SaveMode.Append)
        // write options cannot be null
        .options(writeOptions == null ? new HashMap<>() : writeOptions)
        .partitionBy(utils.getPartitionColumns(featureGroup))
        .saveAsTable(utils.getTableName(featureGroup));
  }

  public String profile(Dataset<Row> df, List<String> restrictToColumns, Boolean correlation,
      Boolean histogram, Boolean exactUniqueness) {
    // only needed for training datasets, as the backend is not setting the defaults
    if (correlation == null) {
      correlation = true;
    }
    if (histogram == null) {
      histogram = true;
    }
    if (exactUniqueness == null) {
      exactUniqueness = true;
    }
    ColumnProfilerRunBuilder runner = new ColumnProfilerRunner()
                                            .onData(df)
                                            .withCorrelation(correlation, 100)
                                            .withHistogram(histogram, 20)
                                            .withExactUniqueness(exactUniqueness);
    if (restrictToColumns != null && !restrictToColumns.isEmpty()) {
      runner.restrictToColumns(JavaConverters.asScalaIteratorConverter(restrictToColumns.iterator()).asScala().toSeq());
    }
    ColumnProfiles result = runner.run();
<<<<<<< HEAD
    return null;
    //return ColumnProfiles.toJson(result.profiles().values().toSeq(), result.numRecords());
=======
    return ColumnProfiles.toJson(result.profiles().values().toSeq(), result.numRecords());
>>>>>>> 7767e99b
  }

  public String profile(Dataset<Row> df, List<String> restrictToColumns, Boolean correlation, Boolean histogram) {
    return profile(df, restrictToColumns, correlation, histogram, true);
  }

  public String profile(Dataset<Row> df, List<String> restrictToColumns) {
    return profile(df, restrictToColumns, true, true);
  }

  public String profile(Dataset<Row> df, boolean correlation, boolean histogram) {
    return profile(df, null, correlation, histogram);
  }

  public String profile(Dataset<Row> df) {
    return profile(df, null, true, true);
  }

  public void setupConnectorHadoopConf(StorageConnector storageConnector) throws FeatureStoreException, IOException {
    if (storageConnector == null) {
      return;
    }

    // update connector to get new session token
    storageConnector.refetch();

    switch (storageConnector.getStorageConnectorType()) {
      case S3:
        setupS3ConnectorHadoopConf((StorageConnector.S3Connector) storageConnector);
        break;
      case ADLS:
        setupAdlsConnectorHadoopConf((StorageConnector.AdlsConnector) storageConnector);
        break;
      case GCS:
        setupGcsConnectorHadoopConf((StorageConnector.GcsConnector) storageConnector);
        break;
      default:
        // No-OP
        break;
    }
  }

  public static String sparkPath(String path) {
    if (path == null) {
      return null;
    } else if (path.startsWith(Constants.S3_SCHEME)) {
      return path.replaceFirst(Constants.S3_SCHEME, Constants.S3_SPARK_SCHEME);
    }
    return path;
  }

  private void setupS3ConnectorHadoopConf(StorageConnector.S3Connector storageConnector) {
    if (!Strings.isNullOrEmpty(storageConnector.getAccessKey())) {
      sparkSession.sparkContext().hadoopConfiguration()
          .set(Constants.S3_ACCESS_KEY_ENV, storageConnector.getAccessKey());
    }
    if (!Strings.isNullOrEmpty(storageConnector.getSecretKey())) {
      sparkSession.sparkContext().hadoopConfiguration()
          .set(Constants.S3_SECRET_KEY_ENV, storageConnector.getSecretKey());
    }
    if (!Strings.isNullOrEmpty(storageConnector.getServerEncryptionAlgorithm())) {
      sparkSession.sparkContext().hadoopConfiguration().set(
          "fs.s3a.server-side-encryption-algorithm",
          storageConnector.getServerEncryptionAlgorithm()
      );
    }
    if (!Strings.isNullOrEmpty(storageConnector.getServerEncryptionKey())) {
      sparkSession.sparkContext().hadoopConfiguration()
          .set("fs.s3a.server-side-encryption-key", storageConnector.getServerEncryptionKey());
    }
    if (!Strings.isNullOrEmpty(storageConnector.getSessionToken())) {
      sparkSession.sparkContext().hadoopConfiguration()
          .set(Constants.S3_CREDENTIAL_PROVIDER_ENV, Constants.S3_TEMPORARY_CREDENTIAL_PROVIDER);
      sparkSession.sparkContext().hadoopConfiguration()
          .set(Constants.S3_SESSION_KEY_ENV, storageConnector.getSessionToken());
    }
  }

  private void setupAdlsConnectorHadoopConf(StorageConnector.AdlsConnector storageConnector) {
    for (Option confOption : storageConnector.getSparkOptions()) {
      sparkSession.sparkContext().hadoopConfiguration().set(confOption.getName(), confOption.getValue());
    }
  }

  public Dataset<Row> getEmptyAppendedDataframe(Dataset<Row> dataframe, List<Feature> newFeatures) {
    Dataset<Row> emptyDataframe = dataframe.limit(0);
    for (Feature f : newFeatures) {
      emptyDataframe = emptyDataframe.withColumn(f.getName(), lit(null).cast(f.getType()));
    }
    return emptyDataframe;
  }

  public void streamToHudiTable(StreamFeatureGroup streamFeatureGroup, Map<String, String> writeOptions)
      throws Exception {
    writeOptions = utils.getKafkaConfig(streamFeatureGroup, writeOptions);
    hudiEngine.streamToHoodieTable(sparkSession, streamFeatureGroup, writeOptions);
  }

  public <S> List<Feature> parseFeatureGroupSchema(S datasetGeneric) throws FeatureStoreException {
    List<Feature> features = new ArrayList<>();
    Dataset<Row> dataset = (Dataset<Row>) datasetGeneric;
    for (StructField structField : dataset.schema().fields()) {
      // TODO(Fabio): unit test this one for complext types
      Feature f = new Feature(structField.name().toLowerCase(), structField.dataType().catalogString(), false, false);
      if (structField.metadata().contains("description")) {
        f.setDescription(structField.metadata().getString("description"));
      }
      features.add(f);
    }

    return features;
  }

  public <S> S sanitizeFeatureNames(S datasetGeneric) {
    Dataset<Row> dataset = (Dataset<Row>) datasetGeneric;
    return (S) dataset.select(Arrays.asList(dataset.columns()).stream().map(f -> col(f).alias(f.toLowerCase())).toArray(
        Column[]::new));
  }

  public String addFile(String filePath) {
    sparkSession.sparkContext().addFile("hdfs://" + filePath);
    return SparkFiles.get((new Path(filePath)).getName());
  }

  public Dataset<Row> readStream(StorageConnector storageConnector, String dataFormat, String messageFormat,
                                 String schema, Map<String, String> options, boolean includeMetadata)
      throws FeatureStoreException {
    DataStreamReader stream = sparkSession.readStream().format(dataFormat);

    // set user options last so that they overwrite any default options
    stream = stream.options(storageConnector.sparkOptions()).options(options);

    if (storageConnector instanceof StorageConnector.KafkaConnector) {
      return readStreamKafka(stream, messageFormat, schema, includeMetadata);
    }
    throw new FeatureStoreException("Connector does not support reading data into stream.");
  }

  private Dataset<Row> readStreamKafka(DataStreamReader stream, String messageFormat, String schema,
      boolean includeMetadata) throws SchemaParseException, FeatureStoreException {
    Column[] kafkaMetadataColumns = Arrays.asList(
        col("key"),
        col("topic"),
        col("partition"),
        col("offset"),
        col("timestamp"),
        col("timestampType"),
        col("value.*")
    ).toArray(new Column[7]);

    if (messageFormat.equals("avro") && !Strings.isNullOrEmpty(schema)) {
      Schema.Parser parser = new Schema.Parser();
      parser.parse(schema);
      Dataset<Row> df = stream.load();

      if (includeMetadata) {
        return df.withColumn("value", from_avro(df.col("value"), schema))
          .select(kafkaMetadataColumns);
      }
      return df.withColumn("value", from_avro(df.col("value"), schema)).select(col("value.*"));
    } else if (messageFormat.equals("json") && !Strings.isNullOrEmpty(schema)) {
      Dataset<Row> df = stream.load();

      if (includeMetadata) {
        return df.withColumn("value", from_json(df.col("value").cast("string"),
          schema, new HashMap<>()))
          .select(kafkaMetadataColumns);
      }
      return df.withColumn("value", from_json(df.col("value").cast("string"), schema, new HashMap<>()))
        .select(col("value.*"));
    }

    if (includeMetadata) {
      return stream.load();
    }
    return stream.load().select("key", "value");
  }

  public Dataset<Row> objectToDataset(Object obj) {
    return (Dataset<Row>) obj;
  }

  private void setupGcsConnectorHadoopConf(StorageConnector.GcsConnector storageConnector) {
    // The AbstractFileSystem for 'gs:' URIs
    sparkSession.sparkContext().hadoopConfiguration().set(
        Constants.PROPERTY_GCS_FS_KEY, Constants.PROPERTY_GCS_FS_VALUE
    );
    // Whether to use a service account for GCS authorization. Setting this
    // property to `false` will disable use of service accounts for authentication.
    sparkSession.sparkContext().hadoopConfiguration().set(
        Constants.PROPERTY_GCS_ACCOUNT_ENABLE, "true"
    );
    // The JSON key file of the service account used for GCS
    // access when google.cloud.auth.service.account.enable is true.
    String localPath = addFile(storageConnector.getKeyPath());
    sparkSession.sparkContext().hadoopConfiguration().set(
        Constants.PROPERTY_KEY_FILE, localPath
    );

    // if encryption fields present
    if (!Strings.isNullOrEmpty(storageConnector.getAlgorithm())) {
      sparkSession.sparkContext().hadoopConfiguration().set(
          Constants.PROPERTY_ALGORITHM, storageConnector.getAlgorithm());
      sparkSession.sparkContext().hadoopConfiguration().set(
          Constants.PROPERTY_ENCRYPTION_KEY, storageConnector.getEncryptionKey());
      sparkSession.sparkContext().hadoopConfiguration().set(
          Constants.PROPERTY_ENCRYPTION_HASH, storageConnector.getEncryptionKeyHash());
    } else {
      // unset if set before
      sparkSession.sparkContext().hadoopConfiguration().unset(Constants.PROPERTY_ALGORITHM);
      sparkSession.sparkContext().hadoopConfiguration().unset(Constants.PROPERTY_ENCRYPTION_KEY);
      sparkSession.sparkContext().hadoopConfiguration().unset(Constants.PROPERTY_ENCRYPTION_HASH);
    }
  }

  public <S> S createEmptyDataFrame(S datasetGeneric) {
    Dataset<Row> dataset = (Dataset<Row>) datasetGeneric;
    List<Row> rows = new ArrayList<Row>();
    return (S) sparkSession.sqlContext().createDataFrame(rows, dataset.schema());
  }
}<|MERGE_RESOLUTION|>--- conflicted
+++ resolved
@@ -174,9 +174,6 @@
     return dataset;
   }
 
-<<<<<<< HEAD
-  private Map<String, String> getOnDemandOptions(ExternalFeatureGroup onDemandFeatureGroup) {
-=======
   public static List<Dataset<Row>> splitLabels(Dataset<Row> dataset, List<String> labels) {
     List<Dataset<Row>> results = Lists.newArrayList();
     if (labels != null && !labels.isEmpty()) {
@@ -190,13 +187,12 @@
     return results;
   }
 
-  private Map<String, String> getOnDemandOptions(OnDemandFeatureGroup onDemandFeatureGroup) {
->>>>>>> 7767e99b
-    if (onDemandFeatureGroup.getOptions() == null) {
+  private Map<String, String> getOnDemandOptions(ExternalFeatureGroup externalFeatureGroup) {
+    if (externalFeatureGroup.getOptions() == null) {
       return new HashMap<>();
     }
 
-    return onDemandFeatureGroup.getOptions().stream()
+    return externalFeatureGroup.getOptions().stream()
         .collect(Collectors.toMap(OnDemandOptions::getName, OnDemandOptions::getValue));
   }
 
@@ -513,12 +509,7 @@
       runner.restrictToColumns(JavaConverters.asScalaIteratorConverter(restrictToColumns.iterator()).asScala().toSeq());
     }
     ColumnProfiles result = runner.run();
-<<<<<<< HEAD
-    return null;
-    //return ColumnProfiles.toJson(result.profiles().values().toSeq(), result.numRecords());
-=======
     return ColumnProfiles.toJson(result.profiles().values().toSeq(), result.numRecords());
->>>>>>> 7767e99b
   }
 
   public String profile(Dataset<Row> df, List<String> restrictToColumns, Boolean correlation, Boolean histogram) {
