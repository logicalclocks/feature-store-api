/*
 *  Copyright (c) 2020-2022. Hopsworks AB
 *
 *  Licensed under the Apache License, Version 2.0 (the "License");
 *  you may not use this file except in compliance with the License.
 *  You may obtain a copy of the License at
 *
 *  http://www.apache.org/licenses/LICENSE-2.0
 *
 *  Unless required by applicable law or agreed to in writing, software
 *  distributed under the License is distributed on an "AS IS" BASIS,
 *  WITHOUT WARRANTIES OR CONDITIONS OF ANY KIND, either express or implied.
 *
 *  See the License for the specific language governing permissions and limitations under the License.
 *
 */

package com.logicalclocks.hsfs.engine;

import com.amazon.deequ.profiles.ColumnProfilerRunBuilder;
import com.amazon.deequ.profiles.ColumnProfilerRunner;
import com.amazon.deequ.profiles.ColumnProfiles;
import com.google.common.base.Strings;
import com.google.common.collect.Lists;
import com.logicalclocks.hsfs.DataFormat;
import com.logicalclocks.base.Feature;
import com.logicalclocks.base.FeatureStoreException;
import com.logicalclocks.base.HudiOperationType;
import com.logicalclocks.base.Split;
import com.logicalclocks.hsfs.TimeTravelFormat;
import com.logicalclocks.base.constructor.HudiFeatureGroupAlias;
import com.logicalclocks.base.engine.FeatureGroupUtils;
import com.logicalclocks.base.metadata.FeatureGroupBase;
import com.logicalclocks.base.metadata.HopsworksClient;
import com.logicalclocks.base.metadata.HopsworksHttpClient;
import com.logicalclocks.base.metadata.KafkaApi;
import com.logicalclocks.base.metadata.OnDemandOptions;
import com.logicalclocks.base.metadata.Option;
import com.logicalclocks.base.util.Constants;
import com.logicalclocks.hsfs.ExternalFeatureGroup;
import static com.logicalclocks.base.FeatureType.BIGINT;
import static com.logicalclocks.base.FeatureType.DATE;
import static com.logicalclocks.base.FeatureType.TIMESTAMP;

import com.logicalclocks.hsfs.StorageConnector;
import com.logicalclocks.hsfs.StreamFeatureGroup;
import com.logicalclocks.hsfs.TrainingDataset;
import com.logicalclocks.hsfs.constructor.Query;
import com.logicalclocks.hsfs.engine.hudi.HudiEngine;
import lombok.Getter;
import org.apache.avro.Schema;
import org.apache.avro.SchemaParseException;
import org.apache.hadoop.fs.Path;
import org.apache.spark.SparkFiles;
import org.apache.spark.sql.Column;
import org.apache.spark.sql.DataFrameReader;
import org.apache.spark.sql.Dataset;
import org.apache.spark.sql.Row;
import org.apache.spark.sql.SaveMode;
import org.apache.spark.sql.SparkSession;
import org.apache.spark.sql.functions;
import org.apache.spark.sql.streaming.DataStreamReader;
import org.apache.spark.sql.streaming.DataStreamWriter;
import org.apache.spark.sql.streaming.StreamingQuery;
import org.apache.spark.sql.streaming.StreamingQueryException;
import org.apache.spark.sql.types.ArrayType;
import org.apache.spark.sql.types.BinaryType;
import org.apache.spark.sql.types.BooleanType;
import org.apache.spark.sql.types.ByteType;
import org.apache.spark.sql.types.DataTypes;
import org.apache.spark.sql.types.DateType;
import org.apache.spark.sql.types.DecimalType;
import org.apache.spark.sql.types.DoubleType;
import org.apache.spark.sql.types.FloatType;
import org.apache.spark.sql.types.IntegerType;
import org.apache.spark.sql.types.LongType;
import org.apache.spark.sql.types.ShortType;
import org.apache.spark.sql.types.StringType;
import org.apache.spark.sql.types.StructField;
import org.apache.spark.sql.types.StructType;
import org.apache.spark.sql.types.TimestampType;
import org.json.JSONObject;
import scala.collection.JavaConverters;

import java.io.IOException;
import java.nio.charset.StandardCharsets;
import java.nio.file.Files;
import java.nio.file.Paths;
import java.text.ParseException;
import java.time.LocalDateTime;
import java.time.format.DateTimeFormatter;
import java.util.ArrayList;
import java.util.Arrays;
import java.util.HashMap;
import java.util.List;
import java.util.Map;
import java.util.concurrent.TimeoutException;
import java.util.regex.Matcher;
import java.util.regex.Pattern;
import java.util.stream.Collectors;

import static org.apache.spark.sql.avro.functions.from_avro;
import static org.apache.spark.sql.avro.functions.to_avro;
import static org.apache.spark.sql.functions.array;
import static org.apache.spark.sql.functions.col;
import static org.apache.spark.sql.functions.concat;
import static org.apache.spark.sql.functions.from_json;
import static org.apache.spark.sql.functions.lit;
import static org.apache.spark.sql.functions.struct;

public class SparkEngine {

  private static SparkEngine INSTANCE = null;

  public static synchronized SparkEngine getInstance() {
    if (INSTANCE == null) {
      INSTANCE = new SparkEngine();
    }
    return INSTANCE;
  }

  // for testing
  public static void setInstance(SparkEngine sparkEngine) {
    INSTANCE = sparkEngine;
  }

  @Getter
  private SparkSession sparkSession;

  private FeatureGroupUtils utils = new FeatureGroupUtils();
  private HudiEngine hudiEngine = new HudiEngine();
  private KafkaApi kafkaApi = new KafkaApi();

  private SparkEngine() {
    sparkSession = SparkSession.builder()
        .enableHiveSupport()
        .getOrCreate();

    // Configure the Spark context to allow dynamic partitions
    sparkSession.conf().set("hive.exec.dynamic.partition", "true");
    sparkSession.conf().set("hive.exec.dynamic.partition.mode", "nonstrict");
    // force Spark to fallback to using the Hive Serde to read Hudi COPY_ON_WRITE tables
    sparkSession.conf().set("spark.sql.hive.convertMetastoreParquet", "false");
    sparkSession.conf().set("spark.sql.session.timeZone", "UTC");
  }

  public void validateSparkConfiguration() throws FeatureStoreException {
    String exceptionText = "Spark is misconfigured for communication with Hopsworks, missing or invalid property: ";

    Map<String, String> configurationMap = new HashMap<>();
    configurationMap.put("spark.hadoop.hops.ssl.trustore.name", null);
    configurationMap.put("spark.hadoop.hops.rpc.socket.factory.class.default",
            "io.hops.hadoop.shaded.org.apache.hadoop.net.HopsSSLSocketFactory");
    configurationMap.put("spark.serializer", "org.apache.spark.serializer.KryoSerializer");
    configurationMap.put("spark.hadoop.hops.ssl.hostname.verifier", "ALLOW_ALL");
    configurationMap.put("spark.hadoop.hops.ssl.keystore.name", null);
    configurationMap.put("spark.hadoop.fs.hopsfs.impl", "io.hops.hopsfs.client.HopsFileSystem");
    configurationMap.put("spark.hadoop.hops.ssl.keystores.passwd.name", null);
    configurationMap.put("spark.hadoop.hops.ipc.server.ssl.enabled", "true");
    configurationMap.put("spark.sql.hive.metastore.jars", null);
    configurationMap.put("spark.hadoop.client.rpc.ssl.enabled.protocol", "TLSv1.2");
    configurationMap.put("spark.hadoop.hive.metastore.uris", null);

    for (Map.Entry<String, String> entry : configurationMap.entrySet()) {
      if (!(sparkSession.conf().contains(entry.getKey())
              && (entry.getValue() == null
              || sparkSession.conf().get(entry.getKey(), null).equals(entry.getValue())))) {
        throw new FeatureStoreException(exceptionText + entry.getKey());
      }
    }
  }

  public String getTrustStorePath() {
    return sparkSession.conf().get("spark.hadoop.hops.ssl.trustore.name");
  }

  public String getKeyStorePath() {
    return sparkSession.conf().get("spark.hadoop.hops.ssl.keystore.name");
  }

  public String getCertKey() {
    return sparkSession.conf().get("spark.hadoop.hops.ssl.keystores.passwd.name");
  }

  public Dataset<Row> sql(String query) {
    try {
      return sparkSession.sql(query);
    } catch (Exception e) {
      if (e.getMessage().contains("Permission denied")) {
        Pattern pattern = Pattern.compile("inode=\"/apps/hive/warehouse/(.*)?_featurestore\\.db\"");
        Matcher matcher = pattern.matcher(e.getMessage());
        if (matcher.find()) {
          String featureStore = matcher.group(1);
          throw new RuntimeException(String.format("Cannot access feature store '%s'. "
              + "It is possible to request access from data owners of '%s'.", featureStore, featureStore));
        }
      }
      throw e;
    }
  }

  public Dataset<Row> registerOnDemandTemporaryTable(ExternalFeatureGroup onDemandFeatureGroup, String alias)
      throws FeatureStoreException, IOException {
    Dataset<Row> dataset = onDemandFeatureGroup.getStorageConnector()
        .read(onDemandFeatureGroup.getQuery(),
        onDemandFeatureGroup.getDataFormat() != null ? onDemandFeatureGroup.getDataFormat().toString() : null,
        getOnDemandOptions(onDemandFeatureGroup),
        onDemandFeatureGroup.getStorageConnector().getPath(onDemandFeatureGroup.getPath()));
    if (!Strings.isNullOrEmpty(onDemandFeatureGroup.getLocation())) {
      sparkSession.sparkContext().textFile(onDemandFeatureGroup.getLocation(), 0).collect();
    }

    dataset.createOrReplaceTempView(alias);
    return dataset;
  }

  public static List<Dataset<Row>> splitLabels(Dataset<Row> dataset, List<String> labels) {
    List<Dataset<Row>> results = Lists.newArrayList();
    if (labels != null && !labels.isEmpty()) {
      Column[] labelsCol = labels.stream().map(label -> col(label).alias(label.toLowerCase())).toArray(Column[]::new);
      results.add(dataset.drop(labels.stream().toArray(String[]::new)));
      results.add(dataset.select(labelsCol));
    } else {
      results.add(dataset);
      results.add(null);
    }
    return results;
  }

  private Map<String, String> getOnDemandOptions(ExternalFeatureGroup externalFeatureGroup) {
    if (externalFeatureGroup.getOptions() == null) {
      return new HashMap<>();
    }

    return externalFeatureGroup.getOptions().stream()
        .collect(Collectors.toMap(OnDemandOptions::getName, OnDemandOptions::getValue));
  }

  public void registerHudiTemporaryTable(HudiFeatureGroupAlias hudiFeatureGroupAlias, Map<String, String> readOptions)
          throws FeatureStoreException {
    Map<String, String> hudiArgs = hudiEngine.setupHudiReadOpts(
        hudiFeatureGroupAlias.getLeftFeatureGroupStartTimestamp(),
        hudiFeatureGroupAlias.getLeftFeatureGroupEndTimestamp(),
        readOptions);

    sparkSession.read()
        .format(HudiEngine.HUDI_SPARK_FORMAT)
        .options(hudiArgs)
        .load(hudiFeatureGroupAlias.getFeatureGroup().getLocation())
        .createOrReplaceTempView(hudiFeatureGroupAlias.getAlias());

    hudiEngine.reconcileHudiSchema(sparkSession, hudiFeatureGroupAlias, hudiArgs);
  }

  /**
   * Setup Spark to write the data on the File System.
   *
   * @param trainingDataset
   * @param query
   * @param writeOptions
   * @param saveMode
   */
  public Dataset<Row>[] write(TrainingDataset trainingDataset, Query query, Map<String, String> queryReadOptions,
                              Map<String, String> writeOptions, SaveMode saveMode)
      throws FeatureStoreException, IOException {
    setupConnectorHadoopConf(trainingDataset.getStorageConnector());

    if (trainingDataset.getSplits() == null || trainingDataset.getSplits().isEmpty()) {
      // Write a single dataset
      Dataset<Row> dataset = query.read();
      // The actual data will be stored in training_ds_version/training_ds the double directory is needed
      // for cases such as tfrecords in which we need to store also the schema
      // also in case of multiple splits, the single splits will be stored inside the training dataset dir
      String path = new Path(trainingDataset.getLocation(), trainingDataset.getName()).toString();
      if (trainingDataset.getCoalesce()) {
        dataset = dataset.coalesce(1);
      }
      writeSingle(dataset, trainingDataset.getDataFormat(), writeOptions, saveMode, path);
      return new Dataset[] {dataset};
    } else {
      Dataset<Row>[] datasetSplits = splitDataset(trainingDataset, query, queryReadOptions);
      if (trainingDataset.getCoalesce()) {
        for (int i = 0; i < datasetSplits.length; i++) {
          datasetSplits[i] = datasetSplits[i].coalesce(1);
        }
      }
      writeSplits(datasetSplits,
          trainingDataset.getDataFormat(), writeOptions, saveMode,
          trainingDataset.getLocation(), trainingDataset.getSplits());
      return datasetSplits;
    }
  }

  public Dataset<Row>[] splitDataset(TrainingDataset trainingDataset, Query query, Map<String, String> readOptions)
      throws FeatureStoreException, IOException {
    if (Split.SplitType.TIME_SERIES_SPLIT.equals(trainingDataset.getSplits().get(0).getSplitType())) {
      String eventTime = query.getLeftFeatureGroup().getEventTime();
      if (query.getLeftFeatures().stream().noneMatch(feature -> feature.getName().equals(eventTime))) {
        query.appendFeature(query.getLeftFeatureGroup().getFeature(eventTime));
        return timeSeriesSplit(trainingDataset, query, readOptions, true);
      } else {
        return timeSeriesSplit(trainingDataset, query, readOptions, false);
      }
    } else {
      return randomSplit(trainingDataset, query, readOptions);
    }
  }

  private Dataset<Row>[] timeSeriesSplit(TrainingDataset trainingDataset, Query query,
                                         Map<String, String> readOptions, Boolean dropEventTime)
      throws FeatureStoreException, IOException {
    Dataset<Row> dataset = (Dataset<Row>) query.read(false, readOptions);
    List<Split> splits = trainingDataset.getSplits();
    Dataset<Row>[] datasetSplits = new Dataset[splits.size()];
    dataset.persist();
    int i = 0;
    for (Split split : splits) {
      if (dataset.count() > 0) {
        String eventTime = query.getLeftFeatureGroup().getEventTime();
        String eventTimeType =
            query.getLeftFeatureGroup().getFeature(eventTime).getType();

        if (BIGINT.getType().equals(eventTimeType)) {
          String tmpEventTime = eventTime + "_hopsworks_tmp";
          sparkSession.sqlContext()
              .udf()
              .register("checkEpochUDF", (Long input) -> {
                if (Long.toString(input).length() > 10) {
                  input = input / 1000;
                  return input.longValue();
                } else {
                  return input;
                }
              }, DataTypes.LongType);
          dataset = dataset.withColumn(tmpEventTime,functions.callUDF(
              "checkEpochUDF", dataset.col(eventTime)));

          // event time in second. `getTime()` return in millisecond.
          datasetSplits[i] = dataset.filter(
              String.format(
                  "%d/1000 <= `%s` and `%s` < %d/1000",
                  split.getStartTime().getTime(),
                  tmpEventTime,
                  tmpEventTime,
                  split.getEndTime().getTime()
              )
          ).drop(tmpEventTime);
        } else if (DATE.getType().equals(eventTimeType) || TIMESTAMP.getType().equals(eventTimeType)) {
          // unix_timestamp return in second. `getTime()` return in millisecond.
          datasetSplits[i] = dataset.filter(
              String.format(
                  "%d/1000 <= unix_timestamp(`%s`) and unix_timestamp(`%s`) < %d/1000",
                  split.getStartTime().getTime(),
                  eventTime,
                  eventTime,
                  split.getEndTime().getTime()
              )
          );
        } else {
          throw new FeatureStoreException("Invalid event time type");
        }
      } else {
        datasetSplits[i] = dataset;
      }
      i++;
    }
    return datasetSplits;
  }

  private Dataset<Row>[] randomSplit(TrainingDataset trainingDataset, Query query, Map<String, String> readOptions)
      throws FeatureStoreException, IOException {
    Dataset<Row> dataset = (Dataset<Row>) query.read(false, readOptions);

    List<Float> splitFactors = trainingDataset.getSplits().stream()
        .map(Split::getPercentage)
        .collect(Collectors.toList());

    // The actual data will be stored in training_ds_version/split_name
    Dataset<Row>[] datasetSplits = null;
    if (trainingDataset.getSeed() != null) {
      datasetSplits = dataset.randomSplit(
          splitFactors.stream().mapToDouble(Float::doubleValue).toArray(), trainingDataset.getSeed());
    } else {
      datasetSplits = dataset.randomSplit(splitFactors.stream().mapToDouble(Float::doubleValue).toArray());
    }
    return datasetSplits;
  }

  public Map<String, String> getWriteOptions(Map<String, String> providedOptions, DataFormat dataFormat) {
    Map<String, String> writeOptions = new HashMap<>();
    switch (dataFormat) {
      case CSV:
        writeOptions.put(Constants.HEADER, "true");
        writeOptions.put(Constants.DELIMITER, ",");
        break;
      case TSV:
        writeOptions.put(Constants.HEADER, "true");
        writeOptions.put(Constants.DELIMITER, "\t");
        break;
      case TFRECORDS:
      case TFRECORD:
        writeOptions.put(Constants.TF_CONNECTOR_RECORD_TYPE, "Example");
        break;
      default:
        break;
    }

    if (providedOptions != null && !providedOptions.isEmpty()) {
      writeOptions.putAll(providedOptions);
    }
    return writeOptions;
  }

  public Map<String, String> getReadOptions(Map<String, String> providedOptions, DataFormat dataFormat) {
    Map<String, String> readOptions = new HashMap<>();
    switch (dataFormat) {
      case CSV:
        readOptions.put(Constants.HEADER, "true");
        readOptions.put(Constants.DELIMITER, ",");
        readOptions.put(Constants.INFER_SCHEMA, "true");
        break;
      case TSV:
        readOptions.put(Constants.HEADER, "true");
        readOptions.put(Constants.DELIMITER, "\t");
        readOptions.put(Constants.INFER_SCHEMA, "true");
        break;
      case TFRECORDS:
      case TFRECORD:
        readOptions.put(Constants.TF_CONNECTOR_RECORD_TYPE, "Example");
        break;
      default:
        break;
    }
    if (providedOptions != null && !providedOptions.isEmpty()) {
      readOptions.putAll(providedOptions);
    }
    return readOptions;
  }

  /**
   * Write multiple training dataset splits and name them.
   *
   * @param datasets
   * @param dataFormat
   * @param writeOptions
   * @param saveMode
   * @param basePath
   * @param splits
   */
  private void writeSplits(Dataset<Row>[] datasets, DataFormat dataFormat, Map<String, String> writeOptions,
                           SaveMode saveMode, String basePath, List<Split> splits) {
    for (int i = 0; i < datasets.length; i++) {
      writeSingle(datasets[i], dataFormat, writeOptions, saveMode,
          new Path(basePath, splits.get(i).getName()).toString());
    }
  }

  /**
   * Write a single dataset split.
   *
   * @param dataset
   * @param dataFormat
   * @param writeOptions
   * @param saveMode
   * @param path         it should be the full path
   */
  private void writeSingle(Dataset<Row> dataset, DataFormat dataFormat,
                           Map<String, String> writeOptions, SaveMode saveMode, String path) {
    dataset
        .write()
        .format(dataFormat.toString())
        .options(writeOptions)
        .mode(saveMode)
        .save(SparkEngine.sparkPath(path));
  }

  // Here dataFormat is string as this method is used both with OnDemand Feature Groups as well as with
  // Training Dataset. They use 2 different enumerators for dataFormat, as for instance, we don't allow
  // OnDemand Feature Group in TFRecords format. However Spark does not use an enum but a string.
  public Dataset<Row> read(StorageConnector storageConnector, String dataFormat,
                           Map<String, String> readOptions, String location) throws FeatureStoreException, IOException {
    setupConnectorHadoopConf(storageConnector);

    String path = "";
    if (location != null) {
      path = new Path(location, "**").toString();
    } else {
      // path is null for jdbc kind of on demand fgs
      path = null;
    }
    path = SparkEngine.sparkPath(path);

    DataFrameReader reader = SparkEngine.getInstance().getSparkSession()
        .read()
        .format(dataFormat)
        .options(readOptions);

    if (!Strings.isNullOrEmpty(path)) {
      // for BigQuery we set SQL query as location which should be passed to load()
      if (dataFormat.equals(Constants.BIGQUERY_FORMAT)) {
        return reader.load(location);
      }
      return reader.load(SparkEngine.sparkPath(path));
    }
    return reader.load();
  }

  /**
   * Writes feature group dataframe to kafka for online-fs ingestion.
   *
   * @param featureGroupBase
   * @param dataset
   * @param writeOptions
   * @throws FeatureStoreException
   * @throws IOException
   */
  public void writeOnlineDataframe(FeatureGroupBase featureGroupBase, Dataset<Row> dataset, String onlineTopicName,
                                   Map<String, String> writeOptions)
      throws FeatureStoreException, IOException {

    byte[] version = String.valueOf(featureGroupBase.getSubject().getVersion()).getBytes(StandardCharsets.UTF_8);

    onlineFeatureGroupToAvro(featureGroupBase, encodeComplexFeatures(featureGroupBase, dataset))
        .withColumn("headers", array(
            struct(
                lit("version").as("key"),
                lit(version).as("value")
            )
        ))
        .write()
        .format(Constants.KAFKA_FORMAT)
        .options(writeOptions)
        .option("topic", onlineTopicName)
        .save();
  }

  public <S> StreamingQuery writeStreamDataframe(FeatureGroupBase featureGroupBase, Dataset<Row> dataset,
                                                 String queryName, String outputMode, boolean awaitTermination,
                                                 Long timeout, String checkpointLocation,
                                                 Map<String, String> writeOptions)
      throws FeatureStoreException, IOException, StreamingQueryException, TimeoutException {
    byte[] version = String.valueOf(featureGroupBase.getSubject().getVersion()).getBytes(StandardCharsets.UTF_8);

    DataStreamWriter<Row> writer =
        onlineFeatureGroupToAvro(featureGroupBase, encodeComplexFeatures(featureGroupBase, dataset))
            .withColumn("headers", array(
                struct(
                    lit("version").as("key"),
                    lit(version).as("value")
                )
            ))
            .writeStream()
            .format(Constants.KAFKA_FORMAT)
            .outputMode(outputMode)
            .option("checkpointLocation", checkpointLocation == null
                ? checkpointDirPath(queryName, featureGroupBase.getOnlineTopicName())
                : checkpointLocation)
            .options(writeOptions)
            .option("topic", featureGroupBase.getOnlineTopicName());

    // start streaming to online feature group topic
    StreamingQuery query = writer.start();
    if (awaitTermination) {
      query.awaitTermination(timeout);
    }
    return query;
  }

  /**
   * Encodes all complex type features to binary using their avro type as schema.
   *
   * @param featureGroupBase
   * @param dataset
   * @return
   */
  public Dataset<Row> encodeComplexFeatures(FeatureGroupBase featureGroupBase, Dataset<Row> dataset)
          throws FeatureStoreException, IOException {

    List<Column> select = new ArrayList<>();
    for (Schema.Field f : featureGroupBase.getDeserializedAvroSchema().getFields()) {
      if (featureGroupBase.getComplexFeatures().contains(f.name())) {
        select.add(to_avro(col(f.name()), featureGroupBase.getFeatureAvroSchema(f.name())).alias(f.name()));
      } else {
        select.add(col(f.name()));
      }
    }
    return dataset.select(select.stream().toArray(Column[]::new));
  }

  /**
   * Serializes dataframe to two binary columns, one avro serialized key and one avro serialized value column.
   *
   * @param featureGroupBase
   * @param dataset
   * @return dataset
   * @throws FeatureStoreException
   * @throws IOException
   */
  private Dataset<Row> onlineFeatureGroupToAvro(FeatureGroupBase featureGroupBase, Dataset<Row> dataset)
      throws FeatureStoreException, IOException {
    return dataset.select(
        to_avro(concat(featureGroupBase.getPrimaryKeys().stream().map(name -> col(name).cast("string"))
            .toArray(Column[]::new))).alias("key"),
        to_avro(struct(featureGroupBase.getDeserializedAvroSchema().getFields().stream()
                .map(f -> col(f.name())).toArray(Column[]::new)),
            featureGroupBase.getEncodedAvroSchema()).alias("value"));
  }

  public <S>  void writeEmptyDataframe(FeatureGroupBase featureGroup)
          throws IOException, FeatureStoreException, ParseException {
    String fgTableName = utils.getTableName(featureGroup);
    Dataset emptyDf = sparkSession.table(fgTableName).limit(0);
    writeOfflineDataframe(featureGroup, emptyDf, HudiOperationType.UPSERT, new HashMap<>(), null);
  }

  public <S>  void writeOfflineDataframe(StreamFeatureGroup streamFeatureGroup, S genericDataset,
                                         HudiOperationType operation, Map<String, String> writeOptions,
                                         Integer validationId)
      throws IOException, FeatureStoreException, ParseException {

    Dataset<Row> dataset = (Dataset<Row>) genericDataset;
    hudiEngine.saveHudiFeatureGroup(sparkSession, streamFeatureGroup, dataset, operation, writeOptions, validationId);
  }

  public void writeOfflineDataframe(FeatureGroupBase featureGroup, Dataset<Row> dataset,
                                    HudiOperationType operation, Map<String, String> writeOptions, Integer validationId)
      throws IOException, FeatureStoreException, ParseException {

    if (featureGroup.getTimeTravelFormat() == TimeTravelFormat.HUDI) {
      hudiEngine.saveHudiFeatureGroup(sparkSession, featureGroup, dataset, operation, writeOptions, validationId);
    } else {
      writeSparkDataset(featureGroup, dataset, writeOptions);
    }
  }

  private void writeSparkDataset(FeatureGroupBase featureGroup, Dataset<Row> dataset,
                                 Map<String, String> writeOptions) {
    dataset
        .write()
        .format(Constants.HIVE_FORMAT)
        .mode(SaveMode.Append)
        // write options cannot be null
        .options(writeOptions == null ? new HashMap<>() : writeOptions)
        .partitionBy(utils.getPartitionColumns(featureGroup))
        .saveAsTable(utils.getTableName(featureGroup));
  }

  public String profile(Dataset<Row> df, List<String> restrictToColumns, Boolean correlation,
      Boolean histogram, Boolean exactUniqueness) {
    // only needed for training datasets, as the backend is not setting the defaults
    if (correlation == null) {
      correlation = true;
    }
    if (histogram == null) {
      histogram = true;
    }
    if (exactUniqueness == null) {
      exactUniqueness = true;
    }
    ColumnProfilerRunBuilder runner = new ColumnProfilerRunner()
                                            .onData(df)
                                            .withCorrelation(correlation, 100)
                                            .withHistogram(histogram, 20)
                                            .withExactUniqueness(exactUniqueness);
    if (restrictToColumns != null && !restrictToColumns.isEmpty()) {
      runner.restrictToColumns(JavaConverters.asScalaIteratorConverter(restrictToColumns.iterator()).asScala().toSeq());
    }
    ColumnProfiles result = runner.run();
    return ColumnProfiles.toJson(result.profiles().values().toSeq(), result.numRecords());
  }

  public String profile(Dataset<Row> df, List<String> restrictToColumns, Boolean correlation, Boolean histogram) {
    return profile(df, restrictToColumns, correlation, histogram, true);
  }

  public String profile(Dataset<Row> df, List<String> restrictToColumns) {
    return profile(df, restrictToColumns, true, true);
  }

  public String profile(Dataset<Row> df, boolean correlation, boolean histogram) {
    return profile(df, null, correlation, histogram);
  }

  public String profile(Dataset<Row> df) {
    return profile(df, null, true, true);
  }

  public void setupConnectorHadoopConf(StorageConnector storageConnector)
          throws FeatureStoreException, IOException {
    if (storageConnector == null) {
      return;
    }

    switch (storageConnector.getStorageConnectorType()) {
      case S3:
        setupS3ConnectorHadoopConf((StorageConnector.S3Connector) storageConnector);
        break;
      case ADLS:
        setupAdlsConnectorHadoopConf((StorageConnector.AdlsConnector) storageConnector);
        break;
      case GCS:
        setupGcsConnectorHadoopConf((StorageConnector.GcsConnector) storageConnector);
        break;
      default:
        // No-OP
        break;
    }
  }

  public static String sparkPath(String path) {
    if (path == null) {
      return null;
    } else if (path.startsWith(Constants.S3_SCHEME)) {
      return path.replaceFirst(Constants.S3_SCHEME, Constants.S3_SPARK_SCHEME);
    }
    return path;
  }

  private void setupS3ConnectorHadoopConf(StorageConnector.S3Connector storageConnector) {
    if (!Strings.isNullOrEmpty(storageConnector.getAccessKey())) {
      sparkSession.sparkContext().hadoopConfiguration()
          .set(Constants.S3_ACCESS_KEY_ENV, storageConnector.getAccessKey());
    }
    if (!Strings.isNullOrEmpty(storageConnector.getSecretKey())) {
      sparkSession.sparkContext().hadoopConfiguration()
          .set(Constants.S3_SECRET_KEY_ENV, storageConnector.getSecretKey());
    }
    if (!Strings.isNullOrEmpty(storageConnector.getServerEncryptionAlgorithm())) {
      sparkSession.sparkContext().hadoopConfiguration().set(
          "fs.s3a.server-side-encryption-algorithm",
          storageConnector.getServerEncryptionAlgorithm()
      );
    }
    if (!Strings.isNullOrEmpty(storageConnector.getServerEncryptionKey())) {
      sparkSession.sparkContext().hadoopConfiguration()
          .set("fs.s3a.server-side-encryption-key", storageConnector.getServerEncryptionKey());
    }
    if (!Strings.isNullOrEmpty(storageConnector.getSessionToken())) {
      sparkSession.sparkContext().hadoopConfiguration()
          .set(Constants.S3_CREDENTIAL_PROVIDER_ENV, Constants.S3_TEMPORARY_CREDENTIAL_PROVIDER);
      sparkSession.sparkContext().hadoopConfiguration()
          .set(Constants.S3_SESSION_KEY_ENV, storageConnector.getSessionToken());
    }
  }

  private void setupAdlsConnectorHadoopConf(StorageConnector.AdlsConnector storageConnector) {
    for (Option confOption : storageConnector.getSparkOptions()) {
      sparkSession.sparkContext().hadoopConfiguration().set(confOption.getName(), confOption.getValue());
    }
  }

  public void streamToHudiTable(StreamFeatureGroup streamFeatureGroup, Map<String, String> writeOptions)
      throws Exception {
    writeOptions = getKafkaConfig(streamFeatureGroup, writeOptions);
    hudiEngine.streamToHoodieTable(sparkSession, streamFeatureGroup, writeOptions);
  }

  public List<Feature> parseFeatureGroupSchema(Dataset<Row> dataset,
      TimeTravelFormat timeTravelFormat) throws FeatureStoreException {
    List<Feature> features = new ArrayList<>();
    Boolean usingHudi = timeTravelFormat == TimeTravelFormat.HUDI;
    for (StructField structField : dataset.schema().fields()) {
      String featureType = "";
      if (!usingHudi) {
        featureType = structField.dataType().catalogString();
      } else if (structField.dataType() instanceof ByteType) {
        featureType = "int";
      } else if (structField.dataType() instanceof ShortType) {
        featureType = "int";
      } else if (structField.dataType() instanceof BooleanType
          || structField.dataType() instanceof IntegerType
          || structField.dataType() instanceof LongType
          || structField.dataType() instanceof FloatType
          || structField.dataType() instanceof DoubleType
          || structField.dataType() instanceof DecimalType
          || structField.dataType() instanceof TimestampType
          || structField.dataType() instanceof DateType
          || structField.dataType() instanceof StringType
          || structField.dataType() instanceof ArrayType
          || structField.dataType() instanceof StructType
          || structField.dataType() instanceof BinaryType) {
        featureType = structField.dataType().catalogString();
      } else {
        throw new FeatureStoreException("Feature '" + structField.name().toLowerCase() + "': "
            + "spark type " + structField.dataType().catalogString() + " not supported.");
      }

      Feature f = new Feature(structField.name().toLowerCase(), featureType, false, false);
      if (structField.metadata().contains("description")) {
        f.setDescription(structField.metadata().getString("description"));
      }

      features.add(f);
    }

    return features;
  }

  public Dataset<Row> sanitizeFeatureNames(Dataset<Row> dataset) {
    return dataset.select(Arrays.asList(dataset.columns()).stream().map(f -> col(f).alias(f.toLowerCase())).toArray(
        Column[]::new));
  }

  public Dataset<Row> convertToDefaultDataframe(Dataset<Row> dataset) {
    Dataset<Row> sanitizedNamesDataset = dataset.select(Arrays.asList(dataset.columns()).stream().map(f ->
            col(f).alias(f.toLowerCase())).toArray(Column[]::new));

<<<<<<< HEAD
    StructType schema = sanitizedNamesDataset.schema();
    StructType nullableSchema = new StructType(JavaConverters.asJavaCollection(schema.toSeq()).stream().map(f ->
            new StructField(f.name(), f.dataType(), true, f.metadata())
    ).toArray(StructField[]::new));
    Dataset<Row> nullableDataset = sanitizedNamesDataset.sparkSession()
            .createDataFrame(sanitizedNamesDataset.rdd(), nullableSchema);
    return nullableDataset;
=======
    // for streaming dataframes this will be handled in DeltaStreamerTransformer.java class
    if (!dataset.isStreaming()) {
      StructType schema = sanitizedNamesDataset.schema();
      StructType nullableSchema = new StructType(JavaConverters.asJavaCollection(schema.toSeq()).stream().map(f ->
          new StructField(f.name(), f.dataType(), true, f.metadata())
      ).toArray(StructField[]::new));
      Dataset<Row> nullableDataset = sanitizedNamesDataset.sparkSession()
          .createDataFrame(sanitizedNamesDataset.rdd(), nullableSchema);
      return (S) nullableDataset;
    } else {
      return (S) sanitizedNamesDataset;
    }
>>>>>>> 3f4b22e5
  }

  public String addFile(String filePath) {
    // this is used for unit testing
    if (!filePath.startsWith("file://")) {
      filePath = "hdfs://" + filePath;
    }
    sparkSession.sparkContext().addFile(filePath);
    return SparkFiles.get((new Path(filePath)).getName());
  }

  public Dataset<Row> readStream(StorageConnector storageConnector, String dataFormat, String messageFormat,
                                 String schema, Map<String, String> options, boolean includeMetadata)
      throws FeatureStoreException, IOException {
    DataStreamReader stream = sparkSession.readStream().format(dataFormat);

    // set user options last so that they overwrite any default options
    stream = stream.options(storageConnector.sparkOptions()).options(options);

    if (storageConnector instanceof StorageConnector.KafkaConnector) {
      return readStreamKafka(stream, messageFormat, schema, includeMetadata);
    }
    throw new FeatureStoreException("Connector does not support reading data into stream.");
  }

  private Dataset<Row> readStreamKafka(DataStreamReader stream, String messageFormat, String schema,
      boolean includeMetadata) throws SchemaParseException, FeatureStoreException {
    Column[] kafkaMetadataColumns = Arrays.asList(
        col("key"),
        col("topic"),
        col("partition"),
        col("offset"),
        col("timestamp"),
        col("timestampType"),
        col("value.*")
    ).toArray(new Column[7]);

    if (messageFormat.equals("avro") && !Strings.isNullOrEmpty(schema)) {
      Schema.Parser parser = new Schema.Parser();
      parser.parse(schema);
      Dataset<Row> df = stream.load();

      if (includeMetadata) {
        return df.withColumn("value", from_avro(df.col("value"), schema))
          .select(kafkaMetadataColumns);
      }
      return df.withColumn("value", from_avro(df.col("value"), schema)).select(col("value.*"));
    } else if (messageFormat.equals("json") && !Strings.isNullOrEmpty(schema)) {
      Dataset<Row> df = stream.load();

      if (includeMetadata) {
        return df.withColumn("value", from_json(df.col("value").cast("string"),
          schema, new HashMap<>()))
          .select(kafkaMetadataColumns);
      }
      return df.withColumn("value", from_json(df.col("value").cast("string"), schema, new HashMap<>()))
        .select(col("value.*"));
    }

    if (includeMetadata) {
      return stream.load();
    }
    return stream.load().select("key", "value");
  }

  public Dataset<Row> objectToDataset(Object obj) {
    return (Dataset<Row>) obj;
  }

  private void setupGcsConnectorHadoopConf(StorageConnector.GcsConnector storageConnector) throws IOException {
    // The AbstractFileSystem for 'gs:' URIs
    sparkSession.sparkContext().hadoopConfiguration().set(
        Constants.PROPERTY_GCS_FS_KEY, Constants.PROPERTY_GCS_FS_VALUE
    );
    // Whether to use a service account for GCS authorization. Setting this
    // property to `false` will disable use of service accounts for authentication.
    sparkSession.sparkContext().hadoopConfiguration().set(
        Constants.PROPERTY_GCS_ACCOUNT_ENABLE, "true"
    );
    // The JSON key file of the service account used for GCS
    // access when google.cloud.auth.service.account.enable is true.
    String localPath = addFile(storageConnector.getKeyPath());
    String fileContent = Files.lines(Paths.get(localPath), StandardCharsets.UTF_8)
        .collect(Collectors.joining("\n"));
    JSONObject jsonObject = new JSONObject(fileContent);

    // set the account properties instead of key file path
    sparkSession.sparkContext().hadoopConfiguration().set(
        Constants.PROPERTY_GCS_ACCOUNT_EMAIL, jsonObject.getString("client_email")
    );
    sparkSession.sparkContext().hadoopConfiguration().set(
        Constants.PROPERTY_GCS_ACCOUNT_KEY_ID, jsonObject.getString("private_key_id")
    );
    sparkSession.sparkContext().hadoopConfiguration().set(
        Constants.PROPERTY_GCS_ACCOUNT_KEY, jsonObject.getString("private_key")
    );

    // if encryption fields present
    if (!Strings.isNullOrEmpty(storageConnector.getAlgorithm())) {
      sparkSession.sparkContext().hadoopConfiguration().set(
          Constants.PROPERTY_ALGORITHM, storageConnector.getAlgorithm());
      sparkSession.sparkContext().hadoopConfiguration().set(
          Constants.PROPERTY_ENCRYPTION_KEY, storageConnector.getEncryptionKey());
      sparkSession.sparkContext().hadoopConfiguration().set(
          Constants.PROPERTY_ENCRYPTION_HASH, storageConnector.getEncryptionKeyHash());
    } else {
      // unset if set before
      sparkSession.sparkContext().hadoopConfiguration().unset(Constants.PROPERTY_ALGORITHM);
      sparkSession.sparkContext().hadoopConfiguration().unset(Constants.PROPERTY_ENCRYPTION_KEY);
      sparkSession.sparkContext().hadoopConfiguration().unset(Constants.PROPERTY_ENCRYPTION_HASH);
    }
  }

  public <S> S createEmptyDataFrame(S datasetGeneric) {
    Dataset<Row> dataset = (Dataset<Row>) datasetGeneric;
    List<Row> rows = new ArrayList<Row>();
    return (S) sparkSession.sqlContext().createDataFrame(rows, dataset.schema());
  }


  public String constructCheckpointPath(FeatureGroupBase featureGroup, String queryName, String queryPrefix)
      throws FeatureStoreException, IOException {
    if (Strings.isNullOrEmpty(queryName)) {
      queryName = queryPrefix + featureGroup.getOnlineTopicName() + "_" + LocalDateTime.now().format(
          DateTimeFormatter.ofPattern("yyyyMMddHHmmss"));
    }
    return "/Projects/" + HopsworksClient.getInstance().getProject().getProjectName()
        + "/Resources/" + queryName + "-checkpoint";
  }

  public Map<String, String> getKafkaConfig(FeatureGroupBase featureGroup, Map<String, String> writeOptions)
      throws FeatureStoreException, IOException {
    Map<String, String> config = new HashMap<>();
    if (writeOptions != null) {
      config.putAll(writeOptions);
    }
    HopsworksHttpClient client = HopsworksClient.getInstance().getHopsworksHttpClient();

    config.put("kafka.bootstrap.servers",
        kafkaApi.getBrokerEndpoints(featureGroup.getFeatureStore()).stream().map(broker -> broker.replaceAll(
            "INTERNAL://", "")).collect(Collectors.joining(",")));
    config.put("kafka.security.protocol", "SSL");
    config.put("kafka.ssl.truststore.location", client.getTrustStorePath());
    config.put("kafka.ssl.truststore.password", client.getCertKey());
    config.put("kafka.ssl.keystore.location", client.getKeyStorePath());
    config.put("kafka.ssl.keystore.password", client.getCertKey());
    config.put("kafka.ssl.key.password", client.getCertKey());
    config.put("kafka.ssl.endpoint.identification.algorithm", "");
    return config;
  }

  public String checkpointDirPath(String queryName, String onlineTopicName) throws FeatureStoreException {
    if (Strings.isNullOrEmpty(queryName)) {
      queryName = "insert_stream_" + onlineTopicName;
    }
    return "/Projects/" + HopsworksClient.getInstance().getProject().getProjectName()
        + "/Resources/" + queryName + "-checkpoint";
  }

}<|MERGE_RESOLUTION|>--- conflicted
+++ resolved
@@ -805,15 +805,6 @@
     Dataset<Row> sanitizedNamesDataset = dataset.select(Arrays.asList(dataset.columns()).stream().map(f ->
             col(f).alias(f.toLowerCase())).toArray(Column[]::new));
 
-<<<<<<< HEAD
-    StructType schema = sanitizedNamesDataset.schema();
-    StructType nullableSchema = new StructType(JavaConverters.asJavaCollection(schema.toSeq()).stream().map(f ->
-            new StructField(f.name(), f.dataType(), true, f.metadata())
-    ).toArray(StructField[]::new));
-    Dataset<Row> nullableDataset = sanitizedNamesDataset.sparkSession()
-            .createDataFrame(sanitizedNamesDataset.rdd(), nullableSchema);
-    return nullableDataset;
-=======
     // for streaming dataframes this will be handled in DeltaStreamerTransformer.java class
     if (!dataset.isStreaming()) {
       StructType schema = sanitizedNamesDataset.schema();
@@ -822,11 +813,10 @@
       ).toArray(StructField[]::new));
       Dataset<Row> nullableDataset = sanitizedNamesDataset.sparkSession()
           .createDataFrame(sanitizedNamesDataset.rdd(), nullableSchema);
-      return (S) nullableDataset;
+      return nullableDataset;
     } else {
-      return (S) sanitizedNamesDataset;
-    }
->>>>>>> 3f4b22e5
+      return sanitizedNamesDataset;
+    }
   }
 
   public String addFile(String filePath) {
