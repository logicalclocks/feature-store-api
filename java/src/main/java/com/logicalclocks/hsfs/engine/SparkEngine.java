--- conflicted
+++ resolved
@@ -48,12 +48,9 @@
 import org.apache.spark.sql.Row;
 import org.apache.spark.sql.SaveMode;
 import org.apache.spark.sql.SparkSession;
-<<<<<<< HEAD
 import org.apache.spark.sql.expressions.Window;
-=======
 
 import static org.apache.spark.sql.avro.functions.from_avro;
->>>>>>> ecdee73c
 import static org.apache.spark.sql.functions.col;
 import static org.apache.spark.sql.functions.from_json;
 import static org.apache.spark.sql.avro.functions.to_avro;
@@ -74,11 +71,7 @@
 import java.text.ParseException;
 import java.util.ArrayList;
 import java.util.Arrays;
-<<<<<<< HEAD
 import java.util.Collections;
-=======
-
->>>>>>> ecdee73c
 import java.util.HashMap;
 import java.util.List;
 import java.util.Map;
@@ -196,11 +189,8 @@
    * @param saveMode
    */
   public void write(TrainingDataset trainingDataset, Dataset<Row> dataset,
-<<<<<<< HEAD
-                    Map<String, String> writeOptions, SaveMode saveMode) throws FeatureStoreException {
-=======
                     Map<String, String> writeOptions, SaveMode saveMode) throws FeatureStoreException, IOException {
->>>>>>> ecdee73c
+
     setupConnectorHadoopConf(trainingDataset.getStorageConnector());
 
     if (trainingDataset.getCoalesce()) {
@@ -584,7 +574,6 @@
     return emptyDataframe;
   }
 
-<<<<<<< HEAD
   private Dataset<Row>[] timeSeriesSplit(TrainingDataset trainingDataset, Dataset<Row> dataset,
                                          List<Float> splitFactors) throws FeatureStoreException {
 
@@ -597,7 +586,7 @@
 
     List<Dataset<Row>> datasetSplits = new ArrayList<>();
     int splitWeightIndex = 0;
-    for (Float splitFactor: newSplitFactors) {
+    for (Float splitFactor : newSplitFactors) {
       if (splitFactor > 1.0) {
         throw new FeatureStoreException("Sum of split weights should not exceed 1.0");
       }
@@ -606,14 +595,15 @@
             .drop("rank"));
       } else {
         datasetSplits.add(dataset.where(
-            String.format("rank > %f and rank <= %f", newSplitFactors[splitWeightIndex - 1], splitFactor))
+                String.format("rank > %f and rank <= %f", newSplitFactors[splitWeightIndex - 1], splitFactor))
             .drop("rank"));
       }
       splitWeightIndex++;
     }
 
     return datasetSplits.toArray(new Dataset[0]);
-=======
+  }
+
   public void streamToHudiTable(StreamFeatureGroup streamFeatureGroup, Map<String, String> writeOptions)
       throws Exception {
     writeOptions = utils.getKafkaConfig(streamFeatureGroup, writeOptions);
@@ -735,6 +725,5 @@
       sparkSession.sparkContext().hadoopConfiguration().unset(Constants.PROPERTY_ENCRYPTION_KEY);
       sparkSession.sparkContext().hadoopConfiguration().unset(Constants.PROPERTY_ENCRYPTION_HASH);
     }
->>>>>>> ecdee73c
   }
 }