--- conflicted
+++ resolved
@@ -25,7 +25,6 @@
 import com.logicalclocks.hsfs.DataFormat;
 import com.logicalclocks.base.Feature;
 import com.logicalclocks.base.FeatureStoreException;
-import com.logicalclocks.base.FeatureType;
 import com.logicalclocks.base.HudiOperationType;
 import com.logicalclocks.base.Split;
 import com.logicalclocks.hsfs.TimeTravelFormat;
@@ -39,14 +38,10 @@
 import com.logicalclocks.base.metadata.Option;
 import com.logicalclocks.base.util.Constants;
 import com.logicalclocks.hsfs.ExternalFeatureGroup;
-<<<<<<< HEAD
-import com.logicalclocks.hsfs.FeatureGroup;
-=======
-import com.logicalclocks.hsfs.Feature;
-import com.logicalclocks.hsfs.FeatureStoreException;
-import com.logicalclocks.hsfs.HudiOperationType;
-import com.logicalclocks.hsfs.Split;
->>>>>>> 9f762849
+import static com.logicalclocks.base.FeatureType.BIGINT;
+import static com.logicalclocks.base.FeatureType.DATE;
+import static com.logicalclocks.base.FeatureType.TIMESTAMP;
+
 import com.logicalclocks.hsfs.StorageConnector;
 import com.logicalclocks.hsfs.StreamFeatureGroup;
 import com.logicalclocks.hsfs.TrainingDataset;
@@ -323,10 +318,6 @@
       if (dataset.count() > 0) {
         String eventTime = query.getLeftFeatureGroup().getEventTime();
         String eventTimeType =
-<<<<<<< HEAD
-            query.getLeftFeatureGroup().getFeature(query.getLeftFeatureGroup().getEventTime()).getType();
-        if (FeatureType.BIGINT.getType().equals(eventTimeType)) {
-=======
             query.getLeftFeatureGroup().getFeature(eventTime).getType();
 
         if (BIGINT.getType().equals(eventTimeType)) {
@@ -344,7 +335,6 @@
           dataset = dataset.withColumn(tmpEventTime,functions.callUDF(
               "checkEpochUDF", dataset.col(eventTime)));
 
->>>>>>> 9f762849
           // event time in second. `getTime()` return in millisecond.
           datasetSplits[i] = dataset.filter(
               String.format(
@@ -354,14 +344,8 @@
                   tmpEventTime,
                   split.getEndTime().getTime()
               )
-<<<<<<< HEAD
-          );
-        } else if (FeatureType.DATE.getType().equals(eventTimeType)
-            || FeatureType.TIMESTAMP.getType().equals(eventTimeType)) {
-=======
           ).drop(tmpEventTime);
         } else if (DATE.getType().equals(eventTimeType) || TIMESTAMP.getType().equals(eventTimeType)) {
->>>>>>> 9f762849
           // unix_timestamp return in second. `getTime()` return in millisecond.
           datasetSplits[i] = dataset.filter(
               String.format(
@@ -533,19 +517,16 @@
   public void writeOnlineDataframe(FeatureGroupBase featureGroupBase, Dataset<Row> dataset, String onlineTopicName,
                                    Map<String, String> writeOptions)
       throws FeatureStoreException, IOException {
-<<<<<<< HEAD
+
+    byte[] version = String.valueOf(featureGroupBase.getSubject().getVersion()).getBytes(StandardCharsets.UTF_8);
+
     onlineFeatureGroupToAvro(featureGroupBase, encodeComplexFeatures(featureGroupBase, dataset))
-=======
-    byte[] version = String.valueOf(featureGroupBase.getSubject().getVersion()).getBytes(StandardCharsets.UTF_8);
-
-    onlineFeatureGroupToAvro(featureGroupBase, encodeComplexFeatures(featureGroupBase, (Dataset<Row>) dataset))
         .withColumn("headers", array(
             struct(
                 lit("version").as("key"),
                 lit(version).as("value")
             )
         ))
->>>>>>> 9f762849
         .write()
         .format(Constants.KAFKA_FORMAT)
         .options(writeOptions)
@@ -553,28 +534,29 @@
         .save();
   }
 
-  public StreamingQuery writeStreamDataframe(FeatureGroupBase featureGroupBase, Dataset<Row> dataset,
-                                             String queryName, String outputMode, boolean awaitTermination,
-                                             Long timeout, String checkpointLocation, Map<String, String> writeOptions)
+  public <S> StreamingQuery writeStreamDataframe(FeatureGroupBase featureGroupBase, Dataset<Row> dataset,
+                                                 String queryName, String outputMode, boolean awaitTermination,
+                                                 Long timeout, String checkpointLocation,
+                                                 Map<String, String> writeOptions)
       throws FeatureStoreException, IOException, StreamingQueryException, TimeoutException {
     byte[] version = String.valueOf(featureGroupBase.getSubject().getVersion()).getBytes(StandardCharsets.UTF_8);
 
     DataStreamWriter<Row> writer =
         onlineFeatureGroupToAvro(featureGroupBase, encodeComplexFeatures(featureGroupBase, dataset))
-        .withColumn("headers", array(
-            struct(
-                lit("version").as("key"),
-                lit(version).as("value")
-            )
-        ))
-        .writeStream()
-        .format(Constants.KAFKA_FORMAT)
-        .outputMode(outputMode)
-        .option("checkpointLocation", checkpointLocation == null
-            ? checkpointDirPath(queryName, featureGroupBase.getOnlineTopicName())
-            : checkpointLocation)
-        .options(writeOptions)
-        .option("topic", featureGroupBase.getOnlineTopicName());
+            .withColumn("headers", array(
+                struct(
+                    lit("version").as("key"),
+                    lit(version).as("value")
+                )
+            ))
+            .writeStream()
+            .format(Constants.KAFKA_FORMAT)
+            .outputMode(outputMode)
+            .option("checkpointLocation", checkpointLocation == null
+                ? checkpointDirPath(queryName, featureGroupBase.getOnlineTopicName())
+                : checkpointLocation)
+            .options(writeOptions)
+            .option("topic", featureGroupBase.getOnlineTopicName());
 
     // start streaming to online feature group topic
     StreamingQuery query = writer.start();
@@ -814,13 +796,12 @@
     return features;
   }
 
-<<<<<<< HEAD
   public Dataset<Row> sanitizeFeatureNames(Dataset<Row> dataset) {
     return dataset.select(Arrays.asList(dataset.columns()).stream().map(f -> col(f).alias(f.toLowerCase())).toArray(
         Column[]::new));
-=======
-  public <S> S convertToDefaultDataframe(S datasetGeneric) {
-    Dataset<Row> dataset = (Dataset<Row>) datasetGeneric;
+  }
+
+  public Dataset<Row> convertToDefaultDataframe(Dataset<Row> dataset) {
     Dataset<Row> sanitizedNamesDataset = dataset.select(Arrays.asList(dataset.columns()).stream().map(f ->
             col(f).alias(f.toLowerCase())).toArray(Column[]::new));
 
@@ -830,8 +811,7 @@
     ).toArray(StructField[]::new));
     Dataset<Row> nullableDataset = sanitizedNamesDataset.sparkSession()
             .createDataFrame(sanitizedNamesDataset.rdd(), nullableSchema);
-    return (S) nullableDataset;
->>>>>>> 9f762849
+    return nullableDataset;
   }
 
   public String addFile(String filePath) {
@@ -952,8 +932,6 @@
   }
 
 
-  //-----------------------------------------------------------
-  // TODO (davit): this will be implemented in sparkEngine to return FeatureGroup class
   public String constructCheckpointPath(FeatureGroupBase featureGroup, String queryName, String queryPrefix)
       throws FeatureStoreException, IOException {
     if (Strings.isNullOrEmpty(queryName)) {
@@ -992,4 +970,5 @@
     return "/Projects/" + HopsworksClient.getInstance().getProject().getProjectName()
         + "/Resources/" + queryName + "-checkpoint";
   }
+
 }