/*
 * Copyright (c) 2020 Logical Clocks AB
 *
 * Licensed under the Apache License, Version 2.0 (the "License");
 * you may not use this file except in compliance with the License.
 * You may obtain a copy of the License at
 *
 * http://www.apache.org/licenses/LICENSE-2.0
 *
 * Unless required by applicable law or agreed to in writing, software
 * distributed under the License is distributed on an "AS IS" BASIS,
 * WITHOUT WARRANTIES OR CONDITIONS OF ANY KIND, either express or implied.
 *
 * See the License for the specific language governing permissions and limitations under the License.
 */

package com.logicalclocks.hsfs.engine;

import com.amazon.deequ.profiles.ColumnProfilerRunBuilder;
import com.amazon.deequ.profiles.ColumnProfilerRunner;
import com.amazon.deequ.profiles.ColumnProfiles;
import com.google.common.base.Strings;
import com.logicalclocks.hsfs.DataFormat;
import com.logicalclocks.hsfs.Feature;
import com.logicalclocks.hsfs.FeatureGroup;
import com.logicalclocks.hsfs.FeatureStoreException;
import com.logicalclocks.hsfs.HudiOperationType;
import com.logicalclocks.hsfs.OnDemandFeatureGroup;
import com.logicalclocks.hsfs.Split;
import com.logicalclocks.hsfs.StorageConnector;
import com.logicalclocks.hsfs.TimeTravelFormat;
import com.logicalclocks.hsfs.TrainingDataset;
import com.logicalclocks.hsfs.metadata.HopsworksClient;
import com.logicalclocks.hsfs.metadata.OnDemandOptions;
import com.logicalclocks.hsfs.metadata.Option;
import com.logicalclocks.hsfs.util.Constants;
import lombok.Getter;
import org.apache.avro.Schema;
import org.apache.hadoop.fs.Path;
import org.apache.spark.sql.Column;
import org.apache.spark.sql.DataFrameReader;
import org.apache.spark.sql.Dataset;
import org.apache.spark.sql.Row;
import org.apache.spark.sql.SaveMode;
import org.apache.spark.sql.SparkSession;
import static org.apache.spark.sql.functions.col;
import static org.apache.spark.sql.avro.functions.to_avro;
import static org.apache.spark.sql.functions.concat;
import static org.apache.spark.sql.functions.lit;
import static org.apache.spark.sql.functions.struct;

import org.apache.spark.sql.streaming.DataStreamWriter;
import org.apache.spark.sql.streaming.StreamingQuery;
import org.apache.spark.sql.streaming.StreamingQueryException;
import scala.collection.JavaConverters;

import java.io.IOException;
import java.time.LocalDateTime;
import java.time.format.DateTimeFormatter;
import java.text.ParseException;
import java.util.ArrayList;
import java.util.Collections;
import java.util.HashMap;
import java.util.List;
import java.util.Map;
import java.util.concurrent.TimeoutException;
import java.util.stream.Collectors;

public class SparkEngine {

  private static SparkEngine INSTANCE = null;

  public static synchronized SparkEngine getInstance() throws FeatureStoreException {
    if (INSTANCE == null) {
      INSTANCE = new SparkEngine();
    }
    return INSTANCE;
  }

  @Getter
  private SparkSession sparkSession;

  private Utils utils = new Utils();
  private HudiEngine hudiEngine = new HudiEngine();

  private SparkEngine() throws FeatureStoreException {
    sparkSession = SparkSession.builder()
        .enableHiveSupport()
        .getOrCreate();

    // Configure the Spark context to allow dynamic partitions
    sparkSession.conf().set("hive.exec.dynamic.partition", "true");
    sparkSession.conf().set("hive.exec.dynamic.partition.mode", "nonstrict");
    // force Spark to fallback to using the Hive Serde to read Hudi COPY_ON_WRITE tables
    sparkSession.conf().set("spark.sql.hive.convertMetastoreParquet", "false");
  }

  public void validateSparkConfiguration() throws FeatureStoreException {
    System.out.println("running: validate_spark_configuration");

    String exceptionText = "Spark is misconfigured for communication with Hopsworks, missing or invalid property: ";

    String key = "spark.hadoop.hops.ssl.trustore.name";
    if (sparkSession.conf().get(key, "").isEmpty()) {
      throw new FeatureStoreException(exceptionText + key);
    }
    key = "spark.hadoop.hops.rpc.socket.factory.class.default";
    if (!sparkSession.conf().get(key, "")
            .equals("io.hops.hadoop.shaded.org.apache.hadoop.net.HopsSSLSocketFactory")) {
      throw new FeatureStoreException(exceptionText + key);
    }
    key = "spark.serializer";
    if (!sparkSession.conf().get(key, "").equals("org.apache.spark.serializer.KryoSerializer")) {
      throw new FeatureStoreException(exceptionText + key);
    }
    key = "spark.hadoop.hops.ssl.hostname.verifier";
    if (!sparkSession.conf().get(key, "").equals("ALLOW_ALL")) {
      throw new FeatureStoreException(exceptionText + key);
    }
    key = "spark.hadoop.hops.ssl.keystore.name";
    if (sparkSession.conf().get(key, "").isEmpty()) {
      throw new FeatureStoreException(exceptionText + key);
    }
    key = "spark.hadoop.fs.hopsfs.impl";
    if (!sparkSession.conf().get(key, "").equals("io.hops.hopsfs.client.HopsFileSystem")) {
      throw new FeatureStoreException(exceptionText + key);
    }
    key = "spark.hadoop.hops.ssl.keystores.passwd.name";
    if (sparkSession.conf().get(key, "").isEmpty()) {
      throw new FeatureStoreException(exceptionText + key);
    }
    key = "spark.hadoop.hops.ipc.server.ssl.enabled";
    if (!sparkSession.conf().get(key, "").equals("true")) {
      throw new FeatureStoreException(exceptionText + key);
    }
    key = "spark.sql.hive.metastore.jars";
    if (sparkSession.conf().get(key, "").isEmpty()) {
      throw new FeatureStoreException(exceptionText + key);
    }
    key = "spark.hadoop.client.rpc.ssl.enabled.protocol";
    if (!sparkSession.conf().get(key, "").equals("TLSv1.2")) {
      throw new FeatureStoreException(exceptionText + key);
    }
    key = "spark.hadoop.hive.metastore.uris";
    if (sparkSession.conf().get(key, "").isEmpty()) {
      throw new FeatureStoreException(exceptionText + key);
    }
  }

  public String getTrustStorePath() {
    return sparkSession.conf().get("spark.hadoop.hops.ssl.trustore.name");
  }

  public String getKeyStorePath() {
    return sparkSession.conf().get("spark.hadoop.hops.ssl.keystore.name");
  }

  public String getCertKey() {
    return sparkSession.conf().get("spark.hadoop.hops.ssl.keystores.passwd.name");
  }

  public Dataset<Row> sql(String query) {
    return sparkSession.sql(query);
  }

  public Dataset<Row> registerOnDemandTemporaryTable(OnDemandFeatureGroup onDemandFeatureGroup, String alias)
      throws FeatureStoreException, IOException {
    Dataset<Row> dataset = onDemandFeatureGroup.getStorageConnector().read(onDemandFeatureGroup.getQuery(),
        onDemandFeatureGroup.getDataFormat() != null ? onDemandFeatureGroup.getDataFormat().toString() : null,
        getOnDemandOptions(onDemandFeatureGroup),
        onDemandFeatureGroup.getStorageConnector().getPath(onDemandFeatureGroup.getPath()));

    dataset.createOrReplaceTempView(alias);
    return dataset;
  }

  private Map<String, String> getOnDemandOptions(OnDemandFeatureGroup onDemandFeatureGroup) {
    if (onDemandFeatureGroup.getOptions() == null) {
      return new HashMap<>();
    }

    return onDemandFeatureGroup.getOptions().stream()
        .collect(Collectors.toMap(OnDemandOptions::getName, OnDemandOptions::getValue));
  }

  public void registerHudiTemporaryTable(FeatureGroup featureGroup, String alias, Long leftFeaturegroupStartTimestamp,
                                         Long leftFeaturegroupEndTimestamp, Map<String, String> readOptions) {
    hudiEngine.registerTemporaryTable(sparkSession, featureGroup, alias,
        leftFeaturegroupStartTimestamp, leftFeaturegroupEndTimestamp, readOptions);
  }

  /**
   * Setup Spark to write the data on the File System.
   *
   * @param trainingDataset
   * @param dataset
   * @param writeOptions
   * @param saveMode
   */
  public void write(TrainingDataset trainingDataset, Dataset<Row> dataset,
                    Map<String, String> writeOptions, SaveMode saveMode) {
    setupConnectorHadoopConf(trainingDataset.getStorageConnector());

    if (trainingDataset.getCoalesce()) {
      dataset = dataset.coalesce(1);
    }

    if (trainingDataset.getSplits() == null) {
      // Write a single dataset

      // The actual data will be stored in training_ds_version/training_ds the double directory is needed
      // for cases such as tfrecords in which we need to store also the schema
      // also in case of multiple splits, the single splits will be stored inside the training dataset dir
      String path = new Path(trainingDataset.getLocation(), trainingDataset.getName()).toString();
      writeSingle(dataset, trainingDataset.getDataFormat(),
          writeOptions, saveMode, path);
    } else {
      List<Float> splitFactors = trainingDataset.getSplits().stream()
          .map(Split::getPercentage)
          .collect(Collectors.toList());

      // The actual data will be stored in training_ds_version/split_name
      Dataset<Row>[] datasetSplits = null;
      if (trainingDataset.getSeed() != null) {
        datasetSplits = dataset.randomSplit(
            splitFactors.stream().mapToDouble(Float::doubleValue).toArray(), trainingDataset.getSeed());
      } else {
        datasetSplits = dataset.randomSplit(splitFactors.stream().mapToDouble(Float::doubleValue).toArray());
      }

      writeSplits(datasetSplits,
          trainingDataset.getDataFormat(), writeOptions, saveMode,
          trainingDataset.getLocation(), trainingDataset.getSplits());
    }
  }

  public Map<String, String> getWriteOptions(Map<String, String> providedOptions, DataFormat dataFormat) {
    Map<String, String> writeOptions = new HashMap<>();
    switch (dataFormat) {
      case CSV:
        writeOptions.put(Constants.HEADER, "true");
        writeOptions.put(Constants.DELIMITER, ",");
        break;
      case TSV:
        writeOptions.put(Constants.HEADER, "true");
        writeOptions.put(Constants.DELIMITER, "\t");
        break;
      case TFRECORDS:
      case TFRECORD:
        writeOptions.put(Constants.TF_CONNECTOR_RECORD_TYPE, "Example");
        break;
      default:
        break;
    }

    if (providedOptions != null && !providedOptions.isEmpty()) {
      writeOptions.putAll(providedOptions);
    }
    return writeOptions;
  }

  public Map<String, String> getReadOptions(Map<String, String> providedOptions, DataFormat dataFormat) {
    Map<String, String> readOptions = new HashMap<>();
    switch (dataFormat) {
      case CSV:
        readOptions.put(Constants.HEADER, "true");
        readOptions.put(Constants.DELIMITER, ",");
        readOptions.put(Constants.INFER_SCHEMA, "true");
        break;
      case TSV:
        readOptions.put(Constants.HEADER, "true");
        readOptions.put(Constants.DELIMITER, "\t");
        readOptions.put(Constants.INFER_SCHEMA, "true");
        break;
      case TFRECORDS:
      case TFRECORD:
        readOptions.put(Constants.TF_CONNECTOR_RECORD_TYPE, "Example");
        break;
      default:
        break;
    }
    if (providedOptions != null && !providedOptions.isEmpty()) {
      readOptions.putAll(providedOptions);
    }
    return readOptions;
  }

  /**
   * Write multiple training dataset splits and name them.
   *
   * @param datasets
   * @param dataFormat
   * @param writeOptions
   * @param saveMode
   * @param basePath
   * @param splits
   */
  private void writeSplits(Dataset<Row>[] datasets, DataFormat dataFormat, Map<String, String> writeOptions,
                           SaveMode saveMode, String basePath, List<Split> splits) {
    for (int i = 0; i < datasets.length; i++) {
      writeSingle(datasets[i], dataFormat, writeOptions, saveMode,
          new Path(basePath, splits.get(i).getName()).toString());
    }
  }

  /**
   * Write a single dataset split.
   *
   * @param dataset
   * @param dataFormat
   * @param writeOptions
   * @param saveMode
   * @param path         it should be the full path
   */
  private void writeSingle(Dataset<Row> dataset, DataFormat dataFormat,
                           Map<String, String> writeOptions, SaveMode saveMode, String path) {
    dataset
        .write()
        .format(dataFormat.toString())
        .options(writeOptions)
        .mode(saveMode)
        .save(SparkEngine.sparkPath(path));
  }

  // Here dataFormat is string as this method is used both with OnDemand Feature Groups as well as with
  // Training Dataset. They use 2 different enumerators for dataFormat, as for instance, we don't allow
  // OnDemand Feature Group in TFRecords format. However Spark does not use an enum but a string.
  public Dataset<Row> read(StorageConnector storageConnector, String dataFormat,
                           Map<String, String> readOptions, String location) throws FeatureStoreException {
    setupConnectorHadoopConf(storageConnector);

    String path = "";
    if (location != null) {
      path = new Path(location, "**").toString();
    } else {
      // path is null for jdbc kind of on demand fgs
      path = null;
    }
    path = SparkEngine.sparkPath(path);

    DataFrameReader reader = SparkEngine.getInstance().getSparkSession()
        .read()
        .format(dataFormat)
        .options(readOptions);

    if (!Strings.isNullOrEmpty(path)) {
      return reader.load(SparkEngine.sparkPath(path));
    }
    return reader.load();
  }

  /**
   * Writes feature group dataframe to kafka for online-fs ingestion.
   *
   * @param featureGroup
   * @param dataset
   * @param writeOptions
   * @throws FeatureStoreException
   * @throws IOException
   */
  public void writeOnlineDataframe(FeatureGroup featureGroup, Dataset<Row> dataset, Map<String, String> writeOptions)
      throws FeatureStoreException, IOException {
    onlineFeatureGroupToAvro(featureGroup, encodeComplexFeatures(featureGroup, dataset))
        .write()
        .format(Constants.KAFKA_FORMAT)
        .options(writeOptions)
        .option("topic", featureGroup.getOnlineTopicName())
        .save();
  }

  public StreamingQuery writeStreamDataframe(FeatureGroup featureGroup, Dataset<Row> dataset, String queryName,
                                             String outputMode, boolean awaitTermination, Long timeout,
                                             Map<String, String> writeOptions)
      throws FeatureStoreException, IOException, StreamingQueryException, TimeoutException {

    if (Strings.isNullOrEmpty(queryName)) {
      queryName = "insert_stream_" + featureGroup.getOnlineTopicName() + "_" + LocalDateTime.now().format(
          DateTimeFormatter.ofPattern("yyyyMMddHHmmss"));
    }

    DataStreamWriter<Row> writer = onlineFeatureGroupToAvro(featureGroup, encodeComplexFeatures(featureGroup, dataset))
        .writeStream()
        .format(Constants.KAFKA_FORMAT)
        .outputMode(outputMode)
        .option("checkpointLocation", "/Projects/" + HopsworksClient.getInstance().getProject().getProjectName()
            + "/Resources/" + queryName + "-checkpoint")
        .options(writeOptions)
        .option("topic", featureGroup.getOnlineTopicName());

    StreamingQuery query = writer.start();
    if (awaitTermination) {
      query.awaitTermination(timeout);
    }
    return query;
  }

  /**
   * Encodes all complex type features to binary using their avro type as schema.
   *
   * @param featureGroup
   * @param dataset
   * @return
   */
  public Dataset<Row> encodeComplexFeatures(FeatureGroup featureGroup, Dataset<Row> dataset)
      throws FeatureStoreException, IOException {
    List<Column> select = new ArrayList<>();
    for (Schema.Field f : featureGroup.getDeserializedAvroSchema().getFields()) {
      if (featureGroup.getComplexFeatures().contains(f.name())) {
        select.add(to_avro(col(f.name()), featureGroup.getFeatureAvroSchema(f.name())).alias(f.name()));
      } else {
        select.add(col(f.name()));
      }
    }
    return dataset.select(select.stream().toArray(Column[]::new));
  }

  /**
   * Serializes dataframe to two binary columns, one avro serialized key and one avro serialized value column.
   *
   * @param featureGroup
   * @param dataset
   * @return dataset
   * @throws FeatureStoreException
   * @throws IOException
   */
  private Dataset<Row> onlineFeatureGroupToAvro(FeatureGroup featureGroup, Dataset<Row> dataset)
      throws FeatureStoreException, IOException {
    Collections.sort(featureGroup.getPrimaryKeys());
    return dataset.select(
        to_avro(concat(featureGroup.getPrimaryKeys().stream().map(name -> col(name).cast("string"))
            .toArray(Column[]::new))).alias("key"),
        to_avro(struct(featureGroup.getDeserializedAvroSchema().getFields().stream()
                .map(f -> col(f.name())).toArray(Column[]::new)), featureGroup.getEncodedAvroSchema()).alias("value"));
  }

  public void writeOfflineDataframe(FeatureGroup featureGroup, Dataset<Row> dataset,
                                    HudiOperationType operation, Map<String, String> writeOptions, Integer validationId)
      throws IOException, FeatureStoreException, ParseException {

    if (featureGroup.getTimeTravelFormat() == TimeTravelFormat.HUDI) {
      hudiEngine.saveHudiFeatureGroup(sparkSession, featureGroup, dataset, operation, writeOptions, validationId);
    } else {
      writeSparkDataset(featureGroup, dataset, writeOptions);
    }
  }

  private void writeSparkDataset(FeatureGroup featureGroup, Dataset<Row> dataset, Map<String, String> writeOptions) {
    dataset
        .write()
        .format(Constants.HIVE_FORMAT)
        .mode(SaveMode.Append)
        // write options cannot be null
        .options(writeOptions == null ? new HashMap<>() : writeOptions)
        .partitionBy(utils.getPartitionColumns(featureGroup))
        .saveAsTable(utils.getTableName(featureGroup));
  }
  
  public String profile(Dataset<Row> df, List<String> restrictToColumns, Boolean correlation,
      Boolean histogram, Boolean exactUniqueness) {
    // only needed for training datasets, as the backend is not setting the defaults
    if (correlation == null) {
      correlation = true;
    }
    if (histogram == null) {
      histogram = true;
    }
<<<<<<< HEAD
    //todo changed to work, but will need to be undone
    ColumnProfilerRunBuilder runner = new ColumnProfilerRunner()
            .onData(df)
            .withCorrelation(correlation, 100)
            .withHistogram(histogram, 20);
=======
    if (exactUniqueness == null) {
      exactUniqueness = true;
    }
    ColumnProfilerRunBuilder runner = new ColumnProfilerRunner()
                                            .onData(df)
                                            .withCorrelation(correlation, 100)
                                            .withHistogram(histogram, 20)
                                            .withExactUniqueness(exactUniqueness);
>>>>>>> 6f8446df
    if (restrictToColumns != null && !restrictToColumns.isEmpty()) {
      runner.restrictToColumns(JavaConverters.asScalaIteratorConverter(restrictToColumns.iterator()).asScala().toSeq());
    }
    ColumnProfiles result = runner.run();
    return ColumnProfiles.toJson(result.profiles().values().toSeq());
  }

  public String profile(Dataset<Row> df, List<String> restrictToColumns, Boolean correlation, Boolean histogram) {
    return profile(df, restrictToColumns, correlation, histogram, true);
  }

  public String profile(Dataset<Row> df, List<String> restrictToColumns) {
    return profile(df, restrictToColumns, true, true);
  }

  public String profile(Dataset<Row> df, boolean correlation, boolean histogram) {
    return profile(df, null, correlation, histogram);
  }

  public String profile(Dataset<Row> df) {
    return profile(df, null, true, true);
  }

  public void setupConnectorHadoopConf(StorageConnector storageConnector) {
    if (storageConnector == null) {
      return;
    }

    switch (storageConnector.getStorageConnectorType()) {
      case S3:
        setupS3ConnectorHadoopConf((StorageConnector.S3Connector) storageConnector);
        break;
      case ADLS:
        setupAdlsConnectorHadoopConf((StorageConnector.AdlsConnector) storageConnector);
        break;
      default:
        // No-OP
        break;
    }
  }

  public static String sparkPath(String path) {
    if (path == null) {
      return null;
    } else if (path.startsWith(Constants.S3_SCHEME)) {
      return path.replaceFirst(Constants.S3_SCHEME, Constants.S3_SPARK_SCHEME);
    }
    return path;
  }

  private void setupS3ConnectorHadoopConf(StorageConnector.S3Connector storageConnector) {
    if (!Strings.isNullOrEmpty(storageConnector.getAccessKey())) {
      sparkSession.sparkContext().hadoopConfiguration()
          .set(Constants.S3_ACCESS_KEY_ENV, storageConnector.getAccessKey());
    }
    if (!Strings.isNullOrEmpty(storageConnector.getSecretKey())) {
      sparkSession.sparkContext().hadoopConfiguration()
          .set(Constants.S3_SECRET_KEY_ENV, storageConnector.getSecretKey());
    }
    if (!Strings.isNullOrEmpty(storageConnector.getServerEncryptionAlgorithm())) {
      sparkSession.sparkContext().hadoopConfiguration().set(
          "fs.s3a.server-side-encryption-algorithm",
          storageConnector.getServerEncryptionAlgorithm()
      );
    }
    if (!Strings.isNullOrEmpty(storageConnector.getServerEncryptionKey())) {
      sparkSession.sparkContext().hadoopConfiguration()
          .set("fs.s3a.server-side-encryption-key", storageConnector.getServerEncryptionKey());
    }
    if (!Strings.isNullOrEmpty(storageConnector.getSessionToken())) {
      sparkSession.sparkContext().hadoopConfiguration()
          .set(Constants.S3_CREDENTIAL_PROVIDER_ENV, Constants.S3_TEMPORARY_CREDENTIAL_PROVIDER);
      sparkSession.sparkContext().hadoopConfiguration()
          .set(Constants.S3_SESSION_KEY_ENV, storageConnector.getSessionToken());
    }
  }

  private void setupAdlsConnectorHadoopConf(StorageConnector.AdlsConnector storageConnector) {
    for (Option confOption : storageConnector.getSparkOptions()) {
      sparkSession.sparkContext().hadoopConfiguration().set(confOption.getName(), confOption.getValue());
    }
  }

  public Dataset<Row> getEmptyAppendedDataframe(Dataset<Row> dataframe, List<Feature> newFeatures) {
    Dataset<Row> emptyDataframe = dataframe.limit(0);
    for (Feature f : newFeatures) {
      emptyDataframe = emptyDataframe.withColumn(f.getName(), lit(null).cast(f.getType()));
    }
    return emptyDataframe;
  }
}<|MERGE_RESOLUTION|>--- conflicted
+++ resolved
@@ -464,13 +464,6 @@
     if (histogram == null) {
       histogram = true;
     }
-<<<<<<< HEAD
-    //todo changed to work, but will need to be undone
-    ColumnProfilerRunBuilder runner = new ColumnProfilerRunner()
-            .onData(df)
-            .withCorrelation(correlation, 100)
-            .withHistogram(histogram, 20);
-=======
     if (exactUniqueness == null) {
       exactUniqueness = true;
     }
@@ -479,7 +472,6 @@
                                             .withCorrelation(correlation, 100)
                                             .withHistogram(histogram, 20)
                                             .withExactUniqueness(exactUniqueness);
->>>>>>> 6f8446df
     if (restrictToColumns != null && !restrictToColumns.isEmpty()) {
       runner.restrictToColumns(JavaConverters.asScalaIteratorConverter(restrictToColumns.iterator()).asScala().toSeq());
     }
