/*
 *  Copyright (c) 2020-2022. Hopsworks AB
 *
 *  Licensed under the Apache License, Version 2.0 (the "License");
 *  you may not use this file except in compliance with the License.
 *  You may obtain a copy of the License at
 *
 *  http://www.apache.org/licenses/LICENSE-2.0
 *
 *  Unless required by applicable law or agreed to in writing, software
 *  distributed under the License is distributed on an "AS IS" BASIS,
 *  WITHOUT WARRANTIES OR CONDITIONS OF ANY KIND, either express or implied.
 *
 *  See the License for the specific language governing permissions and limitations under the License.
 *
 */

package com.logicalclocks.hsfs.engine;

import com.amazon.deequ.profiles.ColumnProfilerRunBuilder;
import com.amazon.deequ.profiles.ColumnProfilerRunner;
import com.amazon.deequ.profiles.ColumnProfiles;
import com.google.common.base.Strings;
import com.google.common.collect.Lists;
import com.google.common.collect.Maps;
import com.logicalclocks.hsfs.DataFormat;
import com.logicalclocks.base.Feature;
import com.logicalclocks.base.FeatureStoreException;
import com.logicalclocks.base.HudiOperationType;
import com.logicalclocks.base.Split;
import com.logicalclocks.hsfs.TimeTravelFormat;
import com.logicalclocks.base.constructor.HudiFeatureGroupAlias;
import com.logicalclocks.base.engine.FeatureGroupUtils;
import com.logicalclocks.base.metadata.FeatureGroupBase;
import com.logicalclocks.base.metadata.HopsworksClient;
import com.logicalclocks.base.metadata.HopsworksHttpClient;
import com.logicalclocks.base.metadata.KafkaApi;
import com.logicalclocks.base.metadata.OnDemandOptions;
import com.logicalclocks.base.metadata.Option;
import com.logicalclocks.base.util.Constants;
import com.logicalclocks.hsfs.ExternalFeatureGroup;
import static com.logicalclocks.base.FeatureType.BIGINT;
import static com.logicalclocks.base.FeatureType.DATE;
import static com.logicalclocks.base.FeatureType.TIMESTAMP;

import com.logicalclocks.hsfs.StorageConnector;
import com.logicalclocks.hsfs.StreamFeatureGroup;
import com.logicalclocks.hsfs.TrainingDataset;

import com.logicalclocks.base.TrainingDatasetFeature;

import com.logicalclocks.hsfs.constructor.Query;
import com.logicalclocks.hsfs.engine.hudi.HudiEngine;
import lombok.Getter;
import org.apache.avro.Schema;
import org.apache.avro.SchemaParseException;
import org.apache.hadoop.fs.Path;
import org.apache.spark.SparkFiles;
import org.apache.spark.sql.Column;
import org.apache.spark.sql.DataFrameReader;
import org.apache.spark.sql.Dataset;
import org.apache.spark.sql.Row;
import org.apache.spark.sql.SaveMode;
import org.apache.spark.sql.SparkSession;
import org.apache.spark.sql.functions;
import org.apache.spark.sql.streaming.DataStreamReader;
import org.apache.spark.sql.streaming.DataStreamWriter;
import org.apache.spark.sql.streaming.StreamingQuery;
import org.apache.spark.sql.streaming.StreamingQueryException;
import org.apache.spark.sql.types.ArrayType;
import org.apache.spark.sql.types.BinaryType;
import org.apache.spark.sql.types.BooleanType;
import org.apache.spark.sql.types.ByteType;
import org.apache.spark.sql.types.DataType;
import org.apache.spark.sql.types.DataTypes;
import org.apache.spark.sql.types.DateType;
import org.apache.spark.sql.types.DecimalType;
import org.apache.spark.sql.types.DoubleType;
import org.apache.spark.sql.types.FloatType;
import org.apache.spark.sql.types.IntegerType;
import org.apache.spark.sql.types.LongType;
import org.apache.spark.sql.types.Metadata;
import org.apache.spark.sql.types.ShortType;
import org.apache.spark.sql.types.StringType;
import org.apache.spark.sql.types.StructField;
import org.apache.spark.sql.types.StructType;
import org.apache.spark.sql.types.TimestampType;
import org.json.JSONObject;
import scala.collection.JavaConverters;

import java.io.IOException;
import java.nio.charset.StandardCharsets;
import java.nio.file.Files;
import java.nio.file.Paths;
import java.text.ParseException;
import java.time.LocalDateTime;
import java.time.format.DateTimeFormatter;
import java.util.ArrayList;
import java.util.Arrays;
import java.util.HashMap;
import java.util.List;
import java.util.Map;
import java.util.concurrent.TimeoutException;
import java.util.regex.Matcher;
import java.util.regex.Pattern;
import java.util.stream.Collectors;

import static org.apache.spark.sql.avro.functions.from_avro;
import static org.apache.spark.sql.avro.functions.to_avro;
import static org.apache.spark.sql.functions.array;
import static org.apache.spark.sql.functions.col;
import static org.apache.spark.sql.functions.concat;
import static org.apache.spark.sql.functions.from_json;
import static org.apache.spark.sql.functions.lit;
import static org.apache.spark.sql.functions.struct;

public class SparkEngine {

  private static SparkEngine INSTANCE = null;

  public static synchronized SparkEngine getInstance() {
    if (INSTANCE == null) {
      INSTANCE = new SparkEngine();
    }
    return INSTANCE;
  }

  // for testing
  public static void setInstance(SparkEngine sparkEngine) {
    INSTANCE = sparkEngine;
  }

  @Getter
  private SparkSession sparkSession;

  private FeatureGroupUtils utils = new FeatureGroupUtils();
  private HudiEngine hudiEngine = new HudiEngine();
  private KafkaApi kafkaApi = new KafkaApi();

  private SparkEngine() {
    sparkSession = SparkSession.builder()
        .enableHiveSupport()
        .getOrCreate();

    // Configure the Spark context to allow dynamic partitions
    sparkSession.conf().set("hive.exec.dynamic.partition", "true");
    sparkSession.conf().set("hive.exec.dynamic.partition.mode", "nonstrict");
    // force Spark to fallback to using the Hive Serde to read Hudi COPY_ON_WRITE tables
    sparkSession.conf().set("spark.sql.hive.convertMetastoreParquet", "false");
    sparkSession.conf().set("spark.sql.session.timeZone", "UTC");
  }

  public void validateSparkConfiguration() throws FeatureStoreException {
    String exceptionText = "Spark is misconfigured for communication with Hopsworks, missing or invalid property: ";

    Map<String, String> configurationMap = new HashMap<>();
    configurationMap.put("spark.hadoop.hops.ssl.trustore.name", null);
    configurationMap.put("spark.hadoop.hops.rpc.socket.factory.class.default",
            "io.hops.hadoop.shaded.org.apache.hadoop.net.HopsSSLSocketFactory");
    configurationMap.put("spark.serializer", "org.apache.spark.serializer.KryoSerializer");
    configurationMap.put("spark.hadoop.hops.ssl.hostname.verifier", "ALLOW_ALL");
    configurationMap.put("spark.hadoop.hops.ssl.keystore.name", null);
    configurationMap.put("spark.hadoop.fs.hopsfs.impl", "io.hops.hopsfs.client.HopsFileSystem");
    configurationMap.put("spark.hadoop.hops.ssl.keystores.passwd.name", null);
    configurationMap.put("spark.hadoop.hops.ipc.server.ssl.enabled", "true");
    configurationMap.put("spark.sql.hive.metastore.jars", null);
    configurationMap.put("spark.hadoop.client.rpc.ssl.enabled.protocol", "TLSv1.2");
    configurationMap.put("spark.hadoop.hive.metastore.uris", null);

    for (Map.Entry<String, String> entry : configurationMap.entrySet()) {
      if (!(sparkSession.conf().contains(entry.getKey())
              && (entry.getValue() == null
              || sparkSession.conf().get(entry.getKey(), null).equals(entry.getValue())))) {
        throw new FeatureStoreException(exceptionText + entry.getKey());
      }
    }
  }

  public String getTrustStorePath() {
    return sparkSession.conf().get("spark.hadoop.hops.ssl.trustore.name");
  }

  public String getKeyStorePath() {
    return sparkSession.conf().get("spark.hadoop.hops.ssl.keystore.name");
  }

  public String getCertKey() {
    return sparkSession.conf().get("spark.hadoop.hops.ssl.keystores.passwd.name");
  }

  public Dataset<Row> sql(String query) {
    try {
      return sparkSession.sql(query);
    } catch (Exception e) {
      if (e.getMessage().contains("Permission denied")) {
        Pattern pattern = Pattern.compile("inode=\"/apps/hive/warehouse/(.*)?_featurestore\\.db\"");
        Matcher matcher = pattern.matcher(e.getMessage());
        if (matcher.find()) {
          String featureStore = matcher.group(1);
          throw new RuntimeException(String.format("Cannot access feature store '%s'. "
              + "It is possible to request access from data owners of '%s'.", featureStore, featureStore));
        }
      }
      throw e;
    }
  }

  public Dataset<Row> registerOnDemandTemporaryTable(ExternalFeatureGroup onDemandFeatureGroup, String alias)
      throws FeatureStoreException, IOException {
    Dataset<Row> dataset = onDemandFeatureGroup.getStorageConnector()
        .read(onDemandFeatureGroup.getQuery(),
        onDemandFeatureGroup.getDataFormat() != null ? onDemandFeatureGroup.getDataFormat().toString() : null,
        getOnDemandOptions(onDemandFeatureGroup),
        onDemandFeatureGroup.getStorageConnector().getPath(onDemandFeatureGroup.getPath()));
    if (!Strings.isNullOrEmpty(onDemandFeatureGroup.getLocation())) {
      sparkSession.sparkContext().textFile(onDemandFeatureGroup.getLocation(), 0).collect();
    }

    dataset.createOrReplaceTempView(alias);
    return dataset;
  }

  public static List<Dataset<Row>> splitLabels(Dataset<Row> dataset, List<String> labels) {
    List<Dataset<Row>> results = Lists.newArrayList();
    if (labels != null && !labels.isEmpty()) {
      Column[] labelsCol = labels.stream().map(label -> col(label).alias(label.toLowerCase())).toArray(Column[]::new);
      results.add(dataset.drop(labels.stream().toArray(String[]::new)));
      results.add(dataset.select(labelsCol));
    } else {
      results.add(dataset);
      results.add(null);
    }
    return results;
  }

  private Map<String, String> getOnDemandOptions(ExternalFeatureGroup externalFeatureGroup) {
    if (externalFeatureGroup.getOptions() == null) {
      return new HashMap<>();
    }

    return externalFeatureGroup.getOptions().stream()
        .collect(Collectors.toMap(OnDemandOptions::getName, OnDemandOptions::getValue));
  }

  public void registerHudiTemporaryTable(HudiFeatureGroupAlias hudiFeatureGroupAlias, Map<String, String> readOptions)
          throws FeatureStoreException {
    Map<String, String> hudiArgs = hudiEngine.setupHudiReadOpts(
        hudiFeatureGroupAlias.getLeftFeatureGroupStartTimestamp(),
        hudiFeatureGroupAlias.getLeftFeatureGroupEndTimestamp(),
        readOptions);

    sparkSession.read()
        .format(HudiEngine.HUDI_SPARK_FORMAT)
        .options(hudiArgs)
        .load(hudiFeatureGroupAlias.getFeatureGroup().getLocation())
        .createOrReplaceTempView(hudiFeatureGroupAlias.getAlias());

    hudiEngine.reconcileHudiSchema(sparkSession, hudiFeatureGroupAlias, hudiArgs);
  }

  /**
   * Setup Spark to write the data on the File System.
   *
   * @param trainingDataset Training Dataset metadata object
   * @param query Query Object
   * @param queryReadOptions Additional read options as key-value pairs, defaults to empty Map
   * @param writeOptions Additional write options as key-value pairs, defaults to empty Map
   * @param saveMode org.apache.spark.sql.saveMode: Append, Overwrite, ErrorIfExists, Ignore
   * @return Spark dataframe
   * @throws FeatureStoreException  FeatureStoreException
   * @throws IOException IOException
   */
  public Dataset<Row>[] write(TrainingDataset trainingDataset, Query query, Map<String, String> queryReadOptions,
                              Map<String, String> writeOptions, SaveMode saveMode)
      throws FeatureStoreException, IOException {
    setupConnectorHadoopConf(trainingDataset.getStorageConnector());

    if (trainingDataset.getSplits() == null || trainingDataset.getSplits().isEmpty()) {
      // Write a single dataset
      Dataset<Row> dataset = query.read();
      // The actual data will be stored in training_ds_version/training_ds the double directory is needed
      // for cases such as tfrecords in which we need to store also the schema
      // also in case of multiple splits, the single splits will be stored inside the training dataset dir
      String path = new Path(trainingDataset.getLocation(), trainingDataset.getName()).toString();
      if (trainingDataset.getCoalesce()) {
        dataset = dataset.coalesce(1);
      }
      writeSingle(dataset, trainingDataset.getDataFormat(), writeOptions, saveMode, path);
      return new Dataset[] {dataset};
    } else {
      Dataset<Row>[] datasetSplits = splitDataset(trainingDataset, query, queryReadOptions);
      if (trainingDataset.getCoalesce()) {
        for (int i = 0; i < datasetSplits.length; i++) {
          datasetSplits[i] = datasetSplits[i].coalesce(1);
        }
      }
      writeSplits(datasetSplits,
          trainingDataset.getDataFormat(), writeOptions, saveMode,
          trainingDataset.getLocation(), trainingDataset.getSplits());
      return datasetSplits;
    }
  }

  public Dataset<Row>[] splitDataset(TrainingDataset trainingDataset, Query query, Map<String, String> readOptions)
      throws FeatureStoreException, IOException {
    if (Split.SplitType.TIME_SERIES_SPLIT.equals(trainingDataset.getSplits().get(0).getSplitType())) {
      String eventTime = query.getLeftFeatureGroup().getEventTime();
      if (query.getLeftFeatures().stream().noneMatch(feature -> feature.getName().equals(eventTime))) {
        query.appendFeature(query.getLeftFeatureGroup().getFeature(eventTime));
        return timeSeriesSplit(trainingDataset, query, readOptions, true);
      } else {
        return timeSeriesSplit(trainingDataset, query, readOptions, false);
      }
    } else {
      return randomSplit(trainingDataset, query, readOptions);
    }
  }

  private Dataset<Row>[] timeSeriesSplit(TrainingDataset trainingDataset, Query query,
                                         Map<String, String> readOptions, Boolean dropEventTime)
      throws FeatureStoreException, IOException {
    Dataset<Row> dataset = (Dataset<Row>) query.read(false, readOptions);
    List<Split> splits = trainingDataset.getSplits();
    Dataset<Row>[] datasetSplits = new Dataset[splits.size()];
    dataset.persist();
    int i = 0;
    for (Split split : splits) {
      if (dataset.count() > 0) {
        String eventTime = query.getLeftFeatureGroup().getEventTime();
        String eventTimeType =
            query.getLeftFeatureGroup().getFeature(eventTime).getType();

        if (BIGINT.getType().equals(eventTimeType)) {
          String tmpEventTime = eventTime + "_hopsworks_tmp";
          sparkSession.sqlContext()
              .udf()
              .register("checkEpochUDF", (Long input) -> {
                if (Long.toString(input).length() > 10) {
                  input = input / 1000;
                  return input.longValue();
                } else {
                  return input;
                }
              }, DataTypes.LongType);
          dataset = dataset.withColumn(tmpEventTime,functions.callUDF(
              "checkEpochUDF", dataset.col(eventTime)));

          // event time in second. `getTime()` return in millisecond.
          datasetSplits[i] = dataset.filter(
              String.format(
                  "%d/1000 <= `%s` and `%s` < %d/1000",
                  split.getStartTime().getTime(),
                  tmpEventTime,
                  tmpEventTime,
                  split.getEndTime().getTime()
              )
          ).drop(tmpEventTime);
        } else if (DATE.getType().equals(eventTimeType) || TIMESTAMP.getType().equals(eventTimeType)) {
          // unix_timestamp return in second. `getTime()` return in millisecond.
          datasetSplits[i] = dataset.filter(
              String.format(
                  "%d/1000 <= unix_timestamp(`%s`) and unix_timestamp(`%s`) < %d/1000",
                  split.getStartTime().getTime(),
                  eventTime,
                  eventTime,
                  split.getEndTime().getTime()
              )
          );
        } else {
          throw new FeatureStoreException("Invalid event time type");
        }
      } else {
        datasetSplits[i] = dataset;
      }
      i++;
    }
    return datasetSplits;
  }

  private Dataset<Row>[] randomSplit(TrainingDataset trainingDataset, Query query, Map<String, String> readOptions)
      throws FeatureStoreException, IOException {
    Dataset<Row> dataset = (Dataset<Row>) query.read(false, readOptions);

    List<Float> splitFactors = trainingDataset.getSplits().stream()
        .map(Split::getPercentage)
        .collect(Collectors.toList());

    // The actual data will be stored in training_ds_version/split_name
    Dataset<Row>[] datasetSplits = null;
    if (trainingDataset.getSeed() != null) {
      datasetSplits = dataset.randomSplit(
          splitFactors.stream().mapToDouble(Float::doubleValue).toArray(), trainingDataset.getSeed());
    } else {
      datasetSplits = dataset.randomSplit(splitFactors.stream().mapToDouble(Float::doubleValue).toArray());
    }
    return datasetSplits;
  }

  public Map<String, String> getWriteOptions(Map<String, String> providedOptions, DataFormat dataFormat) {
    Map<String, String> writeOptions = new HashMap<>();
    switch (dataFormat) {
      case CSV:
        writeOptions.put(Constants.HEADER, "true");
        writeOptions.put(Constants.DELIMITER, ",");
        break;
      case TSV:
        writeOptions.put(Constants.HEADER, "true");
        writeOptions.put(Constants.DELIMITER, "\t");
        break;
      case TFRECORDS:
      case TFRECORD:
        writeOptions.put(Constants.TF_CONNECTOR_RECORD_TYPE, "Example");
        break;
      default:
        break;
    }

    if (providedOptions != null && !providedOptions.isEmpty()) {
      writeOptions.putAll(providedOptions);
    }
    return writeOptions;
  }

  public Map<String, String> getReadOptions(Map<String, String> providedOptions, DataFormat dataFormat) {
    Map<String, String> readOptions = new HashMap<>();
    switch (dataFormat) {
      case CSV:
        readOptions.put(Constants.HEADER, "true");
        readOptions.put(Constants.DELIMITER, ",");
        readOptions.put(Constants.INFER_SCHEMA, "true");
        break;
      case TSV:
        readOptions.put(Constants.HEADER, "true");
        readOptions.put(Constants.DELIMITER, "\t");
        readOptions.put(Constants.INFER_SCHEMA, "true");
        break;
      case TFRECORDS:
      case TFRECORD:
        readOptions.put(Constants.TF_CONNECTOR_RECORD_TYPE, "Example");
        break;
      default:
        break;
    }
    if (providedOptions != null && !providedOptions.isEmpty()) {
      readOptions.putAll(providedOptions);
    }
    return readOptions;
  }

  /**
   * Write multiple training dataset splits and name them.
   *
   * @param datasets Spark DataFrame or RDD.
   * @param dataFormat DataFormat: CSV, TSV, PARQUET, AVRO, IMAGE, ORC, TFRECORDS, TFRECORD
   * @param writeOptions Additional write options as key-value pairs, defaults to empty Map
   * @param saveMode saveMode org.apache.spark.sql.saveMode: Append, Overwrite, ErrorIfExists, Ignore
   * @param basePath Base path to training dataset file
   * @param splits list of training dataset Split metadata objects
   */
  private void writeSplits(Dataset<Row>[] datasets, DataFormat dataFormat, Map<String, String> writeOptions,
                           SaveMode saveMode, String basePath, List<Split> splits) {
    for (int i = 0; i < datasets.length; i++) {
      writeSingle(datasets[i], dataFormat, writeOptions, saveMode,
          new Path(basePath, splits.get(i).getName()).toString());
    }
  }

  /**
   * Write a single dataset split.
   *
   * @param dataset Spark DataFrame or RDD.
   * @param dataFormat DataFormat: CSV, TSV, PARQUET, AVRO, IMAGE, ORC, TFRECORDS, TFRECORD
   * @param writeOptions Additional write options as key-value pairs, defaults to empty Map
   * @param saveMode saveMode org.apache.spark.sql.saveMode: Append, Overwrite, ErrorIfExists, Ignore
   * @param path full path to training dataset file
   */
  private void writeSingle(Dataset<Row> dataset, DataFormat dataFormat,
                           Map<String, String> writeOptions, SaveMode saveMode, String path) {
    dataset
        .write()
        .format(dataFormat.toString())
        .options(writeOptions)
        .mode(saveMode)
        .save(SparkEngine.sparkPath(path));
  }

  // Here dataFormat is string as this method is used both with OnDemand Feature Groups as well as with
  // Training Dataset. They use 2 different enumerators for dataFormat, as for instance, we don't allow
  // OnDemand Feature Group in TFRecords format. However Spark does not use an enum but a string.
  public Dataset<Row> read(StorageConnector storageConnector, String dataFormat,
                           Map<String, String> readOptions, String location) throws FeatureStoreException, IOException {
    setupConnectorHadoopConf(storageConnector);

    String path = "";
    if (location != null) {
      path = new Path(location, "**").toString();
    } else {
      // path is null for jdbc kind of on demand fgs
      path = null;
    }
    path = SparkEngine.sparkPath(path);

    DataFrameReader reader = SparkEngine.getInstance().getSparkSession()
        .read()
        .format(dataFormat)
        .options(readOptions);

    if (!Strings.isNullOrEmpty(path)) {
      // for BigQuery we set SQL query as location which should be passed to load()
      if (dataFormat.equals(Constants.BIGQUERY_FORMAT)) {
        return reader.load(location);
      }
      return reader.load(SparkEngine.sparkPath(path));
    }
    return reader.load();
  }

<<<<<<< HEAD
  /**
   * Writes feature group dataframe to kafka for online-fs ingestion.
   *
   * @param featureGroupBase
   * @param dataset
   * @param writeOptions
   * @throws FeatureStoreException
   * @throws IOException
   */
  public void writeOnlineDataframe(FeatureGroupBase featureGroupBase, Dataset<Row> dataset, String onlineTopicName,
                                   Map<String, String> writeOptions)
=======
  public <S> void writeOnlineDataframe(FeatureGroupBase featureGroupBase, S dataset, String onlineTopicName,
                                         Map<String, String> writeOptions)
>>>>>>> 045a545b
      throws FeatureStoreException, IOException {

    byte[] version = String.valueOf(featureGroupBase.getSubject().getVersion()).getBytes(StandardCharsets.UTF_8);

    onlineFeatureGroupToAvro(featureGroupBase, encodeComplexFeatures(featureGroupBase, dataset))
        .withColumn("headers", array(
            struct(
                lit("version").as("key"),
                lit(version).as("value")
            )
        ))
        .write()
        .format(Constants.KAFKA_FORMAT)
        .options(writeOptions)
        .option("topic", onlineTopicName)
        .save();
  }

  public <S> StreamingQuery writeStreamDataframe(FeatureGroupBase featureGroupBase, Dataset<Row> dataset,
                                                 String queryName, String outputMode, boolean awaitTermination,
                                                 Long timeout, String checkpointLocation,
                                                 Map<String, String> writeOptions)
      throws FeatureStoreException, IOException, StreamingQueryException, TimeoutException {
    byte[] version = String.valueOf(featureGroupBase.getSubject().getVersion()).getBytes(StandardCharsets.UTF_8);

    DataStreamWriter<Row> writer =
        onlineFeatureGroupToAvro(featureGroupBase, encodeComplexFeatures(featureGroupBase, dataset))
            .withColumn("headers", array(
                struct(
                    lit("version").as("key"),
                    lit(version).as("value")
                )
            ))
            .writeStream()
            .format(Constants.KAFKA_FORMAT)
            .outputMode(outputMode)
            .option("checkpointLocation", checkpointLocation == null
                ? checkpointDirPath(queryName, featureGroupBase.getOnlineTopicName())
                : checkpointLocation)
            .options(writeOptions)
            .option("topic", featureGroupBase.getOnlineTopicName());

    // start streaming to online feature group topic
    StreamingQuery query = writer.start();
    if (awaitTermination) {
      query.awaitTermination(timeout);
    }
    return query;
  }

  /**
   * Encodes all complex type features to binary using their avro type as schema.
   *
   * @param featureGroupBase FeatureGroupBase Feature Group base metadata object
   * @param dataset Spark DataFrame or RDD.
   * @return Spark DataFrame.
   * @throws FeatureStoreException FeatureStoreException
   * @throws IOException IOException
   */
  public Dataset<Row> encodeComplexFeatures(FeatureGroupBase featureGroupBase, Dataset<Row> dataset)
          throws FeatureStoreException, IOException {

    List<Column> select = new ArrayList<>();
    for (Schema.Field f : featureGroupBase.getDeserializedAvroSchema().getFields()) {
      if (featureGroupBase.getComplexFeatures().contains(f.name())) {
        select.add(to_avro(col(f.name()), featureGroupBase.getFeatureAvroSchema(f.name())).alias(f.name()));
      } else {
        select.add(col(f.name()));
      }
    }
    return dataset.select(select.stream().toArray(Column[]::new));
  }

  /**
   * Serializes dataframe to two binary columns, one avro serialized key and one avro serialized value column.
   *
   * @param featureGroupBase FeatureGroupBase Feature Group base metadata object
   * @param dataset  Spark DataFrame or RDD.
   * @return Spark DataFrame.
   * @throws FeatureStoreException FeatureStoreException
   * @throws IOException IOException
   */
  private Dataset<Row> onlineFeatureGroupToAvro(FeatureGroupBase featureGroupBase, Dataset<Row> dataset)
      throws FeatureStoreException, IOException {
    return dataset.select(
        to_avro(concat(featureGroupBase.getPrimaryKeys().stream().map(name -> col(name).cast("string"))
            .toArray(Column[]::new))).alias("key"),
        to_avro(struct(featureGroupBase.getDeserializedAvroSchema().getFields().stream()
                .map(f -> col(f.name())).toArray(Column[]::new)),
            featureGroupBase.getEncodedAvroSchema()).alias("value"));
  }

  public <S>  void writeEmptyDataframe(FeatureGroupBase featureGroup)
          throws IOException, FeatureStoreException, ParseException {
    String fgTableName = utils.getTableName(featureGroup);
    Dataset emptyDf = sparkSession.table(fgTableName).limit(0);
    writeOfflineDataframe(featureGroup, emptyDf, HudiOperationType.UPSERT, new HashMap<>(), null);
  }

  public <S>  void writeOfflineDataframe(StreamFeatureGroup streamFeatureGroup, S genericDataset,
                                         HudiOperationType operation, Map<String, String> writeOptions,
                                         Integer validationId)
      throws IOException, FeatureStoreException, ParseException {

    Dataset<Row> dataset = (Dataset<Row>) genericDataset;
    hudiEngine.saveHudiFeatureGroup(sparkSession, streamFeatureGroup, dataset, operation, writeOptions, validationId);
  }

  public void writeOfflineDataframe(FeatureGroupBase featureGroup, Dataset<Row> dataset,
                                    HudiOperationType operation, Map<String, String> writeOptions, Integer validationId)
      throws IOException, FeatureStoreException, ParseException {

    if (featureGroup.getTimeTravelFormat() == TimeTravelFormat.HUDI) {
      hudiEngine.saveHudiFeatureGroup(sparkSession, featureGroup, dataset, operation, writeOptions, validationId);
    } else {
      writeSparkDataset(featureGroup, dataset, writeOptions);
    }
  }

  private void writeSparkDataset(FeatureGroupBase featureGroup, Dataset<Row> dataset,
                                 Map<String, String> writeOptions) {
    dataset
        .write()
        .format(Constants.HIVE_FORMAT)
        .mode(SaveMode.Append)
        // write options cannot be null
        .options(writeOptions == null ? new HashMap<>() : writeOptions)
        .partitionBy(utils.getPartitionColumns(featureGroup))
        .saveAsTable(utils.getTableName(featureGroup));
  }

  public String profile(Dataset<Row> df, List<String> restrictToColumns, Boolean correlation,
      Boolean histogram, Boolean exactUniqueness) {
    // only needed for training datasets, as the backend is not setting the defaults
    if (correlation == null) {
      correlation = true;
    }
    if (histogram == null) {
      histogram = true;
    }
    if (exactUniqueness == null) {
      exactUniqueness = true;
    }
    ColumnProfilerRunBuilder runner = new ColumnProfilerRunner()
                                            .onData(df)
                                            .withCorrelation(correlation, 100)
                                            .withHistogram(histogram, 20)
                                            .withExactUniqueness(exactUniqueness);
    if (restrictToColumns != null && !restrictToColumns.isEmpty()) {
      runner.restrictToColumns(JavaConverters.asScalaIteratorConverter(restrictToColumns.iterator()).asScala().toSeq());
    }
    ColumnProfiles result = runner.run();
    return ColumnProfiles.toJson(result.profiles().values().toSeq(), result.numRecords());
  }

  public String profile(Dataset<Row> df, List<String> restrictToColumns, Boolean correlation, Boolean histogram) {
    return profile(df, restrictToColumns, correlation, histogram, true);
  }

  public String profile(Dataset<Row> df, List<String> restrictToColumns) {
    return profile(df, restrictToColumns, true, true);
  }

  public String profile(Dataset<Row> df, boolean correlation, boolean histogram) {
    return profile(df, null, correlation, histogram);
  }

  public String profile(Dataset<Row> df) {
    return profile(df, null, true, true);
  }

  public void setupConnectorHadoopConf(StorageConnector storageConnector)
          throws FeatureStoreException, IOException {
    if (storageConnector == null) {
      return;
    }

    switch (storageConnector.getStorageConnectorType()) {
      case S3:
        setupS3ConnectorHadoopConf((StorageConnector.S3Connector) storageConnector);
        break;
      case ADLS:
        setupAdlsConnectorHadoopConf((StorageConnector.AdlsConnector) storageConnector);
        break;
      case GCS:
        setupGcsConnectorHadoopConf((StorageConnector.GcsConnector) storageConnector);
        break;
      default:
        // No-OP
        break;
    }
  }

  public static String sparkPath(String path) {
    if (path == null) {
      return null;
    } else if (path.startsWith(Constants.S3_SCHEME)) {
      return path.replaceFirst(Constants.S3_SCHEME, Constants.S3_SPARK_SCHEME);
    }
    return path;
  }

  private void setupS3ConnectorHadoopConf(StorageConnector.S3Connector storageConnector) {
    if (!Strings.isNullOrEmpty(storageConnector.getAccessKey())) {
      sparkSession.sparkContext().hadoopConfiguration()
          .set(Constants.S3_ACCESS_KEY_ENV, storageConnector.getAccessKey());
    }
    if (!Strings.isNullOrEmpty(storageConnector.getSecretKey())) {
      sparkSession.sparkContext().hadoopConfiguration()
          .set(Constants.S3_SECRET_KEY_ENV, storageConnector.getSecretKey());
    }
    if (!Strings.isNullOrEmpty(storageConnector.getServerEncryptionAlgorithm())) {
      sparkSession.sparkContext().hadoopConfiguration().set(
          "fs.s3a.server-side-encryption-algorithm",
          storageConnector.getServerEncryptionAlgorithm()
      );
    }
    if (!Strings.isNullOrEmpty(storageConnector.getServerEncryptionKey())) {
      sparkSession.sparkContext().hadoopConfiguration()
          .set("fs.s3a.server-side-encryption-key", storageConnector.getServerEncryptionKey());
    }
    if (!Strings.isNullOrEmpty(storageConnector.getSessionToken())) {
      sparkSession.sparkContext().hadoopConfiguration()
          .set(Constants.S3_CREDENTIAL_PROVIDER_ENV, Constants.S3_TEMPORARY_CREDENTIAL_PROVIDER);
      sparkSession.sparkContext().hadoopConfiguration()
          .set(Constants.S3_SESSION_KEY_ENV, storageConnector.getSessionToken());
    }
  }

  private void setupAdlsConnectorHadoopConf(StorageConnector.AdlsConnector storageConnector) {
    for (Option confOption : storageConnector.getSparkOptions()) {
      sparkSession.sparkContext().hadoopConfiguration().set(confOption.getName(), confOption.getValue());
    }
  }

  public void streamToHudiTable(StreamFeatureGroup streamFeatureGroup, Map<String, String> writeOptions)
      throws Exception {
    writeOptions = getKafkaConfig(streamFeatureGroup, writeOptions);
    hudiEngine.streamToHoodieTable(sparkSession, streamFeatureGroup, writeOptions);
  }

  public List<Feature> parseFeatureGroupSchema(Dataset<Row> dataset,
      TimeTravelFormat timeTravelFormat) throws FeatureStoreException {
    List<Feature> features = new ArrayList<>();
    Boolean usingHudi = timeTravelFormat == TimeTravelFormat.HUDI;
    for (StructField structField : dataset.schema().fields()) {
      String featureType = "";
      if (!usingHudi) {
        featureType = structField.dataType().catalogString();
      } else if (structField.dataType() instanceof ByteType) {
        featureType = "int";
      } else if (structField.dataType() instanceof ShortType) {
        featureType = "int";
      } else if (structField.dataType() instanceof BooleanType
          || structField.dataType() instanceof IntegerType
          || structField.dataType() instanceof LongType
          || structField.dataType() instanceof FloatType
          || structField.dataType() instanceof DoubleType
          || structField.dataType() instanceof DecimalType
          || structField.dataType() instanceof TimestampType
          || structField.dataType() instanceof DateType
          || structField.dataType() instanceof StringType
          || structField.dataType() instanceof ArrayType
          || structField.dataType() instanceof StructType
          || structField.dataType() instanceof BinaryType) {
        featureType = structField.dataType().catalogString();
      } else {
        throw new FeatureStoreException("Feature '" + structField.name().toLowerCase() + "': "
            + "spark type " + structField.dataType().catalogString() + " not supported.");
      }

      Feature f = new Feature(structField.name().toLowerCase(), featureType, false, false);
      if (structField.metadata().contains("description")) {
        f.setDescription(structField.metadata().getString("description"));
      }

      features.add(f);
    }

    return features;
  }

  public Dataset<Row> sanitizeFeatureNames(Dataset<Row> dataset) {
    return dataset.select(Arrays.asList(dataset.columns()).stream().map(f -> col(f).alias(f.toLowerCase())).toArray(
        Column[]::new));
  }

  public Dataset<Row> convertToDefaultDataframe(Dataset<Row> dataset) {
    Dataset<Row> sanitizedNamesDataset = dataset.select(Arrays.asList(dataset.columns()).stream().map(f ->
            col(f).alias(f.toLowerCase())).toArray(Column[]::new));

    // for streaming dataframes this will be handled in DeltaStreamerTransformer.java class
    if (!dataset.isStreaming()) {
      StructType schema = sanitizedNamesDataset.schema();
      StructType nullableSchema = new StructType(JavaConverters.asJavaCollection(schema.toSeq()).stream().map(f ->
          new StructField(f.name(), f.dataType(), true, f.metadata())
      ).toArray(StructField[]::new));
      Dataset<Row> nullableDataset = sanitizedNamesDataset.sparkSession()
          .createDataFrame(sanitizedNamesDataset.rdd(), nullableSchema);
      return nullableDataset;
    } else {
      return sanitizedNamesDataset;
    }
  }

  public Dataset<Row> castColumnType(Dataset<Row> dataset, List<TrainingDatasetFeature> features)
      throws FeatureStoreException {
    for (TrainingDatasetFeature feature: features) {
      dataset = dataset.withColumn(
          feature.getName(),
          dataset.col(feature.getName()).cast(convertColumnType(feature.getType()))
      );
    }
    return dataset;
  }

  private static Pattern arrayPattern = Pattern.compile("^array<(.*)>$");

  private DataType convertColumnType(String type) throws FeatureStoreException {
    Matcher m = arrayPattern.matcher(type);
    if (m.matches()) {
      return DataTypes.createArrayType(convertColumnType(m.group(1)));
    } else if (type.contains("struct<label:string,index:int>")) {
      StructField label = new StructField("label", DataTypes.StringType, true, Metadata.empty());
      StructField index = new StructField("index", DataTypes.IntegerType, true, Metadata.empty());
      return DataTypes.createStructType(new StructField[]{label, index});
    } else {
      return convertBasicType(type);
    }
  }

  private DataType convertBasicType(String type) throws FeatureStoreException {
    Map<String, DataType> pyarrowToSparkType = Maps.newHashMap();
    pyarrowToSparkType.put("string", DataTypes.StringType);
    pyarrowToSparkType.put("bigint", DataTypes.LongType);
    pyarrowToSparkType.put("int", DataTypes.IntegerType);
    pyarrowToSparkType.put("smallint", DataTypes.ShortType);
    pyarrowToSparkType.put("tinyint", DataTypes.ByteType);
    pyarrowToSparkType.put("float", DataTypes.FloatType);
    pyarrowToSparkType.put("double", DataTypes.DoubleType);
    pyarrowToSparkType.put("timestamp", DataTypes.TimestampType);
    pyarrowToSparkType.put("boolean", DataTypes.BooleanType);
    pyarrowToSparkType.put("date", DataTypes.DateType);
    pyarrowToSparkType.put("binary", DataTypes.BinaryType);
    pyarrowToSparkType.put("decimal", DataTypes.createDecimalType());
    if (pyarrowToSparkType.containsKey(type)) {
      return pyarrowToSparkType.get(type);
    } else {
      throw new FeatureStoreException(String.format("Pyarrow type %s cannot be converted to a spark type.", type));
    }
  }

  public String addFile(String filePath) {
    // this is used for unit testing
    if (!filePath.startsWith("file://")) {
      filePath = "hdfs://" + filePath;
    }
    sparkSession.sparkContext().addFile(filePath);
    return SparkFiles.get((new Path(filePath)).getName());
  }

  public Dataset<Row> readStream(StorageConnector storageConnector, String dataFormat, String messageFormat,
                                 String schema, Map<String, String> options, boolean includeMetadata)
      throws FeatureStoreException, IOException {
    DataStreamReader stream = sparkSession.readStream().format(dataFormat);

    // set user options last so that they overwrite any default options
    stream = stream.options(storageConnector.sparkOptions()).options(options);

    if (storageConnector instanceof StorageConnector.KafkaConnector) {
      return readStreamKafka(stream, messageFormat, schema, includeMetadata);
    }
    throw new FeatureStoreException("Connector does not support reading data into stream.");
  }

  private Dataset<Row> readStreamKafka(DataStreamReader stream, String messageFormat, String schema,
      boolean includeMetadata) throws SchemaParseException, FeatureStoreException {
    Column[] kafkaMetadataColumns = Arrays.asList(
        col("key"),
        col("topic"),
        col("partition"),
        col("offset"),
        col("timestamp"),
        col("timestampType"),
        col("value.*")
    ).toArray(new Column[7]);

    if (messageFormat.equals("avro") && !Strings.isNullOrEmpty(schema)) {
      Schema.Parser parser = new Schema.Parser();
      parser.parse(schema);
      Dataset<Row> df = stream.load();

      if (includeMetadata) {
        return df.withColumn("value", from_avro(df.col("value"), schema))
          .select(kafkaMetadataColumns);
      }
      return df.withColumn("value", from_avro(df.col("value"), schema)).select(col("value.*"));
    } else if (messageFormat.equals("json") && !Strings.isNullOrEmpty(schema)) {
      Dataset<Row> df = stream.load();

      if (includeMetadata) {
        return df.withColumn("value", from_json(df.col("value").cast("string"),
          schema, new HashMap<>()))
          .select(kafkaMetadataColumns);
      }
      return df.withColumn("value", from_json(df.col("value").cast("string"), schema, new HashMap<>()))
        .select(col("value.*"));
    }

    if (includeMetadata) {
      return stream.load();
    }
    return stream.load().select("key", "value");
  }

  public Dataset<Row> objectToDataset(Object obj) {
    return (Dataset<Row>) obj;
  }

  private void setupGcsConnectorHadoopConf(StorageConnector.GcsConnector storageConnector) throws IOException {
    // The AbstractFileSystem for 'gs:' URIs
    sparkSession.sparkContext().hadoopConfiguration().set(
        Constants.PROPERTY_GCS_FS_KEY, Constants.PROPERTY_GCS_FS_VALUE
    );
    // Whether to use a service account for GCS authorization. Setting this
    // property to `false` will disable use of service accounts for authentication.
    sparkSession.sparkContext().hadoopConfiguration().set(
        Constants.PROPERTY_GCS_ACCOUNT_ENABLE, "true"
    );
    // The JSON key file of the service account used for GCS
    // access when google.cloud.auth.service.account.enable is true.
    String localPath = addFile(storageConnector.getKeyPath());
    String fileContent = String.join("\n", Files.readAllLines(Paths.get(localPath), StandardCharsets.UTF_8));
    JSONObject jsonObject = new JSONObject(fileContent);

    // set the account properties instead of key file path
    sparkSession.sparkContext().hadoopConfiguration().set(
        Constants.PROPERTY_GCS_ACCOUNT_EMAIL, jsonObject.getString("client_email")
    );
    sparkSession.sparkContext().hadoopConfiguration().set(
        Constants.PROPERTY_GCS_ACCOUNT_KEY_ID, jsonObject.getString("private_key_id")
    );
    sparkSession.sparkContext().hadoopConfiguration().set(
        Constants.PROPERTY_GCS_ACCOUNT_KEY, jsonObject.getString("private_key")
    );

    // if encryption fields present
    if (!Strings.isNullOrEmpty(storageConnector.getAlgorithm())) {
      sparkSession.sparkContext().hadoopConfiguration().set(
          Constants.PROPERTY_ALGORITHM, storageConnector.getAlgorithm());
      sparkSession.sparkContext().hadoopConfiguration().set(
          Constants.PROPERTY_ENCRYPTION_KEY, storageConnector.getEncryptionKey());
      sparkSession.sparkContext().hadoopConfiguration().set(
          Constants.PROPERTY_ENCRYPTION_HASH, storageConnector.getEncryptionKeyHash());
    } else {
      // unset if set before
      sparkSession.sparkContext().hadoopConfiguration().unset(Constants.PROPERTY_ALGORITHM);
      sparkSession.sparkContext().hadoopConfiguration().unset(Constants.PROPERTY_ENCRYPTION_KEY);
      sparkSession.sparkContext().hadoopConfiguration().unset(Constants.PROPERTY_ENCRYPTION_HASH);
    }
  }

  public <S> S createEmptyDataFrame(S datasetGeneric) {
    Dataset<Row> dataset = (Dataset<Row>) datasetGeneric;
    List<Row> rows = new ArrayList<Row>();
    return (S) sparkSession.sqlContext().createDataFrame(rows, dataset.schema());
  }


  public String constructCheckpointPath(FeatureGroupBase featureGroup, String queryName, String queryPrefix)
      throws FeatureStoreException, IOException {
    if (Strings.isNullOrEmpty(queryName)) {
      queryName = queryPrefix + featureGroup.getOnlineTopicName() + "_" + LocalDateTime.now().format(
          DateTimeFormatter.ofPattern("yyyyMMddHHmmss"));
    }
    return "/Projects/" + HopsworksClient.getInstance().getProject().getProjectName()
        + "/Resources/" + queryName + "-checkpoint";
  }

  public Map<String, String> getKafkaConfig(FeatureGroupBase featureGroup, Map<String, String> writeOptions)
      throws FeatureStoreException, IOException {
    Map<String, String> config = new HashMap<>();
    if (writeOptions != null) {
      config.putAll(writeOptions);
    }
    HopsworksHttpClient client = HopsworksClient.getInstance().getHopsworksHttpClient();

    config.put("kafka.bootstrap.servers",
        kafkaApi.getBrokerEndpoints(featureGroup.getFeatureStore()).stream().map(broker -> broker.replaceAll(
            "INTERNAL://", "")).collect(Collectors.joining(",")));
    config.put("kafka.security.protocol", "SSL");
    config.put("kafka.ssl.truststore.location", client.getTrustStorePath());
    config.put("kafka.ssl.truststore.password", client.getCertKey());
    config.put("kafka.ssl.keystore.location", client.getKeyStorePath());
    config.put("kafka.ssl.keystore.password", client.getCertKey());
    config.put("kafka.ssl.key.password", client.getCertKey());
    config.put("kafka.ssl.endpoint.identification.algorithm", "");
    return config;
  }

  public String checkpointDirPath(String queryName, String onlineTopicName) throws FeatureStoreException {
    if (Strings.isNullOrEmpty(queryName)) {
      queryName = "insert_stream_" + onlineTopicName;
    }
    return "/Projects/" + HopsworksClient.getInstance().getProject().getProjectName()
        + "/Resources/" + queryName + "-checkpoint";
  }

}<|MERGE_RESOLUTION|>--- conflicted
+++ resolved
@@ -515,7 +515,6 @@
     return reader.load();
   }
 
-<<<<<<< HEAD
   /**
    * Writes feature group dataframe to kafka for online-fs ingestion.
    *
@@ -527,10 +526,6 @@
    */
   public void writeOnlineDataframe(FeatureGroupBase featureGroupBase, Dataset<Row> dataset, String onlineTopicName,
                                    Map<String, String> writeOptions)
-=======
-  public <S> void writeOnlineDataframe(FeatureGroupBase featureGroupBase, S dataset, String onlineTopicName,
-                                         Map<String, String> writeOptions)
->>>>>>> 045a545b
       throws FeatureStoreException, IOException {
 
     byte[] version = String.valueOf(featureGroupBase.getSubject().getVersion()).getBytes(StandardCharsets.UTF_8);
