--- conflicted
+++ resolved
@@ -48,12 +48,9 @@
 import scala.collection.JavaConverters;
 
 import java.io.IOException;
-<<<<<<< HEAD
 import java.util.ArrayList;
 import java.util.Collections;
-=======
 import java.text.ParseException;
->>>>>>> 63e159c1
 import java.util.HashMap;
 import java.util.List;
 import java.util.Map;
@@ -370,14 +367,8 @@
   }
 
   public void writeOfflineDataframe(FeatureGroup featureGroup, Dataset<Row> dataset,
-<<<<<<< HEAD
                                     HudiOperationType operation, Map<String, String> writeOptions, Integer validationId)
-      throws IOException, FeatureStoreException {
-=======
-                                    SaveMode saveMode, HudiOperationType operation, Map<String, String> writeOptions,
-                                    Integer validationId)
       throws IOException, FeatureStoreException, ParseException {
->>>>>>> 63e159c1
 
     if (featureGroup.getTimeTravelFormat() == TimeTravelFormat.HUDI) {
       hudiEngine.saveHudiFeatureGroup(sparkSession, featureGroup, dataset, operation, writeOptions, validationId);
