/*
 * Copyright (c) 2020 Logical Clocks AB
 *
 * Licensed under the Apache License, Version 2.0 (the "License");
 * you may not use this file except in compliance with the License.
 * You may obtain a copy of the License at
 *
 * http://www.apache.org/licenses/LICENSE-2.0
 *
 * Unless required by applicable law or agreed to in writing, software
 * distributed under the License is distributed on an "AS IS" BASIS,
 * WITHOUT WARRANTIES OR CONDITIONS OF ANY KIND, either express or implied.
 *
 * See the License for the specific language governing permissions and limitations under the License.
 */

package com.logicalclocks.hsfs.engine;

import com.logicalclocks.hsfs.Feature;
import com.logicalclocks.hsfs.FeatureGroup;
import com.logicalclocks.hsfs.FeatureGroupCommit;
import com.logicalclocks.hsfs.FeatureStoreException;
import com.logicalclocks.hsfs.HudiOperationType;
import com.logicalclocks.hsfs.Storage;
import com.logicalclocks.hsfs.TimeTravelFormat;
import com.logicalclocks.hsfs.metadata.HopsworksClient;
import com.logicalclocks.hsfs.metadata.HopsworksHttpClient;
import com.logicalclocks.hsfs.metadata.KafkaApi;
import com.logicalclocks.hsfs.metadata.FeatureGroupApi;
import com.logicalclocks.hsfs.metadata.FeatureGroupValidation;
import com.logicalclocks.hsfs.metadata.validation.ValidationType;
import org.apache.spark.sql.Dataset;
import org.apache.spark.sql.Row;
import org.apache.spark.sql.SaveMode;
import org.apache.spark.sql.streaming.StreamingQuery;
import org.apache.spark.sql.streaming.StreamingQueryException;
import org.slf4j.Logger;
import org.slf4j.LoggerFactory;

import java.io.IOException;
import java.text.ParseException;
import java.util.HashMap;
import java.util.List;
import java.util.Map;
import java.util.concurrent.TimeoutException;
import java.util.stream.Collectors;

public class FeatureGroupEngine {

  private FeatureGroupApi featureGroupApi = new FeatureGroupApi();
  private HudiEngine hudiEngine = new HudiEngine();
  protected KafkaApi kafkaApi = new KafkaApi();

  private Utils utils = new Utils();

  private static final Logger LOGGER = LoggerFactory.getLogger(FeatureGroupEngine.class);

  /**
   * Create the metadata and write the data to the online/offline feature store.
   *
   * @param featureGroup
   * @param dataset
   * @param primaryKeys
   * @param partitionKeys
   * @param writeOptions
   * @throws FeatureStoreException
   * @throws IOException
   */
  public FeatureGroup save(FeatureGroup featureGroup, Dataset<Row> dataset, List<String> primaryKeys,
                   List<String> partitionKeys, String hudiPrecombineKey, Map<String, String> writeOptions)
      throws FeatureStoreException, IOException, ParseException {
    dataset = utils.sanitizeFeatureNames(dataset);

    if (featureGroup.getFeatures() == null) {
      featureGroup.setFeatures(utils.parseFeatureGroupSchema(dataset));
    }

    LOGGER.info("Featuregroup features: " + featureGroup.getFeatures());

    /* set primary features */
    if (primaryKeys != null) {
      primaryKeys.forEach(pk ->
          featureGroup.getFeatures().forEach(f -> {
            if (f.getName().equals(pk)) {
              f.setPrimary(true);
            }
          }));
    }

    /* set partition key features */
    if (partitionKeys != null) {
      partitionKeys.forEach(pk ->
          featureGroup.getFeatures().forEach(f -> {
            if (f.getName().equals(pk)) {
              f.setPartition(true);
            }
          }));
    }

    /* set hudi precombine key name */
    if (hudiPrecombineKey != null) {
      featureGroup.getFeatures().forEach(f -> {
        if (f.getName().equals(hudiPrecombineKey)) {
          f.setHudiPrecombineKey(true);
        }
      });
    }

    // Send Hopsworks the request to create a new feature group
    FeatureGroup apiFG = featureGroupApi.save(featureGroup);

    if (featureGroup.getVersion() == null) {
      LOGGER.info("VersionWarning: No version provided for creating feature group `" + featureGroup.getName()
          + "`, incremented version to `" + apiFG.getVersion() + "`.");
    }

    // Update the original object - Hopsworks returns the incremented version
    featureGroup.setId(apiFG.getId());
    featureGroup.setVersion(apiFG.getVersion());
    featureGroup.setLocation(apiFG.getLocation());
    featureGroup.setId(apiFG.getId());
    featureGroup.setStatisticsConfig(apiFG.getStatisticsConfig());
    featureGroup.setOnlineTopicName(apiFG.getOnlineTopicName());

    /* if hudi precombine key was not provided and TimeTravelFormat is HUDI, retrieve from backend and set */
    if (featureGroup.getTimeTravelFormat() == TimeTravelFormat.HUDI & hudiPrecombineKey == null) {
      List<Feature> features = apiFG.getFeatures();
      featureGroup.setFeatures(features);
    }

    // Write the dataframe
    insert(featureGroup, dataset, null,
        featureGroup.getTimeTravelFormat() == TimeTravelFormat.HUDI
            ? HudiOperationType.BULK_INSERT : null,
        SaveMode.Append, writeOptions);

    return featureGroup;
  }

  public void insert(FeatureGroup featureGroup, Dataset<Row> featureData, Storage storage,
                     HudiOperationType operation, SaveMode saveMode, Map<String, String> writeOptions)
      throws FeatureStoreException, IOException, ParseException {
    Integer validationId = null;
    if (featureGroup.getValidationType() != ValidationType.NONE) {
      FeatureGroupValidation validation = featureGroup.validate(featureData);
      if (validation != null) {
        validationId = validation.getValidationId();
      }
    }

    if (saveMode == SaveMode.Overwrite) {
      // If we set overwrite, then the directory will be removed and with it all the metadata
      // related to the feature group will be lost. We need to keep them.
      // So we call Hopsworks to manage to truncate the table and re-create the metadata
      // After that it's going to be just a normal append
      featureGroupApi.deleteContent(featureGroup);
    }

    saveDataframe(featureGroup, featureData, storage, operation,
        writeOptions, getKafkaConfig(featureGroup, writeOptions), validationId);
  }

  public StreamingQuery insertStream(FeatureGroup featureGroup, Dataset<Row> featureData, String queryName,
                                     String outputMode, boolean awaitTermination, Long timeout,
                                     Map<String, String> writeOptions)
      throws FeatureStoreException, IOException, StreamingQueryException, TimeoutException {

    if (!featureGroup.getOnlineEnabled()) {
      throw new FeatureStoreException("Online storage is not enabled for this feature group. "
          + "It is currently only possible to stream to the online storage.");
    }

    if (featureGroup.getValidationType() != ValidationType.NONE) {
      LOGGER.info("ValidationWarning: Stream ingestion for feature group `" + featureGroup.getName()
          + "`, with version `" + featureGroup.getVersion() + "` will not perform validation.");
    }

    return SparkEngine.getInstance().writeStreamDataframe(featureGroup, utils.sanitizeFeatureNames(featureData),
        queryName, outputMode, awaitTermination, timeout, getKafkaConfig(featureGroup, writeOptions));
  }

  public void saveDataframe(FeatureGroup featureGroup, Dataset<Row> dataset, Storage storage,
                            HudiOperationType operation, Map<String, String> offlineWriteOptions,
                            Map<String, String> onlineWriteOptions, Integer validationId)
      throws IOException, FeatureStoreException, ParseException {
    if (!featureGroup.getOnlineEnabled() && storage == Storage.ONLINE) {
      throw new FeatureStoreException("Online storage is not enabled for this feature group. Set `online=false` to "
          + "write to the offline storage.");
    } else if (storage == Storage.OFFLINE || !featureGroup.getOnlineEnabled()) {
      SparkEngine.getInstance().writeOfflineDataframe(featureGroup, dataset, operation,
          offlineWriteOptions, validationId);
    } else if (storage == Storage.ONLINE) {
      SparkEngine.getInstance().writeOnlineDataframe(featureGroup, dataset, onlineWriteOptions);
    } else if (featureGroup.getOnlineEnabled() && storage == null) {
      SparkEngine.getInstance().writeOfflineDataframe(featureGroup, dataset, operation,
          offlineWriteOptions, validationId);
      SparkEngine.getInstance().writeOnlineDataframe(featureGroup, dataset, onlineWriteOptions);
    } else {
      throw new FeatureStoreException("Error writing to offline and online feature store.");
    }
  }

  private Map<Long, Map<String, String>>  getCommitDetails(FeatureGroup featureGroup, String wallclockTime,
                                                           Integer limit)
      throws FeatureStoreException, IOException, ParseException {

    Long wallclockTimestamp =  wallclockTime != null ? utils.getTimeStampFromDateString(wallclockTime) : null;
    List<FeatureGroupCommit> featureGroupCommits =
        featureGroupApi.getCommitDetails(featureGroup, wallclockTimestamp, limit);
    if (featureGroupCommits == null) {
      throw new FeatureStoreException("There are no commit details available for this Feature group");
    }
    Map<Long, Map<String, String>> commitDetails = new HashMap<>();
    for (FeatureGroupCommit featureGroupCommit : featureGroupCommits) {
      commitDetails.put(featureGroupCommit.getCommitID(), new HashMap<String, String>() {{
            put("committedOn", hudiEngine.timeStampToHudiFormat(featureGroupCommit.getCommitID()));
            put("rowsUpdated", featureGroupCommit.getRowsUpdated() != null
                ? featureGroupCommit.getRowsUpdated().toString() : "0");
            put("rowsInserted", featureGroupCommit.getRowsInserted() != null
                ? featureGroupCommit.getRowsInserted().toString() : "0");
            put("rowsDeleted", featureGroupCommit.getRowsDeleted() != null
                ? featureGroupCommit.getRowsDeleted().toString() : "0");
          }}
      );
    }
    return commitDetails;
  }

  public Map<Long, Map<String, String>> commitDetails(FeatureGroup featureGroup, Integer limit)
      throws IOException, FeatureStoreException, ParseException {
    // operation is only valid for time travel enabled feature group
    if (featureGroup.getTimeTravelFormat() == TimeTravelFormat.NONE) {
      throw new FeatureStoreException("commitDetails function is only valid for "
          + "time travel enabled feature group");
    }
    return getCommitDetails(featureGroup, null, limit);
  }

  public Map<Long, Map<String, String>> commitDetailsByWallclockTime(FeatureGroup featureGroup,
                                                                     String wallclockTime, Integer limit)
      throws IOException, FeatureStoreException, ParseException {
    return getCommitDetails(featureGroup, wallclockTime, limit);
  }

  public FeatureGroupCommit commitDelete(FeatureGroup featureGroup, Dataset<Row> dataset,
                                         Map<String, String> writeOptions)
      throws IOException, FeatureStoreException, ParseException {
    // operation is only valid for time travel enabled feature group
    if (featureGroup.getTimeTravelFormat() == TimeTravelFormat.NONE) {
      throw new FeatureStoreException("delete function is only valid for "
          + "time travel enabled feature group");
    }

    return hudiEngine.deleteRecord(SparkEngine.getInstance().getSparkSession(), featureGroup, dataset, writeOptions);
  }

  public String getAvroSchema(FeatureGroup featureGroup) throws FeatureStoreException, IOException {
    return kafkaApi.getTopicSubject(featureGroup.getFeatureStore(), featureGroup.getOnlineTopicName()).getSchema();
  }

  // TODO(Fabio): why is this here?
  public Map<String, String> getKafkaConfig(FeatureGroup featureGroup, Map<String, String> writeOptions)
      throws FeatureStoreException, IOException {
    Map<String, String> config = new HashMap<>();
    if (writeOptions != null) {
      config.putAll(writeOptions);
    }
    HopsworksHttpClient client = HopsworksClient.getInstance().getHopsworksHttpClient();

    config.put("kafka.bootstrap.servers",
        kafkaApi.getBrokerEndpoints(featureGroup.getFeatureStore()).stream().map(broker -> broker.replaceAll(
            "INTERNAL://", "")).collect(Collectors.joining(",")));
    config.put("kafka.security.protocol", "SSL");
    config.put("kafka.ssl.truststore.location", client.getTrustStorePath());
    config.put("kafka.ssl.truststore.password", client.getCertKey());
    config.put("kafka.ssl.keystore.location", client.getKeyStorePath());
    config.put("kafka.ssl.keystore.password", client.getCertKey());
    config.put("kafka.ssl.key.password", client.getCertKey());
    config.put("kafka.ssl.endpoint.identification.algorithm", "");
    return config;
  }
<<<<<<< HEAD

  public void updateValidationType(FeatureGroup featureGroup) throws FeatureStoreException, IOException {
    featureGroupApi.updateMetadata(featureGroup, "validationType", featureGroup.getValidationType(),
        FeatureGroup.class);
  }
=======
>>>>>>> f1c8b595
}<|MERGE_RESOLUTION|>--- conflicted
+++ resolved
@@ -279,12 +279,4 @@
     config.put("kafka.ssl.endpoint.identification.algorithm", "");
     return config;
   }
-<<<<<<< HEAD
-
-  public void updateValidationType(FeatureGroup featureGroup) throws FeatureStoreException, IOException {
-    featureGroupApi.updateMetadata(featureGroup, "validationType", featureGroup.getValidationType(),
-        FeatureGroup.class);
-  }
-=======
->>>>>>> f1c8b595
 }