--- conflicted
+++ resolved
@@ -21,17 +21,10 @@
 import com.logicalclocks.hsfs.FeatureStoreException;
 import com.logicalclocks.hsfs.Storage;
 import com.logicalclocks.hsfs.StorageConnector;
-<<<<<<< HEAD
 import com.logicalclocks.hsfs.TimeTravelFormat;
 import com.logicalclocks.hsfs.metadata.StorageConnectorApi;
 import com.logicalclocks.hsfs.metadata.FeatureGroupApi;
-import com.logicalclocks.hsfs.metadata.TagsApi;
 import com.logicalclocks.hsfs.util.Constants;
-import com.logicalclocks.hsfs.FeatureGroupCommit;
-=======
-import com.logicalclocks.hsfs.metadata.FeatureGroupApi;
-import com.logicalclocks.hsfs.metadata.StorageConnectorApi;
->>>>>>> 4d1eaf53
 import org.apache.spark.sql.Dataset;
 import org.apache.spark.sql.Row;
 import org.apache.spark.sql.SaveMode;
@@ -47,7 +40,7 @@
   private FeatureGroupApi featureGroupApi = new FeatureGroupApi();
   private StorageConnectorApi storageConnectorApi = new StorageConnectorApi();
   private Utils utils = new Utils();
-  private HudiEngine hudiEngine = new HudiEngine();
+  private HudiFeatureGroupEngine hudiFeatureGroupEngine = new HudiFeatureGroupEngine();
 
   private static final Logger LOGGER = LoggerFactory.getLogger(FeatureGroupEngine.class);
 
@@ -69,18 +62,14 @@
                                Map<String, String> writeOptions)
       throws FeatureStoreException, IOException {
 
-<<<<<<< HEAD
     List<Feature> features = utils.parseSchema(dataset);
+    // TODO (davit): move this to backend?
     if (featureGroup.getTimeTravelFormat() == TimeTravelFormat.HUDI) {
       features = utils.addHudiSpecFeatures(features);
     }
 
     if (featureGroup.getFeatureStore() != null) {
       featureGroup.setFeatures(features);
-=======
-    if (featureGroup.getFeatures() != null) {
-      featureGroup.setFeatures(utils.parseSchema(dataset));
->>>>>>> 4d1eaf53
     }
 
     LOGGER.info("Featuregroup features: " + featureGroup.getFeatures());
