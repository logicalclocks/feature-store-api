--- conflicted
+++ resolved
@@ -24,7 +24,6 @@
 import com.logicalclocks.base.JobConfiguration;
 import com.logicalclocks.base.Storage;
 import com.logicalclocks.hsfs.TimeTravelFormat;
-<<<<<<< HEAD
 import com.logicalclocks.base.engine.FeatureGroupUtils;
 import com.logicalclocks.base.metadata.FeatureGroupApi;
 import com.logicalclocks.base.metadata.FeatureGroupBase;
@@ -37,9 +36,6 @@
 
 import com.logicalclocks.hsfs.metadata.MetaDataUtils;
 import lombok.SneakyThrows;
-=======
-import com.logicalclocks.hsfs.metadata.FeatureGroupApi;
->>>>>>> 045a545b
 import org.apache.spark.sql.Dataset;
 import org.apache.spark.sql.Row;
 import org.apache.spark.sql.SaveMode;
@@ -58,11 +54,8 @@
 public class FeatureGroupEngine {
 
   private FeatureGroupApi featureGroupApi = new FeatureGroupApi();
-<<<<<<< HEAD
   private MetaDataUtils metaDataUtils = new MetaDataUtils();
   private HudiEngine hudiEngine = new HudiEngine();
-=======
->>>>>>> 045a545b
 
   private FeatureGroupUtils utils = new FeatureGroupUtils();
 
@@ -257,15 +250,7 @@
     FeatureGroup apiFG = (FeatureGroup) featureGroupApi.saveFeatureGroupMetaData(featureGroup, partitionKeys,
         hudiPrecombineKey, null, null, FeatureGroup.class);
 
-<<<<<<< HEAD
     featureGroup.setOnlineTopicName(apiFG.getOnlineTopicName());
-=======
-    /* if hudi precombine key was not provided and TimeTravelFormat is HUDI, retrieve from backend and set */
-    if (featureGroup.getTimeTravelFormat() == TimeTravelFormat.HUDI && hudiPrecombineKey == null) {
-      List<Feature> features = apiFG.getFeatures();
-      featureGroup.setFeatures(features);
-    }
->>>>>>> 045a545b
 
     if (saveEmpty) {
       // insertStream method was called on feature group object that has not been saved
