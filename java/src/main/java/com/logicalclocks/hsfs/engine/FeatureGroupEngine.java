/*
 * Copyright (c) 2020 Logical Clocks AB
 *
 * Licensed under the Apache License, Version 2.0 (the "License");
 * you may not use this file except in compliance with the License.
 * You may obtain a copy of the License at
 *
 * http://www.apache.org/licenses/LICENSE-2.0
 *
 * Unless required by applicable law or agreed to in writing, software
 * distributed under the License is distributed on an "AS IS" BASIS,
 * WITHOUT WARRANTIES OR CONDITIONS OF ANY KIND, either express or implied.
 *
 * See the License for the specific language governing permissions and limitations under the License.
 */

package com.logicalclocks.hsfs.engine;

import com.logicalclocks.hsfs.Feature;
import com.logicalclocks.hsfs.FeatureGroup;
import com.logicalclocks.hsfs.FeatureGroupCommit;
import com.logicalclocks.hsfs.FeatureStoreException;
import com.logicalclocks.hsfs.HudiOperationType;
import com.logicalclocks.hsfs.Storage;
import com.logicalclocks.hsfs.TimeTravelFormat;
import com.logicalclocks.hsfs.metadata.HopsworksClient;
import com.logicalclocks.hsfs.metadata.HopsworksHttpClient;
import com.logicalclocks.hsfs.metadata.KafkaApi;
import com.logicalclocks.hsfs.metadata.FeatureGroupApi;
import com.logicalclocks.hsfs.metadata.FeatureGroupValidation;
import com.logicalclocks.hsfs.metadata.validation.ValidationType;
import org.apache.spark.sql.Dataset;
import org.apache.spark.sql.Row;
import org.apache.spark.sql.SaveMode;
import org.slf4j.Logger;
import org.slf4j.LoggerFactory;

import java.io.IOException;
import java.text.ParseException;
import java.util.HashMap;
import java.util.List;
import java.util.Map;
import java.util.stream.Collectors;

public class FeatureGroupEngine {

  private FeatureGroupApi featureGroupApi = new FeatureGroupApi();
  private HudiEngine hudiEngine = new HudiEngine();
  protected KafkaApi kafkaApi = new KafkaApi();

  private Utils utils = new Utils();

  private static final Logger LOGGER = LoggerFactory.getLogger(FeatureGroupEngine.class);

  /**
   * Create the metadata and write the data to the online/offline feature store.
   *
   * @param featureGroup
   * @param dataset
   * @param primaryKeys
   * @param partitionKeys
   * @param writeOptions
   * @throws FeatureStoreException
   * @throws IOException
   */
<<<<<<< HEAD
  public void save(FeatureGroup featureGroup, Dataset<Row> dataset, List<String> primaryKeys,
                   List<String> partitionKeys, String hudiPrecombineKey, Map<String, String> writeOptions)
      throws FeatureStoreException, IOException {
=======
  public void saveFeatureGroup(FeatureGroup featureGroup, Dataset<Row> dataset, List<String> primaryKeys,
                               List<String> partitionKeys, String hudiPrecombineKey, Map<String, String> writeOptions)
      throws FeatureStoreException, IOException, ParseException {
    dataset = utils.sanitizeFeatureNames(dataset);
>>>>>>> 63e159c1

    if (featureGroup.getFeatures() == null) {
      featureGroup.setFeatures(utils.parseFeatureGroupSchema(dataset));
    }

    LOGGER.info("Featuregroup features: " + featureGroup.getFeatures());

    /* set primary features */
    if (primaryKeys != null) {
      primaryKeys.forEach(pk ->
          featureGroup.getFeatures().forEach(f -> {
            if (f.getName().equals(pk)) {
              f.setPrimary(true);
            }
          }));
    }

    /* set partition key features */
    if (partitionKeys != null) {
      partitionKeys.forEach(pk ->
          featureGroup.getFeatures().forEach(f -> {
            if (f.getName().equals(pk)) {
              f.setPartition(true);
            }
          }));
    }

    /* set hudi precombine key name */
    if (hudiPrecombineKey != null) {
      featureGroup.getFeatures().forEach(f -> {
        if (f.getName().equals(hudiPrecombineKey)) {
          f.setHudiPrecombineKey(true);
        }
      });
    }

    // Send Hopsworks the request to create a new feature group
    FeatureGroup apiFG = featureGroupApi.save(featureGroup);

    if (featureGroup.getVersion() == null) {
      LOGGER.info("VersionWarning: No version provided for creating feature group `" + featureGroup.getName()
          + "`, incremented version to `" + apiFG.getVersion() + "`.");
    }

    // Update the original object - Hopsworks returns the incremented version
    featureGroup.setId(apiFG.getId());
    featureGroup.setVersion(apiFG.getVersion());
    featureGroup.setLocation(apiFG.getLocation());
    featureGroup.setId(apiFG.getId());
    featureGroup.setStatisticsConfig(apiFG.getStatisticsConfig());

    /* if hudi precombine key was not provided and TimeTravelFormat is HUDI, retrieve from backend and set */
    if (featureGroup.getTimeTravelFormat() == TimeTravelFormat.HUDI & hudiPrecombineKey == null) {
      List<Feature> features = apiFG.getFeatures();
      featureGroup.setFeatures(features);
    }

    // Write the dataframe
    insert(featureGroup, dataset, null,
        featureGroup.getTimeTravelFormat() == TimeTravelFormat.HUDI
            ? HudiOperationType.BULK_INSERT : null,
        SaveMode.Append, writeOptions);
  }

<<<<<<< HEAD
  public void insert(FeatureGroup featureGroup, Dataset<Row> featureData, Storage storage,
                     HudiOperationType operation, SaveMode saveMode, Map<String, String> writeOptions)
      throws FeatureStoreException, IOException {

=======
  public void saveDataframe(FeatureGroup featureGroup, Dataset<Row> dataset, Storage storage,
                            SaveMode saveMode, HudiOperationType operation, Map<String, String> writeOptions)
      throws IOException, FeatureStoreException, ParseException {
>>>>>>> 63e159c1
    Integer validationId = null;
    if (featureGroup.getValidationType() != ValidationType.NONE) {
      FeatureGroupValidation validation = featureGroup.validate(featureData);
      if (validation != null) {
        validationId = validation.getValidationId();
      }
    }
<<<<<<< HEAD
=======
    if (!featureGroup.getOnlineEnabled() && storage == Storage.ONLINE) {
      throw new FeatureStoreException("Online storage is not enabled for this feature group. Set `online=false` to "
          + "write to the offline storage.");
    } else if (storage == Storage.OFFLINE || !featureGroup.getOnlineEnabled()) {
      saveOfflineDataframe(featureGroup, dataset, saveMode, operation, writeOptions, validationId);
    } else if (storage == Storage.ONLINE) {
      saveOnlineDataframe(featureGroup, dataset, saveMode, writeOptions);
    } else if (featureGroup.getOnlineEnabled() && storage == null) {
      saveOfflineDataframe(featureGroup, dataset, saveMode, operation, writeOptions, validationId);
      saveOnlineDataframe(featureGroup, dataset, saveMode, writeOptions);
    } else {
      throw new FeatureStoreException("Error writing to offline and online feature store.");
    }
  }

  /**
   * Write dataframe to the offline feature store.
   *
   * @param featureGroup
   * @param dataset
   * @param saveMode
   * @param operation
   * @param writeOptions
   */
  private void saveOfflineDataframe(FeatureGroup featureGroup, Dataset<Row> dataset, SaveMode saveMode,
                                    HudiOperationType operation, Map<String, String> writeOptions,
                                    Integer validationId)
      throws FeatureStoreException, IOException, ParseException {
>>>>>>> 63e159c1

    if (saveMode == SaveMode.Overwrite) {
      // If we set overwrite, then the directory will be removed and with it all the metadata
      // related to the feature group will be lost. We need to keep them.
      // So we call Hopsworks to manage to truncate the table and re-create the metadata
      // After that it's going to be just a normal append
      featureGroupApi.deleteContent(featureGroup);
    }

    saveDataframe(featureGroup, featureData, storage, operation,
        writeOptions, getKafkaConfig(featureGroup, writeOptions), validationId);
  }

  public void saveDataframe(FeatureGroup featureGroup, Dataset<Row> dataset, Storage storage,
                            HudiOperationType operation, Map<String, String> offlineWriteOptions,
                            Map<String, String> onlineWriteOptions, Integer validationId)
      throws IOException, FeatureStoreException {
    if (!featureGroup.getOnlineEnabled() && storage == Storage.ONLINE) {
      throw new FeatureStoreException("Online storage is not enabled for this feature group. Set `online=false` to "
          + "write to the offline storage.");
    } else if (storage == Storage.OFFLINE || !featureGroup.getOnlineEnabled()) {
      SparkEngine.getInstance().writeOfflineDataframe(featureGroup, dataset, operation,
          offlineWriteOptions, validationId);
    } else if (storage == Storage.ONLINE) {
      SparkEngine.getInstance().writeOnlineDataframe(featureGroup, dataset, onlineWriteOptions);
    } else if (featureGroup.getOnlineEnabled() && storage == null) {
      SparkEngine.getInstance().writeOfflineDataframe(featureGroup, dataset, operation,
          offlineWriteOptions, validationId);
      SparkEngine.getInstance().writeOnlineDataframe(featureGroup, dataset, onlineWriteOptions);
    } else {
      throw new FeatureStoreException("Error writing to offline and online feature store.");
    }
  }

  private Map<Long, Map<String, String>>  getCommitDetails(FeatureGroup featureGroup, String wallclockTime,
                                                           Integer limit)
      throws FeatureStoreException, IOException, ParseException {

    Long wallclockTimestamp =  wallclockTime != null ? utils.getTimeStampFromDateString(wallclockTime) : null;
    List<FeatureGroupCommit> featureGroupCommits =
        featureGroupApi.getCommitDetails(featureGroup, wallclockTimestamp, limit);
    if (featureGroupCommits == null) {
      throw new FeatureStoreException("There are no commit details available for this Feature group");
    }
    Map<Long, Map<String, String>> commitDetails = new HashMap<>();
    for (FeatureGroupCommit featureGroupCommit : featureGroupCommits) {
      commitDetails.put(featureGroupCommit.getCommitID(), new HashMap<String, String>() {{
            put("committedOn", hudiEngine.timeStampToHudiFormat(featureGroupCommit.getCommitID()));
            put("rowsUpdated", featureGroupCommit.getRowsUpdated() != null
                ? featureGroupCommit.getRowsUpdated().toString() : "0");
            put("rowsInserted", featureGroupCommit.getRowsInserted() != null
                ? featureGroupCommit.getRowsInserted().toString() : "0");
            put("rowsDeleted", featureGroupCommit.getRowsDeleted() != null
                ? featureGroupCommit.getRowsDeleted().toString() : "0");
          }}
      );
    }
    return commitDetails;
  }

  public Map<Long, Map<String, String>> commitDetails(FeatureGroup featureGroup, Integer limit)
      throws IOException, FeatureStoreException, ParseException {
    // operation is only valid for time travel enabled feature group
    if (featureGroup.getTimeTravelFormat() == TimeTravelFormat.NONE) {
      throw new FeatureStoreException("commitDetails function is only valid for "
          + "time travel enabled feature group");
    }
    return getCommitDetails(featureGroup, null, limit);
  }

  public Map<Long, Map<String, String>> commitDetailsByWallclockTime(FeatureGroup featureGroup,
                                                                     String wallclockTime, Integer limit)
      throws IOException, FeatureStoreException, ParseException {
    return getCommitDetails(featureGroup, wallclockTime, limit);
  }

  public FeatureGroupCommit commitDelete(FeatureGroup featureGroup, Dataset<Row> dataset,
                                         Map<String, String> writeOptions)
      throws IOException, FeatureStoreException, ParseException {
    // operation is only valid for time travel enabled feature group
    if (featureGroup.getTimeTravelFormat() == TimeTravelFormat.NONE) {
      throw new FeatureStoreException("delete function is only valid for "
          + "time travel enabled feature group");
    }

    return hudiEngine.deleteRecord(SparkEngine.getInstance().getSparkSession(), featureGroup, dataset, writeOptions);
  }

  public String getAvroSchema(FeatureGroup featureGroup) throws FeatureStoreException, IOException {
    return kafkaApi.getTopicSubject(featureGroup.getFeatureStore(), featureGroup.getOnlineTopicName()).getSchema();
  }

  // TODO(Fabio): why is this here?
  public Map<String, String> getKafkaConfig(FeatureGroup featureGroup, Map<String, String> writeOptions)
      throws FeatureStoreException, IOException {
    Map<String, String> config = new HashMap<>();
    if (writeOptions != null) {
      config.putAll(writeOptions);
    }
    HopsworksHttpClient client = HopsworksClient.getInstance().getHopsworksHttpClient();

    config.put("kafka.bootstrap.servers",
        kafkaApi.getBrokerEndpoints(featureGroup.getFeatureStore()).stream().map(broker -> broker.replaceAll(
            "INTERNAL://", "")).collect(Collectors.joining(",")));
    config.put("kafka.security.protocol", "SSL");
    config.put("kafka.ssl.truststore.location", client.getTrustStorePath());
    config.put("kafka.ssl.truststore.password", client.getCertKey());
    config.put("kafka.ssl.keystore.location", client.getKeyStorePath());
    config.put("kafka.ssl.keystore.password", client.getCertKey());
    config.put("kafka.ssl.key.password", client.getCertKey());
    config.put("kafka.ssl.endpoint.identification.algorithm", "");
    return config;
  }

  public void updateValidationType(FeatureGroup featureGroup) throws FeatureStoreException, IOException {
    featureGroupApi.updateMetadata(featureGroup, "validationType", featureGroup.getValidationType());
  }
}<|MERGE_RESOLUTION|>--- conflicted
+++ resolved
@@ -63,16 +63,10 @@
    * @throws FeatureStoreException
    * @throws IOException
    */
-<<<<<<< HEAD
   public void save(FeatureGroup featureGroup, Dataset<Row> dataset, List<String> primaryKeys,
                    List<String> partitionKeys, String hudiPrecombineKey, Map<String, String> writeOptions)
-      throws FeatureStoreException, IOException {
-=======
-  public void saveFeatureGroup(FeatureGroup featureGroup, Dataset<Row> dataset, List<String> primaryKeys,
-                               List<String> partitionKeys, String hudiPrecombineKey, Map<String, String> writeOptions)
       throws FeatureStoreException, IOException, ParseException {
     dataset = utils.sanitizeFeatureNames(dataset);
->>>>>>> 63e159c1
 
     if (featureGroup.getFeatures() == null) {
       featureGroup.setFeatures(utils.parseFeatureGroupSchema(dataset));
@@ -137,16 +131,9 @@
         SaveMode.Append, writeOptions);
   }
 
-<<<<<<< HEAD
   public void insert(FeatureGroup featureGroup, Dataset<Row> featureData, Storage storage,
                      HudiOperationType operation, SaveMode saveMode, Map<String, String> writeOptions)
-      throws FeatureStoreException, IOException {
-
-=======
-  public void saveDataframe(FeatureGroup featureGroup, Dataset<Row> dataset, Storage storage,
-                            SaveMode saveMode, HudiOperationType operation, Map<String, String> writeOptions)
-      throws IOException, FeatureStoreException, ParseException {
->>>>>>> 63e159c1
+      throws FeatureStoreException, IOException, ParseException {
     Integer validationId = null;
     if (featureGroup.getValidationType() != ValidationType.NONE) {
       FeatureGroupValidation validation = featureGroup.validate(featureData);
@@ -154,37 +141,6 @@
         validationId = validation.getValidationId();
       }
     }
-<<<<<<< HEAD
-=======
-    if (!featureGroup.getOnlineEnabled() && storage == Storage.ONLINE) {
-      throw new FeatureStoreException("Online storage is not enabled for this feature group. Set `online=false` to "
-          + "write to the offline storage.");
-    } else if (storage == Storage.OFFLINE || !featureGroup.getOnlineEnabled()) {
-      saveOfflineDataframe(featureGroup, dataset, saveMode, operation, writeOptions, validationId);
-    } else if (storage == Storage.ONLINE) {
-      saveOnlineDataframe(featureGroup, dataset, saveMode, writeOptions);
-    } else if (featureGroup.getOnlineEnabled() && storage == null) {
-      saveOfflineDataframe(featureGroup, dataset, saveMode, operation, writeOptions, validationId);
-      saveOnlineDataframe(featureGroup, dataset, saveMode, writeOptions);
-    } else {
-      throw new FeatureStoreException("Error writing to offline and online feature store.");
-    }
-  }
-
-  /**
-   * Write dataframe to the offline feature store.
-   *
-   * @param featureGroup
-   * @param dataset
-   * @param saveMode
-   * @param operation
-   * @param writeOptions
-   */
-  private void saveOfflineDataframe(FeatureGroup featureGroup, Dataset<Row> dataset, SaveMode saveMode,
-                                    HudiOperationType operation, Map<String, String> writeOptions,
-                                    Integer validationId)
-      throws FeatureStoreException, IOException, ParseException {
->>>>>>> 63e159c1
 
     if (saveMode == SaveMode.Overwrite) {
       // If we set overwrite, then the directory will be removed and with it all the metadata
@@ -201,7 +157,7 @@
   public void saveDataframe(FeatureGroup featureGroup, Dataset<Row> dataset, Storage storage,
                             HudiOperationType operation, Map<String, String> offlineWriteOptions,
                             Map<String, String> onlineWriteOptions, Integer validationId)
-      throws IOException, FeatureStoreException {
+      throws IOException, FeatureStoreException, ParseException {
     if (!featureGroup.getOnlineEnabled() && storage == Storage.ONLINE) {
       throw new FeatureStoreException("Online storage is not enabled for this feature group. Set `online=false` to "
           + "write to the offline storage.");
