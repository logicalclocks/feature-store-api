/*
 * Copyright (c) 2020 Logical Clocks AB
 *
 * Licensed under the Apache License, Version 2.0 (the "License");
 * you may not use this file except in compliance with the License.
 * You may obtain a copy of the License at
 *
 * http://www.apache.org/licenses/LICENSE-2.0
 *
 * Unless required by applicable law or agreed to in writing, software
 * distributed under the License is distributed on an "AS IS" BASIS,
 * WITHOUT WARRANTIES OR CONDITIONS OF ANY KIND, either express or implied.
 *
 * See the License for the specific language governing permissions and limitations under the License.
 */

package com.logicalclocks.hsfs.engine;

import com.logicalclocks.hsfs.FeatureGroup;
import com.logicalclocks.hsfs.Feature;
import com.logicalclocks.hsfs.FeatureStoreException;
import com.logicalclocks.hsfs.Storage;
import com.logicalclocks.hsfs.StorageConnector;
import com.logicalclocks.hsfs.TimeTravelFormat;
import com.logicalclocks.hsfs.metadata.StorageConnectorApi;
import com.logicalclocks.hsfs.metadata.FeatureGroupApi;
import com.logicalclocks.hsfs.util.Constants;
import org.apache.spark.sql.Dataset;
import org.apache.spark.sql.Row;
import org.apache.spark.sql.SaveMode;
import org.slf4j.Logger;
import org.slf4j.LoggerFactory;

import java.io.IOException;
import java.util.List;
import java.util.Map;

public class FeatureGroupEngine {

  private FeatureGroupApi featureGroupApi = new FeatureGroupApi();
  private StorageConnectorApi storageConnectorApi = new StorageConnectorApi();
  private Utils utils = new Utils();
  private HudiFeatureGroupEngine hudiFeatureGroupEngine = new HudiFeatureGroupEngine();

  private static final Logger LOGGER = LoggerFactory.getLogger(FeatureGroupEngine.class);

  /**
   * Create the metadata and write the data to the online/offline feature store.
   *
   * @param featureGroup
   * @param dataset
   * @param primaryKeys
   * @param partitionKeys
   * @param precombineKeys
   * @param storage
   * @param writeOptions
   * @throws FeatureStoreException
   * @throws IOException
   */
  public void saveFeatureGroup(FeatureGroup featureGroup, Dataset<Row> dataset, List<String> primaryKeys,
                               List<String> partitionKeys, List<String> precombineKeys, Storage storage,
                               Map<String, String> writeOptions)
      throws FeatureStoreException, IOException {

    List<Feature> features = utils.parseFeatureGroupSchema(dataset);
    // TODO (davit): move this to backend?
    if (featureGroup.getTimeTravelFormat() == TimeTravelFormat.HUDI) {
      features = hudiFeatureGroupEngine.addHudiSpecFeatures(features);
    }

    if (featureGroup.getFeatureStore() != null) {
<<<<<<< HEAD
      featureGroup.setFeatures(features);
=======
      featureGroup.setFeatures(utils.parseFeatureGroupSchema(dataset));
>>>>>>> f48fab69
    }

    LOGGER.info("Featuregroup features: " + featureGroup.getFeatures());

    /* set primary features */
    if (primaryKeys != null) {
      primaryKeys.forEach(pk ->
          featureGroup.getFeatures().forEach(f -> {
            if (f.getName().equals(pk)) {
              f.setPrimary(true);
            }
          }));
    }

    /* set partition key features */
    if (partitionKeys != null) {
      partitionKeys.forEach(pk ->
          featureGroup.getFeatures().forEach(f -> {
            if (f.getName().equals(pk)) {
              f.setPartition(true);
            }
          }));
    }

    /* set precombine key features */
    if (precombineKeys != null) {
      precombineKeys.forEach(pk ->
              featureGroup.getFeatures().forEach(f -> {
                if (f.getName().equals(pk)) {
                  f.setPrecombine(true);
                }
              }));
    }

    // Send Hopsworks the request to create a new feature group
    FeatureGroup apiFG = featureGroupApi.save(featureGroup);

    if (featureGroup.getVersion() == null) {
      LOGGER.info("VersionWarning: No version provided for creating feature group `" + featureGroup.getName()
          + "`, incremented version to `" + apiFG.getVersion() + "`.");
    }

    // Update the original object - Hopsworks returns the incremented version
    featureGroup.setId(apiFG.getId());
    featureGroup.setVersion(apiFG.getVersion());
    // TODO (davit): this must be Getter only.
    featureGroup.setLocation(apiFG.getLocation());
    featureGroup.setId(apiFG.getId());
    featureGroup.setCorrelations(apiFG.getCorrelations());
    featureGroup.setHistograms(apiFG.getHistograms());

    // Write the dataframe
    saveDataframe(featureGroup, dataset, storage,  SaveMode.Append,
            featureGroup.getTimeTravelFormat() == TimeTravelFormat.HUDI
                    ? Constants.HUDI_BULK_INSERT : null, writeOptions);
  }

  public void saveDataframe(FeatureGroup featureGroup, Dataset<Row> dataset, Storage storage,
                            SaveMode saveMode, String operation, Map<String, String> writeOptions)
      throws IOException, FeatureStoreException {
    if (storage == null) {
      throw new FeatureStoreException("Storage not supported");
    }

    switch (storage) {
      case OFFLINE:
        saveOfflineDataframe(featureGroup, dataset, saveMode, operation, writeOptions);
        break;
      case ONLINE:
        saveOnlineDataframe(featureGroup, dataset, saveMode, writeOptions);
        break;
      case ALL:
        saveOfflineDataframe(featureGroup, dataset, saveMode, operation, writeOptions);
        saveOnlineDataframe(featureGroup, dataset, saveMode, writeOptions);
        break;
      default:
        throw new FeatureStoreException("Storage: " +  storage + " not recognized");
    }
  }

  /**
   * Write dataframe to the offline feature store.
   *
   * @param featureGroup
   * @param dataset
   * @param saveMode
   * @param operation
   * @param writeOptions
   */
  private void saveOfflineDataframe(FeatureGroup featureGroup, Dataset<Row> dataset,
                                    SaveMode saveMode, String operation, Map<String, String> writeOptions)
      throws FeatureStoreException, IOException {

    if (featureGroup.getOnlineEnabled() && saveMode == SaveMode.Overwrite
            && !operation.equals(Constants.HUDI_BULK_INSERT)) {
      throw new FeatureStoreException("mode overwrite is only supported for bulk_insert for "
              + "time travel enabled feature groups");
    }

    if (saveMode == SaveMode.Overwrite) {
      // If we set overwrite, then the directory will be removed and with it all the metadata
      // related to the feature group will be lost. We need to keep them.
      // So we call Hopsworks to manage to truncate the table and re-create the metadata
      // After that it's going to be just a normal append
      featureGroupApi.deleteContent(featureGroup);
      saveMode = SaveMode.Append;
    }

    SparkEngine.getInstance().writeOfflineDataframe(featureGroup, dataset, saveMode, operation, writeOptions);
  }

  private void saveOnlineDataframe(FeatureGroup featureGroup, Dataset<Row> dataset,
                                   SaveMode saveMode, Map<String, String> providedWriteOptions)
      throws IOException, FeatureStoreException {
    StorageConnector storageConnector = storageConnectorApi.getOnlineStorageConnector(featureGroup.getFeatureStore());
    Map<String, String> writeOptions =
        SparkEngine.getInstance().getOnlineOptions(providedWriteOptions, featureGroup, storageConnector);
    SparkEngine.getInstance().writeOnlineDataframe(dataset, saveMode, writeOptions);
  }

  public void updateStatisticsConfig(FeatureGroup featureGroup) throws FeatureStoreException, IOException {
    FeatureGroup apiFG = featureGroupApi.updateStatsConfig(featureGroup);
    featureGroup.setCorrelations(apiFG.getCorrelations());
    featureGroup.setHistograms(apiFG.getHistograms());
  }

  public Integer getCommitIdOnWallclocktime(FeatureGroup featureGroup, String wallclocktime)
      throws IOException, FeatureStoreException {
    Long timestamp = null;
    if (featureGroup.getTimeTravelFormat() == TimeTravelFormat.HUDI) {
      timestamp = hudiFeatureGroupEngine.hudiCommitToTimeStamp(wallclocktime);
    }
    return featureGroupApi.pointInTimeCommitDetails(featureGroup, timestamp).getCommitID();
  }
}<|MERGE_RESOLUTION|>--- conflicted
+++ resolved
@@ -62,18 +62,17 @@
                                Map<String, String> writeOptions)
       throws FeatureStoreException, IOException {
 
+    //----------------------------------------
+    // TODO (davit): move this to backend
     List<Feature> features = utils.parseFeatureGroupSchema(dataset);
-    // TODO (davit): move this to backend?
     if (featureGroup.getTimeTravelFormat() == TimeTravelFormat.HUDI) {
       features = hudiFeatureGroupEngine.addHudiSpecFeatures(features);
     }
+    //----------------------------------------
 
     if (featureGroup.getFeatureStore() != null) {
-<<<<<<< HEAD
       featureGroup.setFeatures(features);
-=======
-      featureGroup.setFeatures(utils.parseFeatureGroupSchema(dataset));
->>>>>>> f48fab69
+      //featureGroup.setFeatures(utils.parseFeatureGroupSchema(dataset));
     }
 
     LOGGER.info("Featuregroup features: " + featureGroup.getFeatures());
