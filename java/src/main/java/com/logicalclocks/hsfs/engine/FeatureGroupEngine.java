--- conflicted
+++ resolved
@@ -27,7 +27,6 @@
 import com.logicalclocks.base.engine.FeatureGroupUtils;
 import com.logicalclocks.base.metadata.FeatureGroupApi;
 import com.logicalclocks.base.metadata.FeatureGroupBase;
-import com.logicalclocks.hsfs.ExternalFeatureGroup;
 import com.logicalclocks.hsfs.StatisticsConfig;
 import com.logicalclocks.hsfs.StreamFeatureGroup;
 import com.logicalclocks.hsfs.FeatureGroup;
@@ -35,6 +34,7 @@
 import com.logicalclocks.hsfs.FeatureStore;
 import com.logicalclocks.hsfs.engine.hudi.HudiEngine;
 
+import com.logicalclocks.hsfs.metadata.MetaDataUtils;
 import lombok.SneakyThrows;
 import org.apache.spark.sql.Dataset;
 import org.apache.spark.sql.Row;
@@ -46,7 +46,6 @@
 
 import java.io.IOException;
 import java.text.ParseException;
-import java.util.Arrays;
 import java.util.HashMap;
 import java.util.List;
 import java.util.Map;
@@ -55,6 +54,7 @@
 public class FeatureGroupEngine {
 
   private FeatureGroupApi featureGroupApi = new FeatureGroupApi();
+  private MetaDataUtils metaDataUtils = new MetaDataUtils();
   private HudiEngine hudiEngine = new HudiEngine();
 
   private FeatureGroupUtils utils = new FeatureGroupUtils();
@@ -74,11 +74,7 @@
   public FeatureGroup save(FeatureGroup featureGroup, Dataset<Row> dataset, List<String> partitionKeys,
                            String hudiPrecombineKey, Map<String, String> writeOptions)
       throws FeatureStoreException, IOException, ParseException {
-<<<<<<< HEAD
     dataset = SparkEngine.getInstance().sanitizeFeatureNames(dataset);
-=======
-    dataset = utils.convertToDefaultDataframe(dataset);
->>>>>>> 9f762849
 
     featureGroup = saveFeatureGroupMetaData(featureGroup, partitionKeys, hudiPrecombineKey,
         dataset, false);
@@ -111,7 +107,7 @@
         writeOptions, sparkJobConfiguration, dataset);
 
     insert(updatedFeatureGroup, SparkEngine.getInstance().sanitizeFeatureNames(dataset),
-        com.logicalclocks.base.SaveMode.APPEND,  partitionKeys, hudiPrecombineKey, writeOptions,
+        SaveMode.Append,  partitionKeys, hudiPrecombineKey, writeOptions,
         sparkJobConfiguration);
 
     return featureGroup;
@@ -135,13 +131,12 @@
       featureGroupApi.deleteContent(featureGroup);
     }
 
-<<<<<<< HEAD
     saveDataframe(featureGroup, featureData, storage, operation,
         writeOptions, SparkEngine.getInstance().getKafkaConfig(featureGroup, writeOptions), validationId);
   }
 
   public void insert(StreamFeatureGroup streamFeatureGroup, Dataset<Row> featureData,
-                     com.logicalclocks.base.SaveMode saveMode, List<String> partitionKeys,
+                     SaveMode saveMode, List<String> partitionKeys,
                      String hudiPrecombineKey, Map<String, String> writeOptions, JobConfiguration jobConfiguration)
       throws FeatureStoreException, IOException, ParseException {
 
@@ -150,7 +145,7 @@
           jobConfiguration, featureData);
     }
 
-    if (saveMode == com.logicalclocks.base.SaveMode.OVERWRITE) {
+    if (saveMode == SaveMode.Overwrite) {
       // If we set overwrite, then the directory will be removed and with it all the metadata
       // related to the feature group will be lost. We need to keep them.
       // So we call Hopsworks to manage to truncate the table and re-create the metadata
@@ -160,10 +155,6 @@
     SparkEngine.getInstance().writeOnlineDataframe(streamFeatureGroup, featureData,
         streamFeatureGroup.getOnlineTopicName(),
         SparkEngine.getInstance().getKafkaConfig(streamFeatureGroup, writeOptions));
-=======
-    saveDataframe(featureGroup, utils.convertToDefaultDataframe(featureData),
-            storage, operation, writeOptions, utils.getKafkaConfig(featureGroup, writeOptions), validationId);
->>>>>>> 9f762849
   }
 
   @Deprecated
@@ -184,14 +175,9 @@
     }
 
     StreamingQuery streamingQuery = SparkEngine.getInstance().writeStreamDataframe(featureGroup,
-<<<<<<< HEAD
-        SparkEngine.getInstance().sanitizeFeatureNames(featureData), queryName, outputMode, awaitTermination, timeout,
-        checkpointLocation, SparkEngine.getInstance().getKafkaConfig(featureGroup, writeOptions));
-=======
-        utils.convertToDefaultDataframe(featureData), queryName,
-            outputMode, awaitTermination, timeout, checkpointLocation,
-            utils.getKafkaConfig(featureGroup, writeOptions));
->>>>>>> 9f762849
+        SparkEngine.getInstance().convertToDefaultDataframe(featureData), queryName,
+        outputMode, awaitTermination, timeout, checkpointLocation,
+        SparkEngine.getInstance().getKafkaConfig(featureGroup, writeOptions));
 
     return streamingQuery;
   }
@@ -305,7 +291,7 @@
 
     FeatureGroup featureGroup;
     try {
-      featureGroup =  getFeatureGroup(featureStore, name, version);
+      featureGroup =  metaDataUtils.getFeatureGroup(featureStore, name, version);
     } catch (IOException | FeatureStoreException e) {
       if (e.getMessage().contains("Error: 404") && e.getMessage().contains("\"errorCode\":270009")) {
         featureGroup =  FeatureGroup.builder()
@@ -331,6 +317,7 @@
     return featureGroup;
   }
 
+  /*
   public <T extends FeatureGroupBase> void appendFeatures(FeatureGroupBase featureGroupBase, List<Feature> features,
                                                           Class<T> fgClass)
       throws FeatureStoreException, IOException, ParseException {
@@ -345,6 +332,18 @@
           HudiOperationType.UPSERT, new HashMap<>(), null);
     }
   }
+  */
+  public <T extends FeatureGroupBase> void appendFeatures(FeatureGroupBase featureGroup, List<Feature> features,
+                                                          Class<T> fgClass)
+      throws FeatureStoreException, IOException, ParseException {
+    featureGroup.getFeatures().addAll(features);
+    T apiFG = featureGroupApi.updateMetadata(featureGroup, "updateMetadata",
+        fgClass);
+    featureGroup.setFeatures(apiFG.getFeatures());
+    if (featureGroup instanceof FeatureGroup) {
+      SparkEngine.getInstance().writeEmptyDataframe(featureGroup);
+    }
+  }
 
   public Map<Long, Map<String, String>> commitDetails(FeatureGroupBase featureGroupBase, Integer limit)
       throws IOException, FeatureStoreException, ParseException {
@@ -376,99 +375,4 @@
     return hudiEngine.deleteRecord(SparkEngine.getInstance().getSparkSession(), featureGroupBase, genericDataset,
         writeOptions);
   }
-
-  public List<FeatureGroup> getFeatureGroups(FeatureStore featureStore, String fgName)
-      throws FeatureStoreException, IOException {
-    FeatureGroup[] offlineFeatureGroups =
-       featureGroupApi.getInternal(featureStore, fgName, null, FeatureGroup[].class);
-
-    return Arrays.asList(offlineFeatureGroups);
-  }
-
-  public FeatureGroup getFeatureGroup(FeatureStore featureStore, String fgName, Integer fgVersion)
-      throws IOException, FeatureStoreException {
-    FeatureGroup[] offlineFeatureGroups =
-        featureGroupApi.getInternal(featureStore, fgName, fgVersion, FeatureGroup[].class);
-
-    // There can be only one single feature group with a specific name and version in a feature store
-    // There has to be one otherwise an exception would have been thrown.
-    FeatureGroup resultFg = offlineFeatureGroups[0];
-    resultFg.setFeatureStore(featureStore);
-    return resultFg;
-  }
-
-  public StreamFeatureGroup getStreamFeatureGroup(FeatureStore featureStore, String fgName, Integer fgVersion)
-      throws IOException, FeatureStoreException {
-    StreamFeatureGroup[] streamFeatureGroups =
-        featureGroupApi.getInternal(featureStore, fgName, fgVersion, StreamFeatureGroup[].class);
-
-    // There can be only one single feature group with a specific name and version in a feature store
-    // There has to be one otherwise an exception would have been thrown.
-    StreamFeatureGroup resultFg = streamFeatureGroups[0];
-    resultFg.setFeatureStore(featureStore);
-    return resultFg;
-  }
-
-  public List<StreamFeatureGroup> getStreamFeatureGroups(FeatureStore featureStore, String fgName)
-      throws FeatureStoreException, IOException {
-    StreamFeatureGroup[] streamFeatureGroups =
-        featureGroupApi.getInternal(featureStore, fgName, null, StreamFeatureGroup[].class);
-
-    return Arrays.asList(streamFeatureGroups);
-  }
-
-  public StreamFeatureGroup getOrCreateStreamFeatureGroup(FeatureStore featureStore, String name, Integer version,
-                                                          String description, List<String> primaryKeys,
-                                                          List<String> partitionKeys, String hudiPrecombineKey,
-                                                          boolean onlineEnabled,
-                                                          StatisticsConfig statisticsConfig,
-                                                          String eventTime) throws IOException, FeatureStoreException {
-
-
-    StreamFeatureGroup featureGroup;
-    try {
-      featureGroup = getStreamFeatureGroup(featureStore, name, version);
-    } catch (IOException | FeatureStoreException e) {
-      if (e.getMessage().contains("Error: 404") && e.getMessage().contains("\"errorCode\":270009")) {
-        featureGroup = StreamFeatureGroup.builder()
-            .featureStore(featureStore)
-            .name(name)
-            .version(version)
-            .description(description)
-            .primaryKeys(primaryKeys)
-            .partitionKeys(partitionKeys)
-            .hudiPrecombineKey(hudiPrecombineKey)
-            .onlineEnabled(onlineEnabled)
-            .statisticsConfig(statisticsConfig)
-            .eventTime(eventTime)
-            .build();
-
-        featureGroup.setFeatureStore(featureStore);
-      } else {
-        throw e;
-      }
-    }
-
-    return featureGroup;
-  }
-
-  public List<ExternalFeatureGroup> getExternalFeatureGroups(FeatureStore featureStore, String fgName)
-      throws FeatureStoreException, IOException {
-    ExternalFeatureGroup[] offlineFeatureGroups =
-        featureGroupApi.getInternal(featureStore, fgName, null, ExternalFeatureGroup[].class);
-
-    return Arrays.asList(offlineFeatureGroups);
-  }
-
-  public ExternalFeatureGroup getExternalFeatureGroup(FeatureStore featureStore, String fgName, Integer fgVersion)
-      throws IOException, FeatureStoreException {
-    ExternalFeatureGroup[] offlineFeatureGroups =
-        featureGroupApi.getInternal(featureStore, fgName, fgVersion, ExternalFeatureGroup[].class);
-
-    // There can be only one single feature group with a specific name and version in a feature store
-    // There has to be one otherwise an exception would have been thrown.
-    ExternalFeatureGroup resultFg = offlineFeatureGroups[0];
-    resultFg.setFeatureStore(featureStore);
-    return resultFg;
-  }
 }