/*
 *  Copyright (c) 2020-2022. Hopsworks AB
 *
 *  Licensed under the Apache License, Version 2.0 (the "License");
 *  you may not use this file except in compliance with the License.
 *  You may obtain a copy of the License at
 *
 *  http://www.apache.org/licenses/LICENSE-2.0
 *
 *  Unless required by applicable law or agreed to in writing, software
 *  distributed under the License is distributed on an "AS IS" BASIS,
 *  WITHOUT WARRANTIES OR CONDITIONS OF ANY KIND, either express or implied.
 *
 *  See the License for the specific language governing permissions and limitations under the License.
 *
 */

package com.logicalclocks.hsfs.engine;

import com.logicalclocks.base.Feature;
import com.logicalclocks.base.FeatureGroupCommit;
import com.logicalclocks.base.FeatureStoreException;
import com.logicalclocks.base.HudiOperationType;
import com.logicalclocks.base.JobConfiguration;
import com.logicalclocks.base.Storage;
import com.logicalclocks.base.TimeTravelFormat;
import com.logicalclocks.base.engine.FeatureGroupUtils;
import com.logicalclocks.base.metadata.FeatureGroupApi;
import com.logicalclocks.base.metadata.FeatureGroupBase;
import com.logicalclocks.hsfs.ExternalFeatureGroup;
import com.logicalclocks.hsfs.StatisticsConfig;
import com.logicalclocks.hsfs.StreamFeatureGroup;
import com.logicalclocks.hsfs.FeatureGroup;

import com.logicalclocks.hsfs.FeatureStore;
import com.logicalclocks.hsfs.engine.hudi.HudiEngine;

import lombok.SneakyThrows;
import org.apache.spark.sql.Dataset;
import org.apache.spark.sql.Row;
import org.apache.spark.sql.SaveMode;
import org.apache.spark.sql.streaming.StreamingQuery;
import org.apache.spark.sql.streaming.StreamingQueryException;
import org.slf4j.Logger;
import org.slf4j.LoggerFactory;

import java.io.IOException;
import java.text.ParseException;
import java.util.Arrays;
import java.util.HashMap;
import java.util.List;
import java.util.Map;
import java.util.concurrent.TimeoutException;

public class FeatureGroupEngine {

  private FeatureGroupApi featureGroupApi = new FeatureGroupApi();
  private HudiEngine hudiEngine = new HudiEngine();

  private FeatureGroupUtils utils = new FeatureGroupUtils();

  private static final Logger LOGGER = LoggerFactory.getLogger(FeatureGroupEngine.class);

  /**
   * Create the metadata and write the data to the online/offline feature store.
   *
   * @param featureGroup
   * @param dataset
   * @param partitionKeys
   * @param writeOptions
   * @throws FeatureStoreException
   * @throws IOException
   */
  public FeatureGroup save(FeatureGroup featureGroup, Dataset<Row> dataset, List<String> partitionKeys,
                           String hudiPrecombineKey, Map<String, String> writeOptions)
      throws FeatureStoreException, IOException, ParseException {
    dataset = SparkEngine.getInstance().sanitizeFeatureNames(dataset);

    featureGroup = saveFeatureGroupMetaData(featureGroup, partitionKeys, hudiPrecombineKey,
        dataset, false);

    insert(featureGroup, dataset, null,
        featureGroup.getTimeTravelFormat() == TimeTravelFormat.HUDI
            ? HudiOperationType.BULK_INSERT : null,
        SaveMode.Append, partitionKeys, hudiPrecombineKey, writeOptions);

    return featureGroup;
  }

  /**
   * Create the metadata and write the data to the online/offline feature store.
   *
   * @param featureGroup
   * @param dataset
   * @param partitionKeys
   * @param writeOptions
   * @param sparkJobConfiguration
   * @throws FeatureStoreException
   * @throws IOException
   */
  public StreamFeatureGroup save(StreamFeatureGroup featureGroup, Dataset<Row> dataset, List<String> partitionKeys,
                                 String hudiPrecombineKey, Map<String, String> writeOptions,
                                 JobConfiguration sparkJobConfiguration)
      throws FeatureStoreException, IOException, ParseException {

    StreamFeatureGroup updatedFeatureGroup = saveFeatureGroupMetaData(featureGroup, partitionKeys, hudiPrecombineKey,
        writeOptions, sparkJobConfiguration, dataset);

    insert(updatedFeatureGroup, SparkEngine.getInstance().sanitizeFeatureNames(dataset),
        com.logicalclocks.base.SaveMode.APPEND,  partitionKeys, hudiPrecombineKey, writeOptions,
        sparkJobConfiguration);

    return featureGroup;
  }

  public void insert(FeatureGroup featureGroup, Dataset<Row> featureData, Storage storage,
                     HudiOperationType operation, SaveMode saveMode, List<String> partitionKeys,
                     String hudiPrecombineKey, Map<String, String> writeOptions)
      throws FeatureStoreException, IOException, ParseException {
    Integer validationId = null;

    if (featureGroup.getId() == null) {
      featureGroup = saveFeatureGroupMetaData(featureGroup, partitionKeys,
          hudiPrecombineKey, featureData, false);
    }

    if (saveMode == SaveMode.Overwrite) {
      // If we set overwrite, then the directory will be removed and with it all the metadata
      // related to the feature group will be lost. We need to keep them.
      // So we call Hopsworks to manage to truncate the table and re-create the metadata
      // After that it's going to be just a normal append
      featureGroupApi.deleteContent(featureGroup);
    }

    saveDataframe(featureGroup, featureData, storage, operation,
        writeOptions, SparkEngine.getInstance().getKafkaConfig(featureGroup, writeOptions), validationId);
  }

  public void insert(StreamFeatureGroup streamFeatureGroup, Dataset<Row> featureData,
                     com.logicalclocks.base.SaveMode saveMode, List<String> partitionKeys,
                     String hudiPrecombineKey, Map<String, String> writeOptions, JobConfiguration jobConfiguration)
      throws FeatureStoreException, IOException, ParseException {

    if (streamFeatureGroup.getId() == null) {
      streamFeatureGroup = saveFeatureGroupMetaData(streamFeatureGroup, partitionKeys, hudiPrecombineKey, writeOptions,
          jobConfiguration, featureData);
    }

    if (saveMode == com.logicalclocks.base.SaveMode.OVERWRITE) {
      // If we set overwrite, then the directory will be removed and with it all the metadata
      // related to the feature group will be lost. We need to keep them.
      // So we call Hopsworks to manage to truncate the table and re-create the metadata
      // After that it's going to be just a normal append
      featureGroupApi.deleteContent(streamFeatureGroup);
    }
    SparkEngine.getInstance().writeOnlineDataframe(streamFeatureGroup, featureData,
        streamFeatureGroup.getOnlineTopicName(),
        SparkEngine.getInstance().getKafkaConfig(streamFeatureGroup, writeOptions));
  }

  @Deprecated
  public StreamingQuery insertStream(FeatureGroup featureGroup, Dataset<Row> featureData, String queryName,
                                     String outputMode, boolean awaitTermination, Long timeout,
                                     String checkpointLocation, List<String> partitionKeys,
                                     String hudiPrecombineKey, Map<String, String> writeOptions)
      throws FeatureStoreException, IOException, StreamingQueryException, TimeoutException, ParseException {

    if (!featureGroup.getOnlineEnabled()) {
      throw new FeatureStoreException("Online storage is not enabled for this feature group. "
          + "It is currently only possible to stream to the online storage.");
    }

    if (featureGroup.getId() == null) {
      featureGroup = saveFeatureGroupMetaData(featureGroup, partitionKeys,
          hudiPrecombineKey, featureData, true);
    }

    StreamingQuery streamingQuery = SparkEngine.getInstance().writeStreamDataframe(featureGroup,
        SparkEngine.getInstance().sanitizeFeatureNames(featureData), queryName, outputMode, awaitTermination, timeout,
        checkpointLocation, SparkEngine.getInstance().getKafkaConfig(featureGroup, writeOptions));

    return streamingQuery;
  }

  @SneakyThrows
  public StreamingQuery insertStream(StreamFeatureGroup streamFeatureGroup, Dataset<Row> featureData, String queryName,
                                     String outputMode, boolean awaitTermination, Long timeout,
                                     String checkpointLocation, List<String> partitionKeys, String hudiPrecombineKey,
                                     Map<String, String> writeOptions, JobConfiguration jobConfiguration) {

    if (writeOptions == null) {
      writeOptions = new HashMap<>();
    }

    if (streamFeatureGroup.getId() == null) {
      streamFeatureGroup = saveFeatureGroupMetaData(streamFeatureGroup, partitionKeys, hudiPrecombineKey, writeOptions,
          jobConfiguration, featureData);
    }

    return SparkEngine.getInstance().writeStreamDataframe(streamFeatureGroup,
        SparkEngine.getInstance().sanitizeFeatureNames(featureData), queryName, outputMode, awaitTermination, timeout,
        checkpointLocation, SparkEngine.getInstance().getKafkaConfig(streamFeatureGroup, writeOptions));
  }

  public void saveDataframe(FeatureGroup featureGroup, Dataset<Row> dataset, Storage storage,
                            HudiOperationType operation, Map<String, String> offlineWriteOptions,
                            Map<String, String> onlineWriteOptions, Integer validationId)
          throws IOException, FeatureStoreException, ParseException {
    if (!featureGroup.getOnlineEnabled() && storage == Storage.ONLINE) {
      throw new FeatureStoreException("Online storage is not enabled for this feature group. Set `online=false` to "
              + "write to the offline storage.");
    } else if (storage == Storage.OFFLINE || !featureGroup.getOnlineEnabled()) {
      SparkEngine.getInstance().writeOfflineDataframe(featureGroup, dataset, operation,
              offlineWriteOptions, validationId);
    } else if (storage == Storage.ONLINE) {
      SparkEngine.getInstance().writeOnlineDataframe(featureGroup, dataset, featureGroup.getOnlineTopicName(),
              onlineWriteOptions);
    } else if (featureGroup.getOnlineEnabled() && storage == null) {
      SparkEngine.getInstance().writeOfflineDataframe(featureGroup, dataset, operation,
              offlineWriteOptions, validationId);
      SparkEngine.getInstance().writeOnlineDataframe(featureGroup, dataset, featureGroup.getOnlineTopicName(),
              onlineWriteOptions);
    } else {
      throw new FeatureStoreException("Error writing to offline and online feature store.");
    }
  }

  public FeatureGroup saveFeatureGroupMetaData(FeatureGroup featureGroup, List<String> partitionKeys,
                                               String hudiPrecombineKey, Dataset<Row> featureData,
                                               boolean saveEmpty)
      throws FeatureStoreException, IOException, ParseException {

    if (featureGroup.getFeatures() == null) {
      featureGroup.setFeatures(SparkEngine.getInstance().parseFeatureGroupSchema(featureData,
          featureGroup.getTimeTravelFormat()));
    }

    LOGGER.info("Featuregroup features: " + featureGroup.getFeatures());

<<<<<<< HEAD
    FeatureGroup apiFG = (FeatureGroup) featureGroupApi.saveFeatureGroupMetaData(featureGroup, partitionKeys,
        hudiPrecombineKey, null, null, FeatureGroup.class);
=======
    // verify primary, partition, event time or hudi precombine keys
    utils.verifyAttributeKeyNames(featureGroup, partitionKeys, hudiPrecombineKey);

    /* set primary features */
    if (featureGroup.getPrimaryKeys() != null) {
      featureGroup.getPrimaryKeys().forEach(pk ->
          featureGroup.getFeatures().forEach(f -> {
            if (f.getName().equals(pk)) {
              f.setPrimary(true);
            }
          }));
    }

    /* set partition key features */
    if (partitionKeys != null) {
      partitionKeys.forEach(pk ->
          featureGroup.getFeatures().forEach(f -> {
            if (f.getName().equals(pk)) {
              f.setPartition(true);
            }
          }));
    }

    /* set hudi precombine key name */
    if (hudiPrecombineKey != null) {
      featureGroup.getFeatures().forEach(f -> {
        if (f.getName().equals(hudiPrecombineKey)) {
          f.setHudiPrecombineKey(true);
        }
      });
    }

    // Send Hopsworks the request to create a new feature group
    FeatureGroup apiFG = featureGroupApi.save(featureGroup);

    if (featureGroup.getVersion() == null) {
      LOGGER.info("VersionWarning: No version provided for creating feature group `" + featureGroup.getName()
          + "`, incremented version to `" + apiFG.getVersion() + "`.");
    }

    // Update the original object - Hopsworks returns the incremented version
    featureGroup.setId(apiFG.getId());
    featureGroup.setVersion(apiFG.getVersion());
    featureGroup.setLocation(apiFG.getLocation());
    featureGroup.setId(apiFG.getId());
    featureGroup.setStatisticsConfig(apiFG.getStatisticsConfig());
    featureGroup.setOnlineTopicName(apiFG.getOnlineTopicName());
>>>>>>> d9d7bbda

    featureGroup.setOnlineTopicName(apiFG.getOnlineTopicName());

    if (saveEmpty) {
      // insertStream method was called on feature group object that has not been saved
      // we will use writeOfflineDataframe method on empty dataframe to create directory structure
      SparkEngine.getInstance().writeOfflineDataframe(featureGroup,
          SparkEngine.getInstance().createEmptyDataFrame(featureData),
          featureGroup.getTimeTravelFormat() == TimeTravelFormat.HUDI
              ? HudiOperationType.BULK_INSERT : null,
          null, null);
    }

    return featureGroup;
  }

  public StreamFeatureGroup saveFeatureGroupMetaData(StreamFeatureGroup featureGroup, List<String> partitionKeys,
                                                     String hudiPrecombineKey, Map<String, String> writeOptions,
                                                     JobConfiguration sparkJobConfiguration,
                                                     Dataset<Row> featureData)
      throws FeatureStoreException, IOException {

    if (featureGroup.getFeatures() == null) {
      featureGroup.setFeatures(SparkEngine.getInstance()
          .parseFeatureGroupSchema(SparkEngine.getInstance().sanitizeFeatureNames(featureData),
              featureGroup.getTimeTravelFormat()));
    }

    LOGGER.info("Featuregroup features: " + featureGroup.getFeatures());

    StreamFeatureGroup apiFG = (StreamFeatureGroup) featureGroupApi.saveFeatureGroupMetaData(featureGroup,
        partitionKeys, hudiPrecombineKey, writeOptions, sparkJobConfiguration, StreamFeatureGroup.class);
    featureGroup.setOnlineTopicName(apiFG.getOnlineTopicName());

    return featureGroup;
  }

  public FeatureGroup getOrCreateFeatureGroup(FeatureStore featureStore, String name, Integer version,
                                              String description, List<String> primaryKeys, List<String> partitionKeys,
                                              String hudiPrecombineKey, boolean onlineEnabled,
                                              TimeTravelFormat timeTravelFormat,
                                              StatisticsConfig statisticsConfig, String eventTime)
      throws IOException, FeatureStoreException {

    FeatureGroup featureGroup;
    try {
      featureGroup =  getFeatureGroup(featureStore, name, version);
    } catch (IOException | FeatureStoreException e) {
      if (e.getMessage().contains("Error: 404") && e.getMessage().contains("\"errorCode\":270009")) {
        featureGroup =  FeatureGroup.builder()
            .featureStore(featureStore)
            .name(name)
            .version(version)
            .description(description)
            .primaryKeys(primaryKeys)
            .partitionKeys(partitionKeys)
            .hudiPrecombineKey(hudiPrecombineKey)
            .onlineEnabled(onlineEnabled)
            .timeTravelFormat(timeTravelFormat)
            .statisticsConfig(statisticsConfig)
            .eventTime(eventTime)
            .build();

        featureGroup.setFeatureStore(featureStore);
      } else {
        throw e;
      }
    }

    return featureGroup;
  }

  public <T extends FeatureGroupBase> void appendFeatures(FeatureGroupBase featureGroupBase, List<Feature> features,
                                                          Class<T> fgClass)
      throws FeatureStoreException, IOException, ParseException {
    featureGroupBase.getFeatures().addAll(features);
    T apiFG = featureGroupApi.updateMetadata(featureGroupBase, "updateMetadata",
        fgClass);
    featureGroupBase.setFeatures(apiFG.getFeatures());
    if (featureGroupBase instanceof FeatureGroup) {
      FeatureGroup featureGroup = (FeatureGroup) featureGroupBase;
      SparkEngine.getInstance().writeOfflineDataframe(featureGroup,
          SparkEngine.getInstance().getEmptyAppendedDataframe(featureGroup.read(), features),
          HudiOperationType.UPSERT, new HashMap<>(), null);
    }
  }

  public Map<Long, Map<String, String>> commitDetails(FeatureGroupBase featureGroupBase, Integer limit)
      throws IOException, FeatureStoreException, ParseException {
    // operation is only valid for time travel enabled feature group
    if (!((featureGroupBase instanceof FeatureGroup && featureGroupBase.getTimeTravelFormat() == TimeTravelFormat.HUDI)
        || featureGroupBase instanceof StreamFeatureGroup)) {
      // operation is only valid for time travel enabled feature group
      throw new FeatureStoreException("commitDetails function is only valid for "
          + "time travel enabled feature group");
    }
    return utils.getCommitDetails(featureGroupBase, null, limit);
  }

  public Map<Long, Map<String, String>> commitDetailsByWallclockTime(FeatureGroupBase featureGroup,
                                                                     String wallclockTime, Integer limit)
      throws IOException, FeatureStoreException, ParseException {
    return utils.getCommitDetails(featureGroup, wallclockTime, limit);
  }

  public FeatureGroupCommit commitDelete(FeatureGroupBase featureGroupBase, Dataset<Row> genericDataset,
                                         Map<String, String> writeOptions)
      throws IOException, FeatureStoreException, ParseException {
    if (!((featureGroupBase instanceof FeatureGroup && featureGroupBase.getTimeTravelFormat() == TimeTravelFormat.HUDI)
        || featureGroupBase instanceof StreamFeatureGroup)) {
      // operation is only valid for time travel enabled feature group
      throw new FeatureStoreException("delete function is only valid for "
          + "time travel enabled feature group");
    }
    return hudiEngine.deleteRecord(SparkEngine.getInstance().getSparkSession(), featureGroupBase, genericDataset,
        writeOptions);
  }

  public List<FeatureGroup> getFeatureGroups(FeatureStore featureStore, String fgName)
      throws FeatureStoreException, IOException {
    FeatureGroup[] offlineFeatureGroups =
       featureGroupApi.getInternal(featureStore, fgName, null, FeatureGroup[].class);

    return Arrays.asList(offlineFeatureGroups);
  }

  public FeatureGroup getFeatureGroup(FeatureStore featureStore, String fgName, Integer fgVersion)
      throws IOException, FeatureStoreException {
    FeatureGroup[] offlineFeatureGroups =
        featureGroupApi.getInternal(featureStore, fgName, fgVersion, FeatureGroup[].class);

    // There can be only one single feature group with a specific name and version in a feature store
    // There has to be one otherwise an exception would have been thrown.
    FeatureGroup resultFg = offlineFeatureGroups[0];
    resultFg.setFeatureStore(featureStore);
    return resultFg;
  }

  public StreamFeatureGroup getStreamFeatureGroup(FeatureStore featureStore, String fgName, Integer fgVersion)
      throws IOException, FeatureStoreException {
    StreamFeatureGroup[] streamFeatureGroups =
        featureGroupApi.getInternal(featureStore, fgName, fgVersion, StreamFeatureGroup[].class);

    // There can be only one single feature group with a specific name and version in a feature store
    // There has to be one otherwise an exception would have been thrown.
    StreamFeatureGroup resultFg = streamFeatureGroups[0];
    resultFg.setFeatureStore(featureStore);
    return resultFg;
  }

  public List<StreamFeatureGroup> getStreamFeatureGroups(FeatureStore featureStore, String fgName)
      throws FeatureStoreException, IOException {
    StreamFeatureGroup[] streamFeatureGroups =
        featureGroupApi.getInternal(featureStore, fgName, null, StreamFeatureGroup[].class);

    return Arrays.asList(streamFeatureGroups);
  }

  public StreamFeatureGroup getOrCreateStreamFeatureGroup(FeatureStore featureStore, String name, Integer version,
                                                          String description, List<String> primaryKeys,
                                                          List<String> partitionKeys, String hudiPrecombineKey,
                                                          boolean onlineEnabled,
                                                          StatisticsConfig statisticsConfig,
                                                          String eventTime) throws IOException, FeatureStoreException {


    StreamFeatureGroup featureGroup;
    try {
      featureGroup = getStreamFeatureGroup(featureStore, name, version);
    } catch (IOException | FeatureStoreException e) {
      if (e.getMessage().contains("Error: 404") && e.getMessage().contains("\"errorCode\":270009")) {
        featureGroup = StreamFeatureGroup.builder()
            .featureStore(featureStore)
            .name(name)
            .version(version)
            .description(description)
            .primaryKeys(primaryKeys)
            .partitionKeys(partitionKeys)
            .hudiPrecombineKey(hudiPrecombineKey)
            .onlineEnabled(onlineEnabled)
            .statisticsConfig(statisticsConfig)
            .eventTime(eventTime)
            .build();

        featureGroup.setFeatureStore(featureStore);
      } else {
        throw e;
      }
    }

    return featureGroup;
  }

  public List<ExternalFeatureGroup> getExternalFeatureGroups(FeatureStore featureStore, String fgName)
      throws FeatureStoreException, IOException {
    ExternalFeatureGroup[] offlineFeatureGroups =
        featureGroupApi.getInternal(featureStore, fgName, null, ExternalFeatureGroup[].class);

    return Arrays.asList(offlineFeatureGroups);
  }

  public ExternalFeatureGroup getExternalFeatureGroup(FeatureStore featureStore, String fgName, Integer fgVersion)
      throws IOException, FeatureStoreException {
    ExternalFeatureGroup[] offlineFeatureGroups =
        featureGroupApi.getInternal(featureStore, fgName, fgVersion, ExternalFeatureGroup[].class);

    // There can be only one single feature group with a specific name and version in a feature store
    // There has to be one otherwise an exception would have been thrown.
    ExternalFeatureGroup resultFg = offlineFeatureGroups[0];
    resultFg.setFeatureStore(featureStore);
    return resultFg;
  }
}<|MERGE_RESOLUTION|>--- conflicted
+++ resolved
@@ -23,7 +23,7 @@
 import com.logicalclocks.base.HudiOperationType;
 import com.logicalclocks.base.JobConfiguration;
 import com.logicalclocks.base.Storage;
-import com.logicalclocks.base.TimeTravelFormat;
+import com.logicalclocks.hsfs.TimeTravelFormat;
 import com.logicalclocks.base.engine.FeatureGroupUtils;
 import com.logicalclocks.base.metadata.FeatureGroupApi;
 import com.logicalclocks.base.metadata.FeatureGroupBase;
@@ -237,58 +237,11 @@
 
     LOGGER.info("Featuregroup features: " + featureGroup.getFeatures());
 
-<<<<<<< HEAD
+    // verify primary, partition, event time or hudi precombine keys
+    utils.verifyAttributeKeyNames(featureGroup, partitionKeys, hudiPrecombineKey);
+
     FeatureGroup apiFG = (FeatureGroup) featureGroupApi.saveFeatureGroupMetaData(featureGroup, partitionKeys,
         hudiPrecombineKey, null, null, FeatureGroup.class);
-=======
-    // verify primary, partition, event time or hudi precombine keys
-    utils.verifyAttributeKeyNames(featureGroup, partitionKeys, hudiPrecombineKey);
-
-    /* set primary features */
-    if (featureGroup.getPrimaryKeys() != null) {
-      featureGroup.getPrimaryKeys().forEach(pk ->
-          featureGroup.getFeatures().forEach(f -> {
-            if (f.getName().equals(pk)) {
-              f.setPrimary(true);
-            }
-          }));
-    }
-
-    /* set partition key features */
-    if (partitionKeys != null) {
-      partitionKeys.forEach(pk ->
-          featureGroup.getFeatures().forEach(f -> {
-            if (f.getName().equals(pk)) {
-              f.setPartition(true);
-            }
-          }));
-    }
-
-    /* set hudi precombine key name */
-    if (hudiPrecombineKey != null) {
-      featureGroup.getFeatures().forEach(f -> {
-        if (f.getName().equals(hudiPrecombineKey)) {
-          f.setHudiPrecombineKey(true);
-        }
-      });
-    }
-
-    // Send Hopsworks the request to create a new feature group
-    FeatureGroup apiFG = featureGroupApi.save(featureGroup);
-
-    if (featureGroup.getVersion() == null) {
-      LOGGER.info("VersionWarning: No version provided for creating feature group `" + featureGroup.getName()
-          + "`, incremented version to `" + apiFG.getVersion() + "`.");
-    }
-
-    // Update the original object - Hopsworks returns the incremented version
-    featureGroup.setId(apiFG.getId());
-    featureGroup.setVersion(apiFG.getVersion());
-    featureGroup.setLocation(apiFG.getLocation());
-    featureGroup.setId(apiFG.getId());
-    featureGroup.setStatisticsConfig(apiFG.getStatisticsConfig());
-    featureGroup.setOnlineTopicName(apiFG.getOnlineTopicName());
->>>>>>> d9d7bbda
 
     featureGroup.setOnlineTopicName(apiFG.getOnlineTopicName());
 
@@ -318,6 +271,9 @@
     }
 
     LOGGER.info("Featuregroup features: " + featureGroup.getFeatures());
+
+    // verify primary, partition, event time or hudi precombine keys
+    utils.verifyAttributeKeyNames(featureGroup, partitionKeys, hudiPrecombineKey);
 
     StreamFeatureGroup apiFG = (StreamFeatureGroup) featureGroupApi.saveFeatureGroupMetaData(featureGroup,
         partitionKeys, hudiPrecombineKey, writeOptions, sparkJobConfiguration, StreamFeatureGroup.class);
