--- conflicted
+++ resolved
@@ -23,15 +23,11 @@
 import com.logicalclocks.hsfs.HudiOperationType;
 import com.logicalclocks.hsfs.Storage;
 import com.logicalclocks.hsfs.TimeTravelFormat;
-<<<<<<< HEAD
 import com.logicalclocks.hsfs.metadata.HopsworksClient;
 import com.logicalclocks.hsfs.metadata.HopsworksHttpClient;
 import com.logicalclocks.hsfs.metadata.KafkaApi;
-=======
->>>>>>> 7ce0e499
 import com.logicalclocks.hsfs.metadata.FeatureGroupApi;
 import com.logicalclocks.hsfs.metadata.FeatureGroupValidation;
-import com.logicalclocks.hsfs.metadata.StorageConnectorApi;
 import com.logicalclocks.hsfs.metadata.validation.ValidationType;
 import org.apache.spark.sql.Dataset;
 import org.apache.spark.sql.Row;
@@ -49,11 +45,8 @@
 
   private FeatureGroupApi featureGroupApi = new FeatureGroupApi();
   private HudiEngine hudiEngine = new HudiEngine();
-<<<<<<< HEAD
   protected KafkaApi kafkaApi = new KafkaApi();
-=======
-
->>>>>>> 7ce0e499
+
   private Utils utils = new Utils();
 
   private static final Logger LOGGER = LoggerFactory.getLogger(FeatureGroupEngine.class);
@@ -70,7 +63,7 @@
    * @throws IOException
    */
   public void save(FeatureGroup featureGroup, Dataset<Row> dataset, List<String> primaryKeys,
-                               List<String> partitionKeys, String hudiPrecombineKey, Map<String, String> writeOptions)
+                   List<String> partitionKeys, String hudiPrecombineKey, Map<String, String> writeOptions)
       throws FeatureStoreException, IOException {
 
     if (featureGroup.getFeatures() == null) {
@@ -130,54 +123,23 @@
     }
 
     // Write the dataframe
-    saveDataframe(featureGroup, dataset, null,
+    insert(featureGroup, dataset, null,
         featureGroup.getTimeTravelFormat() == TimeTravelFormat.HUDI
-            ? HudiOperationType.BULK_INSERT : null, writeOptions, getKafkaConfig(featureGroup, writeOptions));
-  }
-
-<<<<<<< HEAD
+            ? HudiOperationType.BULK_INSERT : null,
+        SaveMode.Append, writeOptions);
+  }
+
   public void insert(FeatureGroup featureGroup, Dataset<Row> featureData, Storage storage,
                      HudiOperationType operation, SaveMode saveMode, Map<String, String> writeOptions)
-=======
-  public void saveDataframe(FeatureGroup featureGroup, Dataset<Row> dataset, Storage storage,
-                            SaveMode saveMode, HudiOperationType operation, Map<String, String> writeOptions)
-      throws IOException, FeatureStoreException {
+      throws FeatureStoreException, IOException {
+
     Integer validationId = null;
     if (featureGroup.getValidationType() != ValidationType.NONE) {
-      FeatureGroupValidation validation = featureGroup.validate(dataset);
+      FeatureGroupValidation validation = featureGroup.validate(featureData);
       if (validation != null) {
         validationId = validation.getValidationId();
       }
     }
-    if (!featureGroup.getOnlineEnabled() && storage == Storage.ONLINE) {
-      throw new FeatureStoreException("Online storage is not enabled for this feature group. Set `online=false` to "
-          + "write to the offline storage.");
-    } else if (storage == Storage.OFFLINE || !featureGroup.getOnlineEnabled()) {
-      saveOfflineDataframe(featureGroup, dataset, saveMode, operation, writeOptions, validationId);
-    } else if (storage == Storage.ONLINE) {
-      saveOnlineDataframe(featureGroup, dataset, saveMode, writeOptions);
-    } else if (featureGroup.getOnlineEnabled() && storage == null) {
-      saveOfflineDataframe(featureGroup, dataset, saveMode, operation, writeOptions, validationId);
-      saveOnlineDataframe(featureGroup, dataset, saveMode, writeOptions);
-    } else {
-      throw new FeatureStoreException("Error writing to offline and online feature store.");
-    }
-  }
-
-  /**
-   * Write dataframe to the offline feature store.
-   *
-   * @param featureGroup
-   * @param dataset
-   * @param saveMode
-   * @param operation
-   * @param writeOptions
-   */
-  private void saveOfflineDataframe(FeatureGroup featureGroup, Dataset<Row> dataset, SaveMode saveMode,
-                                    HudiOperationType operation, Map<String, String> writeOptions,
-                                    Integer validationId)
->>>>>>> 7ce0e499
-      throws FeatureStoreException, IOException {
 
     if (saveMode == SaveMode.Overwrite) {
       // If we set overwrite, then the directory will be removed and with it all the metadata
@@ -187,28 +149,25 @@
       featureGroupApi.deleteContent(featureGroup);
     }
 
-<<<<<<< HEAD
     saveDataframe(featureGroup, featureData, storage, operation,
-        writeOptions, getKafkaConfig(featureGroup, writeOptions));
-=======
-    SparkEngine.getInstance().writeOfflineDataframe(featureGroup, dataset, saveMode, operation, writeOptions,
-        validationId);
->>>>>>> 7ce0e499
+        writeOptions, getKafkaConfig(featureGroup, writeOptions), validationId);
   }
 
   public void saveDataframe(FeatureGroup featureGroup, Dataset<Row> dataset, Storage storage,
                             HudiOperationType operation, Map<String, String> offlineWriteOptions,
-                            Map<String, String> onlineWriteOptions)
+                            Map<String, String> onlineWriteOptions, Integer validationId)
       throws IOException, FeatureStoreException {
     if (!featureGroup.getOnlineEnabled() && storage == Storage.ONLINE) {
       throw new FeatureStoreException("Online storage is not enabled for this feature group. Set `online=false` to "
           + "write to the offline storage.");
     } else if (storage == Storage.OFFLINE || !featureGroup.getOnlineEnabled()) {
-      SparkEngine.getInstance().writeOfflineDataframe(featureGroup, dataset, operation, offlineWriteOptions);
+      SparkEngine.getInstance().writeOfflineDataframe(featureGroup, dataset, operation,
+          offlineWriteOptions, validationId);
     } else if (storage == Storage.ONLINE) {
       SparkEngine.getInstance().writeOnlineDataframe(featureGroup, dataset, onlineWriteOptions);
     } else if (featureGroup.getOnlineEnabled() && storage == null) {
-      SparkEngine.getInstance().writeOfflineDataframe(featureGroup, dataset, operation, offlineWriteOptions);
+      SparkEngine.getInstance().writeOfflineDataframe(featureGroup, dataset, operation,
+          offlineWriteOptions, validationId);
       SparkEngine.getInstance().writeOnlineDataframe(featureGroup, dataset, onlineWriteOptions);
     } else {
       throw new FeatureStoreException("Error writing to offline and online feature store.");
@@ -239,12 +198,12 @@
     return hudiEngine.deleteRecord(SparkEngine.getInstance().getSparkSession(), featureGroup, dataset, writeOptions);
   }
 
-<<<<<<< HEAD
   public String getAvroSchema(FeatureGroup featureGroup) throws FeatureStoreException, IOException {
     return kafkaApi.getTopicSubject(featureGroup.getFeatureStore(), utils.getOnlineTableName(featureGroup)
         + "_onlinefs").getSchema();
   }
 
+  // TODO(Fabio): why is this here?
   public Map<String, String> getKafkaConfig(FeatureGroup featureGroup, Map<String, String> writeOptions)
       throws FeatureStoreException, IOException {
     Map<String, String> config = new HashMap<>();
@@ -264,9 +223,9 @@
     config.put("kafka.ssl.key.password", client.getCertKey());
     config.put("kafka.ssl.endpoint.identification.algorithm", "");
     return config;
-=======
+  }
+
   public void updateValidationType(FeatureGroup featureGroup) throws FeatureStoreException, IOException {
     featureGroupApi.updateMetadata(featureGroup, "validationType", featureGroup.getValidationType());
->>>>>>> 7ce0e499
   }
 }