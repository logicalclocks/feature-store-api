/*
 * Copyright (c) 2020 Logical Clocks AB
 *
 * Licensed under the Apache License, Version 2.0 (the "License");
 * you may not use this file except in compliance with the License.
 * You may obtain a copy of the License at
 *
 * http://www.apache.org/licenses/LICENSE-2.0
 *
 * Unless required by applicable law or agreed to in writing, software
 * distributed under the License is distributed on an "AS IS" BASIS,
 * WITHOUT WARRANTIES OR CONDITIONS OF ANY KIND, either express or implied.
 *
 * See the License for the specific language governing permissions and limitations under the License.
 */

package com.logicalclocks.hsfs;

import com.fasterxml.jackson.annotation.JsonIgnore;
import com.fasterxml.jackson.annotation.JsonSubTypes;
import com.fasterxml.jackson.annotation.JsonTypeInfo;
import com.logicalclocks.hsfs.engine.SparkEngine;
import com.google.common.base.Strings;
import com.logicalclocks.hsfs.metadata.Option;
import com.logicalclocks.hsfs.metadata.StorageConnectorApi;
import com.logicalclocks.hsfs.util.Constants;
import lombok.AllArgsConstructor;
import lombok.Getter;
import lombok.NoArgsConstructor;
import lombok.Setter;
import lombok.ToString;
<<<<<<< HEAD
=======
import org.apache.spark.sql.Dataset;
import org.apache.spark.sql.Row;
import org.apache.spark.sql.types.StructType;
>>>>>>> 08c102f0

import javax.ws.rs.NotSupportedException;
import java.io.IOException;
import java.time.Instant;
import java.util.Arrays;
import java.util.HashMap;
import java.util.List;
import java.util.Map;
import java.util.stream.Collectors;

@AllArgsConstructor
@NoArgsConstructor
@ToString
@JsonTypeInfo(
    use = JsonTypeInfo.Id.NAME, include = JsonTypeInfo.As.PROPERTY, property = "storageConnectorType", visible = true)
@JsonSubTypes({
    @JsonSubTypes.Type(value = StorageConnector.HopsFsConnector.class, name = "HOPSFS"),
    @JsonSubTypes.Type(value = StorageConnector.S3Connector.class, name = "S3"),
    @JsonSubTypes.Type(value = StorageConnector.RedshiftConnector.class, name = "REDSHIFT"),
    @JsonSubTypes.Type(value = StorageConnector.AdlsConnector.class, name = "ADLS"),
    @JsonSubTypes.Type(value = StorageConnector.SnowflakeConnector.class, name = "SNOWFLAKE"),
    @JsonSubTypes.Type(value = StorageConnector.JdbcConnector.class, name = "JDBC"),
    @JsonSubTypes.Type(value = StorageConnector.KafkaConnector.class, name = "KAFKA")
})
public abstract class StorageConnector {

  @Getter @Setter
  protected StorageConnectorType storageConnectorType;

  @Getter @Setter
  private Integer id;

  @Getter @Setter
  private String name;

  @Getter @Setter
  private String description;

  @Getter @Setter
  private Integer featurestoreId;

  protected StorageConnectorApi storageConnectorApi = new StorageConnectorApi();

  public <S> S read(String query, String dataFormat, Map<String, String> options, String path)
      throws FeatureStoreException, IOException {
    return (S) SparkEngine.getInstance().read(this, dataFormat, options, path);
  }

  public StorageConnector refetch() throws FeatureStoreException, IOException {
    return  storageConnectorApi.get(getFeaturestoreId(), getName());
  }

  @JsonIgnore
  public abstract String getPath(String subPath) throws FeatureStoreException;

  public abstract Map<String, String> sparkOptions();

  public static class HopsFsConnector extends StorageConnector {

    @Getter @Setter
    private String hopsfsPath;

    @Getter @Setter
    private String datasetName;

    public Map<String, String> sparkOptions() {
      return new HashMap<>();
    }

    @JsonIgnore
    public String getPath(String subPath) {
      return hopsfsPath + "/" + (Strings.isNullOrEmpty(subPath) ? "" : subPath);
    }
  }

  public static class S3Connector extends StorageConnector {

    @Getter @Setter
    private String accessKey;

    @Getter @Setter
    private String secretKey;

    @Getter @Setter
    private String serverEncryptionAlgorithm;

    @Getter @Setter
    private String serverEncryptionKey;

    @Getter @Setter
    private String bucket;

    @Getter @Setter
    private String sessionToken;

    @Getter @Setter
    private String iamRole;

    @JsonIgnore
    public String getPath(String subPath) {
      return "s3://" + bucket + "/"  + (Strings.isNullOrEmpty(subPath) ? "" : subPath);
    }

    public Map<String, String> sparkOptions() {
      return new HashMap<>();
    }

    public <S> S read(String query, String dataFormat, Map<String, String> options, String path)
        throws FeatureStoreException, IOException {
      update();
      return (S) SparkEngine.getInstance().read(this, dataFormat, options, path);
    }

    public void update() throws FeatureStoreException, IOException {
      S3Connector updatedConnector = (S3Connector) refetch();
      this.accessKey = updatedConnector.getAccessKey();
      this.secretKey = updatedConnector.getSecretKey();
      this.sessionToken = updatedConnector.getSessionToken();
    }
  }

  public static class RedshiftConnector extends StorageConnector {

    @Getter @Setter
    private String clusterIdentifier;

    @Getter @Setter
    private String databaseDriver;

    @Getter @Setter
    private String databaseEndpoint;

    @Getter @Setter
    private String databaseName;

    @Getter @Setter
    private Integer databasePort;

    @Getter @Setter
    private String tableName;

    @Getter @Setter
    private String databaseUserName;

    @Getter @Setter
    private Boolean autoCreate;

    @Getter @Setter
    private String databasePassword;

    @Getter @Setter
    private String databaseGroup;

    @Getter @Setter
    private String iamRole;

    @Getter @Setter
    private List<Option> arguments;

    @Getter @Setter
    private Instant expiration;

    public Map<String, String> sparkOptions() {
      String constr =
          "jdbc:redshift://" + clusterIdentifier + "." + databaseEndpoint + ":" + databasePort + "/" + databaseName;
      if (arguments != null && !arguments.isEmpty()) {
        constr += "?" + arguments.stream()
          .map(arg -> arg.getName() + (arg.getValue() != null ? "=" + arg.getValue() : ""))
          .collect(Collectors.joining(","));
      }
      Map<String, String> options = new HashMap<>();
      options.put(Constants.JDBC_DRIVER, databaseDriver);
      options.put(Constants.JDBC_URL, constr);
      options.put(Constants.JDBC_USER, databaseUserName);
      options.put(Constants.JDBC_PWD, databasePassword);
      if (!Strings.isNullOrEmpty(tableName)) {
        options.put(Constants.JDBC_TABLE, tableName);
      }
      return options;
    }

    public <S> S read(String query, String dataFormat, Map<String, String> options, String path)
        throws FeatureStoreException, IOException {
      update();
      Map<String, String> readOptions = sparkOptions();
      if (!Strings.isNullOrEmpty(query)) {
        readOptions.put("query", query);
      }
      return (S) SparkEngine.getInstance().read(this, Constants.JDBC_FORMAT, readOptions, null);
    }

    @JsonIgnore
    public String getPath(String subPath) {
      return null;
    }

    public void update() throws FeatureStoreException, IOException {
      RedshiftConnector updatedConnector = (RedshiftConnector) refetch();
      this.databaseUserName = updatedConnector.getDatabaseUserName();
      this.expiration = updatedConnector.getExpiration();
      this.databasePassword = updatedConnector.getDatabasePassword();
    }
  }

  public static class AdlsConnector extends StorageConnector {

    @Getter @Setter
    private Integer generation;

    @Getter @Setter
    private String directoryId;

    @Getter @Setter
    private String applicationId;

    @Getter @Setter
    private String serviceCredential;

    @Getter @Setter
    private String accountName;

    @Getter @Setter
    private String containerName;

    @Getter @Setter
    private List<Option> sparkOptions;

    @JsonIgnore
    public String getPath(String subPath) {
      return (this.generation == 2
          ? "abfss://" + this.containerName + "@" + this.accountName + ".dfs.core.windows.net/"
          : "adl://" + this.accountName + ".azuredatalakestore.net/")
          + (Strings.isNullOrEmpty(subPath) ? "" : subPath);
    }

    public Map<String, String> sparkOptions() {
      Map<String, String> options = new HashMap<>();
      sparkOptions.stream().forEach(option -> options.put(option.getName(), option.getValue()));
      return options;
    }
  }

  public static class SnowflakeConnector extends StorageConnector {

    @Getter @Setter
    private String url;

    @Getter @Setter
    private String user;

    @Getter @Setter
    private String password;

    @Getter @Setter
    private String token;

    @Getter @Setter
    private String database;

    @Getter @Setter
    private String schema;

    @Getter @Setter
    private String warehouse;

    @Getter @Setter
    private String role;

    @Getter @Setter
    private String table;

    @Getter @Setter
    private String application;

    @Getter @Setter
    private List<Option> sfOptions;

    public String account() {
      return this.url.replace("https://", "").replace(".snowflakecomputing.com", "");
    }

    public Map<String, String> sparkOptions() {
      Map<String, String> options = new HashMap<>();
      options.put(Constants.SNOWFLAKE_URL, url);
      options.put(Constants.SNOWFLAKE_SCHEMA, schema);
      options.put(Constants.SNOWFLAKE_DB, database);
      options.put(Constants.SNOWFLAKE_USER, user);
      if (!Strings.isNullOrEmpty(password)) {
        options.put(Constants.SNOWFLAKE_PWD, password);
      } else {
        options.put(Constants.SNOWFLAKE_AUTH, "oauth");
        options.put(Constants.SNOWFLAKE_TOKEN, token);
      }
      if (!Strings.isNullOrEmpty(warehouse)) {
        options.put(Constants.SNOWFLAKE_WAREHOUSE, warehouse);
      }
      if (!Strings.isNullOrEmpty(role)) {
        options.put(Constants.SNOWFLAKE_ROLE, role);
      }
      if (!Strings.isNullOrEmpty(table)) {
        options.put(Constants.SNOWFLAKE_TABLE, table);
      }
      if (!Strings.isNullOrEmpty(application)) {
        options.put(Constants.SNOWFLAKE_APPLICATION, application);
      }
      if (sfOptions != null && !sfOptions.isEmpty()) {
        Map<String, String> argOptions = sfOptions.stream()
            .collect(Collectors.toMap(Option::getName, Option::getValue));
        options.putAll(argOptions);
      }
      return options;
    }

    public <S> S read(String query, String dataFormat, Map<String, String> options, String path)
        throws FeatureStoreException, IOException {
      Map<String, String> readOptions = sparkOptions();
      if (!Strings.isNullOrEmpty(query)) {
        readOptions.put("query", query);
      }
      return (S) SparkEngine.getInstance().read(this, Constants.SNOWFLAKE_FORMAT, readOptions, null);
    }

    @JsonIgnore
    public String getPath(String subPath) {
      return null;
    }
  }

  public static class JdbcConnector extends StorageConnector {

    @Getter @Setter
    private String connectionString;

    @Getter @Setter
    private List<Option> arguments;

    public Map<String, String> sparkOptions() {
      Map<String, String> readOptions = arguments.stream()
              .collect(Collectors.toMap(arg -> arg.getName(), arg -> arg.getValue()));
      readOptions.put(Constants.JDBC_URL, connectionString);
      return readOptions;
    }

    @Override
    public <S> S read(String query, String dataFormat, Map<String, String> options, String path)
        throws FeatureStoreException, IOException {
      update();
      Map<String, String> readOptions = sparkOptions();
      if (!Strings.isNullOrEmpty(query)) {
        readOptions.put("query", query);
      }
      return (S) SparkEngine.getInstance().read(this, Constants.JDBC_FORMAT, readOptions, null);
    }

    public void update() throws FeatureStoreException, IOException {
      JdbcConnector updatedConnector = (JdbcConnector) refetch();
      this.connectionString = updatedConnector.connectionString;
      this.arguments = updatedConnector.arguments;
    }

    @JsonIgnore
    public String getPath(String subPath) {
      return null;
    }
  }

  public static class KafkaConnector extends StorageConnector {

    public static final String sparkFormat = "kafka";

    @Getter @Setter
    private String bootstrapServers;

    @Getter @Setter
    private SecurityProtocol securityProtocol;

    @Getter
    private String sslTruststoreLocation;

    @Getter @Setter
    private String sslTruststorePassword;

    @Getter
    private String sslKeystoreLocation;

    @Getter @Setter
    private String sslKeystorePassword;

    @Getter @Setter
    private String sslKeyPassword;

    @Getter @Setter
    private SslEndpointIdentificationAlgorithm sslEndpointIdentificationAlgorithm;

    @Getter @Setter
    private List<Option> options;

    public void setSslTruststoreLocation(String sslTruststoreLocation) {
      this.sslTruststoreLocation = SparkEngine.getInstance().addFile(sslTruststoreLocation);
    }

    public void setSslKeystoreLocation(String sslKeystoreLocation) {
      this.sslKeystoreLocation = SparkEngine.getInstance().addFile(sslKeystoreLocation);
    }

    public Map<String, String> sparkOptions() {
      Map<String, String> options = new HashMap<>();
      options.put(Constants.KAFKA_BOOTSTRAP_SERVERS, bootstrapServers);
      options.put(Constants.KAFKA_SECURITY_PROTOCOL, securityProtocol.toString());
      if (!Strings.isNullOrEmpty(sslTruststoreLocation)) {
        options.put(Constants.KAFKA_SSL_TRUSTSTORE_LOCATION, sslTruststoreLocation);
      }
      if (!Strings.isNullOrEmpty(sslTruststorePassword)) {
        options.put(Constants.KAFKA_SSL_TRUSTSTORE_PASSWORD, sslTruststorePassword);
      }
      if (!Strings.isNullOrEmpty(sslKeystoreLocation)) {
        options.put(Constants.KAFKA_SSL_KEYSTORE_LOCATION, sslKeystoreLocation);
      }
      if (!Strings.isNullOrEmpty(sslKeystorePassword)) {
        options.put(Constants.KAFKA_SSL_KEYSTORE_PASSWORD, sslKeystorePassword);
      }
      if (!Strings.isNullOrEmpty(sslKeyPassword)) {
        options.put(Constants.KAFKA_SSL_KEY_PASSWORD, sslKeyPassword);
      }
      // can be empty string
      if (sslEndpointIdentificationAlgorithm != null) {
        options.put(
            Constants.KAFKA_SSL_ENDPOINT_IDENTIFICATION_ALGORITHM, sslEndpointIdentificationAlgorithm.getValue());
      }
      if (this.options != null && !this.options.isEmpty()) {
        Map<String, String> argOptions = this.options.stream()
            .collect(Collectors.toMap(Option::getName, Option::getValue));
        options.putAll(argOptions);
      }
      return options;
    }

    @JsonIgnore
    public String getPath(String subPath) {
      return null;
    }

    public Dataset<Row> read(String query, String dataFormat, Map<String, String> options, String path) {
      throw new NotSupportedException("Reading a Kafka Stream into a static Spark Dataframe is not supported.");
    }

    public Dataset<Row> readStream(String topic, boolean topicPattern, String messageFormat, StructType schema,
        Map<String, String> options, boolean includeMetadata) throws FeatureStoreException {
      return readStream(topic, topicPattern, messageFormat, schema.toDDL(), options, includeMetadata);
    }

    public Dataset<Row> readStream(String topic, boolean topicPattern, String messageFormat, String schema,
        Map<String, String> options, boolean includeMetadata) throws FeatureStoreException {
      if (!Arrays.asList("avro", "json", null).contains(messageFormat.toLowerCase())) {
        throw new IllegalArgumentException("Can only read JSON and AVRO encoded records from Kafka.");
      }

      if (topicPattern) {
        options.put("subscribePattern", topic);
      } else {
        options.put("subscribe", topic);
      }

      return SparkEngine.getInstance().readStream(this, sparkFormat, messageFormat.toLowerCase(), schema, options,
        includeMetadata);
    }
  }
}<|MERGE_RESOLUTION|>--- conflicted
+++ resolved
@@ -29,12 +29,6 @@
 import lombok.NoArgsConstructor;
 import lombok.Setter;
 import lombok.ToString;
-<<<<<<< HEAD
-=======
-import org.apache.spark.sql.Dataset;
-import org.apache.spark.sql.Row;
-import org.apache.spark.sql.types.StructType;
->>>>>>> 08c102f0
 
 import javax.ws.rs.NotSupportedException;
 import java.io.IOException;
@@ -477,16 +471,16 @@
       return null;
     }
 
-    public Dataset<Row> read(String query, String dataFormat, Map<String, String> options, String path) {
+    public <S> S read(String query, String dataFormat, Map<String, String> options, String path) {
       throw new NotSupportedException("Reading a Kafka Stream into a static Spark Dataframe is not supported.");
     }
 
-    public Dataset<Row> readStream(String topic, boolean topicPattern, String messageFormat, StructType schema,
+    public <S, U> S readStream(String topic, boolean topicPattern, String messageFormat, U schema,
         Map<String, String> options, boolean includeMetadata) throws FeatureStoreException {
-      return readStream(topic, topicPattern, messageFormat, schema.toDDL(), options, includeMetadata);
-    }
-
-    public Dataset<Row> readStream(String topic, boolean topicPattern, String messageFormat, String schema,
+      return readStream(topic, topicPattern, messageFormat, schema, options, includeMetadata);
+    }
+
+    public <S> S readStream(String topic, boolean topicPattern, String messageFormat, String schema,
         Map<String, String> options, boolean includeMetadata) throws FeatureStoreException {
       if (!Arrays.asList("avro", "json", null).contains(messageFormat.toLowerCase())) {
         throw new IllegalArgumentException("Can only read JSON and AVRO encoded records from Kafka.");
@@ -498,7 +492,7 @@
         options.put("subscribe", topic);
       }
 
-      return SparkEngine.getInstance().readStream(this, sparkFormat, messageFormat.toLowerCase(), schema, options,
+      return (S) SparkEngine.getInstance().readStream(this, sparkFormat, messageFormat.toLowerCase(), schema, options,
         includeMetadata);
     }
   }
