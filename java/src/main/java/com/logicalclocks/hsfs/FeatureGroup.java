--- conflicted
+++ resolved
@@ -130,18 +130,10 @@
   public FeatureGroup() {
   }
 
-<<<<<<< HEAD
   public FeatureGroup(FeatureStore featureStore, int id) {
     this.featureStore = featureStore;
     this.id = id;
   }
-
-  public void updateValidationType(ValidationType validationType) throws FeatureStoreException, IOException {
-    this.validationType = validationType;
-    featureGroupEngine.updateValidationType(this);
-  }
-=======
->>>>>>> f2a8dcdd
 
   public Dataset<Row> read() throws FeatureStoreException, IOException {
     return read(false, null);
