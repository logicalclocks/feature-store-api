/*
 *  Copyright (c) 2020-2022. Hopsworks AB
 *
 *  Licensed under the Apache License, Version 2.0 (the "License");
 *  you may not use this file except in compliance with the License.
 *  You may obtain a copy of the License at
 *
 *  http://www.apache.org/licenses/LICENSE-2.0
 *
 *  Unless required by applicable law or agreed to in writing, software
 *  distributed under the License is distributed on an "AS IS" BASIS,
 *  WITHOUT WARRANTIES OR CONDITIONS OF ANY KIND, either express or implied.
 *
 *  See the License for the specific language governing permissions and limitations under the License.
 *
 */

package com.logicalclocks.hsfs;

import com.fasterxml.jackson.annotation.JsonIgnore;
import com.fasterxml.jackson.annotation.JsonIgnoreProperties;
import com.logicalclocks.base.DeltaStreamerJobConf;
import com.logicalclocks.base.EntityEndpointType;
import com.logicalclocks.base.Feature;
import com.logicalclocks.base.FeatureStoreException;
import com.logicalclocks.base.HudiOperationType;
import com.logicalclocks.base.Storage;
import com.logicalclocks.base.engine.CodeEngine;
import com.logicalclocks.base.engine.FeatureGroupUtils;
import com.logicalclocks.base.metadata.FeatureGroupBase;
import com.logicalclocks.base.metadata.Statistics;
import com.logicalclocks.hsfs.constructor.Query;
import com.logicalclocks.hsfs.engine.FeatureGroupEngine;
<<<<<<< HEAD
=======
import com.logicalclocks.hsfs.metadata.FeatureGroupBase;
>>>>>>> 9f762849
import com.logicalclocks.hsfs.engine.StatisticsEngine;
import lombok.AllArgsConstructor;
import lombok.Builder;
import lombok.Getter;
import lombok.NonNull;
import lombok.Setter;
import org.apache.spark.sql.Dataset;
import org.apache.spark.sql.Row;
import org.apache.spark.sql.SaveMode;
import org.apache.spark.sql.streaming.StreamingQuery;
import org.apache.spark.sql.streaming.StreamingQueryException;
import org.slf4j.Logger;
import org.slf4j.LoggerFactory;
import org.apache.avro.Schema;

import java.io.IOException;
import java.text.ParseException;
import java.util.ArrayList;
import java.util.Collections;
import java.util.List;
import java.util.Map;
import java.util.concurrent.TimeoutException;
import java.util.stream.Collectors;

@AllArgsConstructor
@JsonIgnoreProperties(ignoreUnknown = true)
public class FeatureGroup extends FeatureGroupBase {

  @Getter
  @Setter
  @JsonIgnore
  private FeatureStore featureStore;

  @Getter
  @Setter
  private Boolean onlineEnabled;

  @Getter
  @Setter
  private String type = "cachedFeaturegroupDTO";

  @Getter(onMethod = @__(@Override))
  @Setter
  private TimeTravelFormat timeTravelFormat = TimeTravelFormat.HUDI;

  @Getter
  @Setter
  private List<String> statisticColumns;

  @JsonIgnore
  // These are only used in the client. In the server they are aggregated in the `features` field
  private List<String> partitionKeys;

  @JsonIgnore
  // This is only used in the client. In the server they are aggregated in the `features` field
  private String hudiPrecombineKey;

  @Getter(onMethod = @__(@Override))
  @Setter(onMethod = @__(@Override))
  private String onlineTopicName;

  private final FeatureGroupEngine featureGroupEngine = new FeatureGroupEngine();
  private final StatisticsEngine statisticsEngine = new StatisticsEngine(EntityEndpointType.FEATURE_GROUP);
  private final CodeEngine codeEngine = new CodeEngine(EntityEndpointType.FEATURE_GROUP);

  private static final Logger LOGGER = LoggerFactory.getLogger(FeatureGroup.class);

  @Builder
  public FeatureGroup(FeatureStore featureStore, @NonNull String name, Integer version,
                      String description,
                      List<String> primaryKeys, List<String> partitionKeys, String hudiPrecombineKey,
                      boolean onlineEnabled, TimeTravelFormat timeTravelFormat, List<Feature> features,
                      StatisticsConfig statisticsConfig, String onlineTopicName, String eventTime) {
    this.featureStore = featureStore;
    this.name = name;
    this.version = version;
    this.description = description;
    this.primaryKeys = primaryKeys != null
        ? primaryKeys.stream().map(String::toLowerCase).collect(Collectors.toList()) : null;
    this.partitionKeys = partitionKeys != null
        ? partitionKeys.stream().map(String::toLowerCase).collect(Collectors.toList()) : null;
    this.hudiPrecombineKey = timeTravelFormat == TimeTravelFormat.HUDI && hudiPrecombineKey != null
        ? hudiPrecombineKey.toLowerCase() : null;
    this.onlineEnabled = onlineEnabled;
    this.timeTravelFormat = timeTravelFormat != null ? timeTravelFormat : TimeTravelFormat.HUDI;
    this.features = features;
    this.statisticsConfig = statisticsConfig != null ? statisticsConfig : new StatisticsConfig();
    this.onlineTopicName = onlineTopicName;
    this.eventTime = eventTime;
  }

  public FeatureGroup() {
  }

  // used for updates
  public FeatureGroup(Integer id, String description, List<Feature> features) {
    this.id = id;
    this.description = description;
    this.features = features;
  }

  public FeatureGroup(FeatureStore featureStore, int id) {
    this.featureStore = featureStore;
    this.id = id;
  }

  public Dataset<Row> read() throws FeatureStoreException, IOException {
    return read(false, null);
  }

  public Dataset<Row> read(boolean online) throws FeatureStoreException, IOException {
    return selectAll().read(online);
  }

  public Dataset<Row> read(Map<String, String> readOptions) throws FeatureStoreException, IOException {
    return read(false, readOptions);
  }

  @Override
  public Dataset<Row> read(boolean online, Map<String, String> readOptions) throws FeatureStoreException, IOException {
    return selectAll().read(online, readOptions);
  }

  /**
   * Reads Feature group data at a specific point in time.
   *
   * @param wallclockTime
   * @return DataFrame.
   * @throws FeatureStoreException
   * @throws IOException
   * @throws ParseException
   */
  public Dataset<Row> read(String wallclockTime) throws FeatureStoreException, IOException, ParseException {
    return selectAll().asOf(wallclockTime).read(false, null);
  }

  /**
   * Reads Feature group data at a specific point in time.
   *
   * @param wallclockTime
   * @param readOptions
   * @return DataFrame.
   * @throws FeatureStoreException
   * @throws IOException
   * @throws ParseException
   */
  public Dataset<Row> read(String wallclockTime, Map<String, String> readOptions)
      throws FeatureStoreException, IOException, ParseException {
    return selectAll().asOf(wallclockTime).read(false, readOptions);
  }

  /**
   * `readChanges` method is deprecated. Use `asOf(wallclockEndTime, wallclockStartTime).read(readOptions)` instead.
   *
   * @param wallclockStartTime start date.
   * @param wallclockEndTime   end date.
   * @return DataFrame.
   * @throws FeatureStoreException
   * @throws IOException
   * @throws ParseException
   *
   * @deprecated
   */
  public Dataset<Row> readChanges(String wallclockStartTime, String wallclockEndTime)
      throws FeatureStoreException, IOException, ParseException {
    return selectAll().pullChanges(wallclockStartTime, wallclockEndTime).read(false, null);
  }

  /**
   * `readChanges` method is deprecated. Use `asOf(wallclockEndTime, wallclockStartTime).read(readOptions)` instead.
   *
   * @param wallclockStartTime start date.
   * @param wallclockEndTime   end date.
   * @return DataFrame.
   * @throws FeatureStoreException
   * @throws IOException
   * @throws ParseException
   *
   * @deprecated
   */
  public Dataset<Row> readChanges(String wallclockStartTime, String wallclockEndTime, Map<String, String> readOptions)
      throws FeatureStoreException, IOException, ParseException {
    return selectAll().pullChanges(wallclockStartTime, wallclockEndTime).read(false, readOptions);
  }

  /**
   * Get Query object to retrieve all features of the group at a point in the past.
   * This method selects all features in the feature group and returns a Query object
   * at the specified point in time. This can then either be read into a Dataframe
   * or used further to perform joins or construct a training dataset.
   *
   * @param wallclockTime Datetime string. The String should be formatted in one of the
   *     following formats `%Y%m%d`, `%Y%m%d%H`, `%Y%m%d%H%M`, or `%Y%m%d%H%M%S`.
   * @return Query. The query object with the applied time travel condition
   * @throws FeatureStoreException
   * @throws ParseException
   */
  public Query asOf(String wallclockTime) throws FeatureStoreException, ParseException {
    return selectAll().asOf(wallclockTime);
  }

  /**
   * Get Query object to retrieve all features of the group at a point in the past.
   * This method selects all features in the feature group and returns a Query object
   * at the specified point in time. This can then either be read into a Dataframe
   * or used further to perform joins or construct a training dataset.
   *
   * @param wallclockTime Datetime string. The String should be formatted in one of the
   *     following formats `%Y%m%d`, `%Y%m%d%H`, `%Y%m%d%H%M`, or `%Y%m%d%H%M%S`.
   * @param excludeUntil Datetime string. The String should be formatted in one of the
    *     following formats `%Y%m%d`, `%Y%m%d%H`, `%Y%m%d%H%M`, or `%Y%m%d%H%M%S`.
   * @return Query. The query object with the applied time travel condition
   * @throws FeatureStoreException
   * @throws ParseException
   */
  public Query asOf(String wallclockTime, String excludeUntil) throws FeatureStoreException, ParseException {
    return selectAll().asOf(wallclockTime, excludeUntil);
  }

  public void show(int numRows) throws FeatureStoreException, IOException {
    show(numRows, false);
  }

  public void show(int numRows, boolean online) throws FeatureStoreException, IOException {
    read(online).show(numRows);
  }

  /*
   * @deprecated
   * Save method is deprecated. Use insert method instead.
   */
  @Deprecated
  public void save(Dataset<Row> featureData) throws FeatureStoreException, IOException, ParseException {
    save(featureData, null);
  }

  /*
   * @deprecated
   * Save method is deprecated. Use insert method instead.
   */
  @Deprecated
  public void save(Dataset<Row> featureData, Map<String, String> writeOptions)
      throws FeatureStoreException, IOException, ParseException {
    featureGroupEngine.save(this, featureData, partitionKeys, hudiPrecombineKey,
        writeOptions);
    codeEngine.saveCode(this);
    if (statisticsConfig.getEnabled()) {
      statisticsEngine.computeStatistics(this, featureData, null);
    }
  }

  public void insert(Dataset<Row> featureData) throws IOException, FeatureStoreException, ParseException {
    insert(featureData, null, false);
  }

  public void insert(Dataset<Row> featureData,  Map<String, String> writeOptions)
      throws FeatureStoreException, IOException, ParseException {
    insert(featureData, null, false, null, writeOptions);
  }

  public void insert(Dataset<Row> featureData, Storage storage)
      throws IOException, FeatureStoreException, ParseException {
    insert(featureData, storage, false, null, null);
  }

  public void insert(Dataset<Row> featureData, boolean overwrite)
      throws IOException, FeatureStoreException, ParseException {
    insert(featureData, null, overwrite);
  }

  public void insert(Dataset<Row> featureData, Storage storage, boolean overwrite)
      throws IOException, FeatureStoreException, ParseException {
    insert(featureData, storage, overwrite, null, null);
  }

  public void insert(Dataset<Row> featureData, boolean overwrite, Map<String, String> writeOptions)
      throws FeatureStoreException, IOException, ParseException {
    insert(featureData, null, overwrite, null, writeOptions);
  }

  /**
   * Commit insert or upsert to time travel enabled Feature group.
   *
   * @param featureData dataframe to be committed.
   * @param operation   commit operation type, INSERT or UPSERT.
   * @throws FeatureStoreException
   * @throws IOException
   */
  public void insert(Dataset<Row> featureData, HudiOperationType operation)
      throws FeatureStoreException, IOException, ParseException {
    insert(featureData, null, false, operation, null);
  }

  public void insert(Dataset<Row> featureData, Storage storage, boolean overwrite, HudiOperationType operation,
                     Map<String, String> writeOptions)
      throws FeatureStoreException, IOException, ParseException {

    // operation is only valid for time travel enabled feature group
    if (operation != null && this.timeTravelFormat == TimeTravelFormat.NONE) {
      throw new IllegalArgumentException("operation argument is valid only for time travel enable feature groups");
    }

    if (operation == null && this.timeTravelFormat == TimeTravelFormat.HUDI) {
      if (overwrite) {
        operation = HudiOperationType.BULK_INSERT;
      } else {
        operation = HudiOperationType.UPSERT;
      }
    }

    featureGroupEngine.insert(this, featureData, storage, operation,
        overwrite ? SaveMode.Overwrite : SaveMode.Append, partitionKeys, hudiPrecombineKey, writeOptions);

    codeEngine.saveCode(this);
    computeStatistics();
  }

  /**
   * insert streaming dataframe in the Feature group.
   *
   * @deprecated
   * insertStream method is deprecated FeatureGroups. Full capability insertStream is available for StreamFeatureGroups.
   */
  @Deprecated
  public StreamingQuery insertStream(Dataset<Row> featureData)
      throws StreamingQueryException, IOException, FeatureStoreException, TimeoutException, ParseException {
    return insertStream(featureData, null);
  }

  /**
   * insert streaming dataframe in the Feature group.
   *
   * @deprecated
   * insertStream method is deprecated FeatureGroups. Full capability insertStream is available for StreamFeatureGroups.
   */
  @Deprecated
  public StreamingQuery insertStream(Dataset<Row> featureData, String queryName)
      throws StreamingQueryException, IOException, FeatureStoreException, TimeoutException, ParseException {
    return insertStream(featureData, queryName, "append");
  }

  /**
   * insert streaming dataframe in the Feature group.
   *
   * @deprecated
   * insertStream method is deprecated FeatureGroups. Full capability insertStream is available for StreamFeatureGroups.
   */
  @Deprecated
  public StreamingQuery insertStream(Dataset<Row> featureData, String queryName, String outputMode)
      throws StreamingQueryException, IOException, FeatureStoreException, TimeoutException, ParseException {
    return insertStream(featureData, queryName, outputMode, false, null, null, null);
  }

  /**
   * insert streaming dataframe in the Feature group.
   *
   * @deprecated
   * insertStream method is deprecated FeatureGroups. Full capability insertStream is available for StreamFeatureGroups.
   */
  @Deprecated
  public StreamingQuery insertStream(Dataset<Row> featureData, String queryName, String outputMode,
                                     boolean awaitTermination, Long timeout)
      throws StreamingQueryException, IOException, FeatureStoreException, TimeoutException, ParseException {
    return insertStream(featureData, queryName, outputMode, awaitTermination, timeout, null, null);
  }

  /**
   * insert streaming dataframe in the Feature group.
   *
   * @deprecated
   * insertStream method is deprecated FeatureGroups. Full capability insertStream is available for StreamFeatureGroups.
   */
  @Deprecated
  public StreamingQuery insertStream(Dataset<Row> featureData, String queryName, String outputMode,
                                     boolean awaitTermination, String checkpointLocation)
      throws StreamingQueryException, IOException, FeatureStoreException, TimeoutException, ParseException {
    return insertStream(featureData, queryName, outputMode, awaitTermination, null, checkpointLocation, null);
  }

  /**
   * insert streaming dataframe in the Feature group.
   *
   * @deprecated
   * insertStream method is deprecated FeatureGroups. Full capability insertStream is available for StreamFeatureGroups.
   */
  @Deprecated
  public StreamingQuery insertStream(Dataset<Row> featureData, String queryName, String outputMode,
                                     boolean awaitTermination, Long timeout, String checkpointLocation,
                                     Map<String, String> writeOptions)
      throws FeatureStoreException, IOException, StreamingQueryException, TimeoutException, ParseException {
    if (!featureData.isStreaming()) {
      throw new FeatureStoreException(
          "Features have to be a streaming type spark dataframe. Use `insert()` method instead.");
    }
    LOGGER.info("StatisticsWarning: Stream ingestion for feature group `" + name + "`, with version `" + version
        + "` will not compute statistics.");

    return featureGroupEngine.insertStream(this, featureData, queryName, outputMode, awaitTermination,
        timeout, checkpointLocation, partitionKeys, hudiPrecombineKey, writeOptions);
  }

  public void commitDeleteRecord(Dataset<Row> featureData)
      throws FeatureStoreException, IOException, ParseException {
    featureGroupEngine.commitDelete(this, featureData, null);
  }

  public void commitDeleteRecord(Dataset<Row> featureData, Map<String, String> writeOptions)
      throws FeatureStoreException, IOException, ParseException {
    featureGroupEngine.commitDelete(this, featureData, writeOptions);
  }

  /**
   * Return commit details.
   *
   * @throws FeatureStoreException
   * @throws IOException
   */
  public Map<Long, Map<String, String>> commitDetails() throws IOException, FeatureStoreException, ParseException {
    return featureGroupEngine.commitDetails(this, null);
  }

  /**
   * Return commit details.
   *
   * @param limit number of commits to return.
   * @throws FeatureStoreException
   * @throws IOException
   */
  public Map<Long, Map<String, String>> commitDetails(Integer limit)
      throws IOException, FeatureStoreException, ParseException {
    return featureGroupEngine.commitDetails(this, limit);
  }

  /**
   * Return commit details.
   *
   * @param wallclockTime point in time.
   * @throws FeatureStoreException
   * @throws IOException
   */
  public Map<Long, Map<String, String>> commitDetails(String wallclockTime)
      throws IOException, FeatureStoreException, ParseException {
    return featureGroupEngine.commitDetailsByWallclockTime(this, wallclockTime, null);
  }

  /**
   * Return commit details.
   *
   * @param wallclockTime point in time.
   * @param limit number of commits to return.
   * @throws FeatureStoreException
   * @throws IOException
   */
  public Map<Long, Map<String, String>> commitDetails(String wallclockTime, Integer limit)
      throws IOException, FeatureStoreException, ParseException {
    return featureGroupEngine.commitDetailsByWallclockTime(this, wallclockTime, limit);
  }

<<<<<<< HEAD
  @Override
  public Query selectFeatures(List<Feature> features) {
    return new Query(this, features);
=======
  @JsonIgnore
  public String getAvroSchema() throws FeatureStoreException, IOException {
    return getSubject().getSchema();
>>>>>>> 9f762849
  }

  @Override
  public Query select(List<String> features) {
    // Create a feature object for each string feature given by the user.
    // For the query building each feature need only the name set.
    List<Feature> featureObjList = features.stream().map(Feature::new).collect(Collectors.toList());
    return selectFeatures(featureObjList);
  }

  @Override
  public Query selectAll() {
    return new Query(this, getFeatures());
  }

  @Override
  public Query selectExceptFeatures(List<Feature> features) {
    List<String> exceptFeatures = features.stream().map(Feature::getName).collect(Collectors.toList());
    return selectExcept(exceptFeatures);
  }

  @Override
  public Query selectExcept(List<String> features) {
    return new Query(this,
        getFeatures().stream().filter(f -> !features.contains(f.getName())).collect(Collectors.toList()));
  }

  @Override
  public void updateFeatures(List<Feature> features) throws FeatureStoreException, IOException, ParseException {
    featureGroupEngine.appendFeatures(this, features, this.getClass());
  }

  @Override
  public void updateFeatures(Feature feature) throws FeatureStoreException, IOException, ParseException {
    featureGroupEngine.appendFeatures(this, Collections.singletonList(feature), this.getClass());
  }

  @Override
  public void appendFeatures(List<Feature> features) throws FeatureStoreException, IOException, ParseException {
    featureGroupEngine.appendFeatures(this, new ArrayList<>(features), this.getClass());
  }

  @Override
  public void appendFeatures(Feature features) throws FeatureStoreException, IOException, ParseException {
    List<Feature> featureList = new ArrayList<>();
    featureList.add(features);
    featureGroupEngine.appendFeatures(this, featureList, this.getClass());
  }

  @Override
  public Statistics computeStatistics() throws FeatureStoreException, IOException {
    if (statisticsConfig.getEnabled()) {
      return statisticsEngine.computeStatistics(this, read(), null);
    } else {
      LOGGER.info("StorageWarning: The statistics are not enabled of feature group `" + name + "`, with version `"
          + version + "`. No statistics computed.");
    }
    return null;
  }

  /**
   * Recompute the statistics for the feature group and save them to the feature store.
   *
   * @param wallclockTime number of commits to return.
   * @return statistics object of computed statistics
   * @throws FeatureStoreException
   * @throws IOException
   */
  public Statistics computeStatistics(String wallclockTime) throws FeatureStoreException, IOException, ParseException {
    if (statisticsConfig.getEnabled()) {
      Map<Long, Map<String, String>> latestCommitMetaData =
          featureGroupEngine.commitDetailsByWallclockTime(this, wallclockTime, 1);
      Dataset<Row> featureData = selectAll().asOf(wallclockTime).read(false, null);
      Long commitId = (Long) latestCommitMetaData.keySet().toArray()[0];
      return statisticsEngine.computeStatistics(this, featureData, commitId);
    } else {
      LOGGER.info("StorageWarning: The statistics are not enabled of feature group `" + name + "`, with version `"
          + version + "`. No statistics computed.");
    }
    return null;
  }

  @JsonIgnore
  public List<String> getComplexFeatures() {
    return utils.getComplexFeatures(features);
  }

  @JsonIgnore
  public String getAvroSchema() throws FeatureStoreException, IOException {
    if (avroSchema == null) {
      avroSchema = utils.getAvroSchema(this, this.featureStore);
    }
    return avroSchema;
  }

  @JsonIgnore
  public String getFeatureAvroSchema(String featureName) throws FeatureStoreException, IOException {
    return utils.getFeatureAvroSchema(featureName, utils.getDeserializedAvroSchema(getAvroSchema()));
  }

  @JsonIgnore
  public String getEncodedAvroSchema() throws FeatureStoreException, IOException {
    return utils.getEncodedAvroSchema(getDeserializedAvroSchema(), utils.getComplexFeatures(features));
  }

  @JsonIgnore
  public Schema getDeserializedAvroSchema() throws FeatureStoreException, IOException {
    return utils.getDeserializedAvroSchema(getAvroSchema());
  }

  @Override
  public void setDeltaStreamerJobConf(DeltaStreamerJobConf deltaStreamerJobConf)
      throws FeatureStoreException, IOException {

  }
}<|MERGE_RESOLUTION|>--- conflicted
+++ resolved
@@ -26,15 +26,11 @@
 import com.logicalclocks.base.HudiOperationType;
 import com.logicalclocks.base.Storage;
 import com.logicalclocks.base.engine.CodeEngine;
-import com.logicalclocks.base.engine.FeatureGroupUtils;
 import com.logicalclocks.base.metadata.FeatureGroupBase;
 import com.logicalclocks.base.metadata.Statistics;
 import com.logicalclocks.hsfs.constructor.Query;
 import com.logicalclocks.hsfs.engine.FeatureGroupEngine;
-<<<<<<< HEAD
-=======
-import com.logicalclocks.hsfs.metadata.FeatureGroupBase;
->>>>>>> 9f762849
+
 import com.logicalclocks.hsfs.engine.StatisticsEngine;
 import lombok.AllArgsConstructor;
 import lombok.Builder;
@@ -493,15 +489,9 @@
     return featureGroupEngine.commitDetailsByWallclockTime(this, wallclockTime, limit);
   }
 
-<<<<<<< HEAD
   @Override
   public Query selectFeatures(List<Feature> features) {
     return new Query(this, features);
-=======
-  @JsonIgnore
-  public String getAvroSchema() throws FeatureStoreException, IOException {
-    return getSubject().getSchema();
->>>>>>> 9f762849
   }
 
   @Override
@@ -591,10 +581,7 @@
 
   @JsonIgnore
   public String getAvroSchema() throws FeatureStoreException, IOException {
-    if (avroSchema == null) {
-      avroSchema = utils.getAvroSchema(this, this.featureStore);
-    }
-    return avroSchema;
+    return getSubject().getSchema();
   }
 
   @JsonIgnore
