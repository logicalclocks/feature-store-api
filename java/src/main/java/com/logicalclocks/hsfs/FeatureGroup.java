--- conflicted
+++ resolved
@@ -239,27 +239,18 @@
    * }
    * </pre>
    *
-<<<<<<< HEAD
    * @param wallclockTime Read data as of this point in time. Datetime string. The String should be formatted in one of
    *                      the following formats `yyyyMMdd`, `yyyyMMddHH`, `yyyyMMddHHmm`, or `yyyyMMddHHmmss`.
    * @return Spark DataFrame containing feature data.
    * @throws FeatureStoreException In case it's unable to identify format of the provided wallclockTime date format
    * @throws IOException  Generic IO exception.
    * @throws ParseException In case it's unable to parse provided wallclockTime to date type.
-=======
-   * @param wallclockTime point in time
-   * @return Spark DataFrame containing feature data.
-   * @throws FeatureStoreException FeatureStoreException
-   * @throws IOException IOException
-   * @throws ParseException ParseException
->>>>>>> 47cae7fa
    */
   public Dataset<Row> read(String wallclockTime) throws FeatureStoreException, IOException, ParseException {
     return (Dataset<Row>) selectAll().asOf(wallclockTime).read(false, null);
   }
 
   /**
-<<<<<<< HEAD
    * Reads Feature group into a dataframe at a specific point in time.
    *
    * <pre>
@@ -282,60 +273,19 @@
    * @throws FeatureStoreException In case it's unable to identify format of the provided wallclockTime date format
    * @throws IOException  Generic IO exception.
    * @throws ParseException In case it's unable to parse provided wallclockTime to date type.
-=======
-   * Reads Feature group data at a specific point in time.
-   *
-   * @param wallclockTime point in time
-   * @param readOptions Additional read options as key-value pairs, defaults to empty Map.
-   * @return Spark DataFrame containing feature data.
-   * @throws FeatureStoreException FeatureStoreException
-   * @throws IOException IOException
-   * @throws ParseException ParseException
->>>>>>> 47cae7fa
    */
   public Dataset<Row> read(String wallclockTime, Map<String, String> readOptions)
       throws FeatureStoreException, IOException, ParseException {
     return (Dataset<Row>) selectAll().asOf(wallclockTime).read(false, readOptions);
   }
 
-<<<<<<< HEAD
   @Deprecated
-=======
-  /**
-   * `readChanges` method is deprecated. Use `asOf(wallclockEndTime, wallclockStartTime).read(readOptions)` instead.
-   *
-   * @param wallclockStartTime start date.
-   * @param wallclockEndTime   end date.
-   * @return Spark DataFrame containing feature data.
-   * @throws FeatureStoreException FeatureStoreException
-   * @throws IOException IOException
-   * @throws ParseException ParseException
-   *
-   * @deprecated
-   */
->>>>>>> 47cae7fa
   public Dataset<Row> readChanges(String wallclockStartTime, String wallclockEndTime)
       throws FeatureStoreException, IOException, ParseException {
     return (Dataset<Row>) selectAll().pullChanges(wallclockStartTime, wallclockEndTime).read(false, null);
   }
 
-<<<<<<< HEAD
   @Deprecated
-=======
-  /**
-   * `readChanges` method is deprecated. Use `asOf(wallclockEndTime, wallclockStartTime).read(readOptions)` instead.
-   *
-   * @param wallclockStartTime start date.
-   * @param wallclockEndTime end date.
-   * @param readOptions Additional write options as key-value pairs, defaults to empty Map.
-   * @return Spark DataFrame containing feature data.
-   * @throws FeatureStoreException FeatureStoreException
-   * @throws IOException IOException
-   * @throws ParseException ParseException
-   *
-   * @deprecated
-   */
->>>>>>> 47cae7fa
   public Dataset<Row> readChanges(String wallclockStartTime, String wallclockEndTime, Map<String, String> readOptions)
       throws FeatureStoreException, IOException, ParseException {
     return (Dataset<Row>) selectAll().pullChanges(wallclockStartTime, wallclockEndTime).read(false, readOptions);
@@ -361,13 +311,8 @@
    * @param wallclockTime Read data as of this point in time. Datetime string. The String should be formatted in one of
    *                      the following formats `yyyyMMdd`, `yyyyMMddHH`, `yyyyMMddHHmm`, or `yyyyMMddHHmmss`.
    * @return Query. The query object with the applied time travel condition
-<<<<<<< HEAD
    * @throws FeatureStoreException In case it's unable to identify format of the provided wallclockTime date format
    * @throws ParseException In case it's unable to parse provided wallclockTime to date type.
-=======
-   * @throws FeatureStoreException FeatureStoreException
-   * @throws ParseException ParseException
->>>>>>> 47cae7fa
    */
   public Query asOf(String wallclockTime) throws FeatureStoreException, ParseException {
     return selectAll().asOf(wallclockTime);
@@ -395,13 +340,8 @@
    * @param excludeUntil Exclude commits until this point in time. Datetime string. The String should be formatted in
    *                     one of the following formats `yyyyMMdd`, `yyyyMMddHH`, `yyyyMMddHHmm`, or `yyyyMMddHHmmss`.
    * @return Query. The query object with the applied time travel condition
-<<<<<<< HEAD
    * @throws FeatureStoreException In case it's unable to identify format of the provided wallclockTime date format.
    * @throws ParseException In case it's unable to parse provided wallclockTime to date type.
-=======
-   * @throws FeatureStoreException FeatureStoreException
-   * @throws ParseException ParseException
->>>>>>> 47cae7fa
    */
   public Query asOf(String wallclockTime, String excludeUntil) throws FeatureStoreException, ParseException {
     return selectAll().asOf(wallclockTime, excludeUntil);
@@ -727,16 +667,10 @@
    *
    * @param featureData Spark DataFrame, RDD. Features to be saved.
    * @param operation   commit operation type, INSERT or UPSERT.
-<<<<<<< HEAD
    * @throws IOException Generic IO exception.
    * @throws FeatureStoreException If client is not connected to Hopsworks; cannot run read query on storage and/or
    *                               can't reconcile HUDI schema.
    * @throws ParseException In case it's unable to parse HUDI commit date string to date type.
-=======
-   * @throws FeatureStoreException FeatureStoreException
-   * @throws IOException IOException
-   * @throws ParseException ParseException
->>>>>>> 47cae7fa
    */
   public void insert(Dataset<Row> featureData, HudiOperationType operation)
       throws FeatureStoreException, IOException, ParseException {
@@ -805,95 +739,24 @@
     computeStatistics();
   }
 
-<<<<<<< HEAD
-=======
-  /**
-   * insert streaming dataframe in the Feature group.
-   *
-   * @param featureData Spark dataframe containing feature data
-   * @return StreamingQuery
-   * @throws StreamingQueryException StreamingQueryException
-   * @throws IOException IOException
-   * @throws FeatureStoreException FeatureStoreException
-   * @throws TimeoutException TimeoutException
-   * @throws ParseException ParseException
-   * @deprecated
-   * insertStream method is deprecated FeatureGroups. Full capability insertStream is available for StreamFeatureGroups.
-   */
->>>>>>> 47cae7fa
   @Deprecated
   public StreamingQuery insertStream(Dataset<Row> featureData)
       throws StreamingQueryException, IOException, FeatureStoreException, TimeoutException, ParseException {
     return insertStream(featureData, null);
   }
 
-<<<<<<< HEAD
-=======
-  /**
-   * insert streaming dataframe in the Feature group.
-   *
-   * @param featureData Spark dataframe containing feature data
-   * @param queryName name of spark StreamingQuery
-   * @return StreamingQuery
-   * @throws StreamingQueryException StreamingQueryException
-   * @throws IOException IOException
-   * @throws FeatureStoreException FeatureStoreException
-   * @throws TimeoutException TimeoutException
-   * @throws ParseException ParseException
-   * @deprecated
-   * insertStream method is deprecated FeatureGroups. Full capability insertStream is available for StreamFeatureGroups.
-   */
->>>>>>> 47cae7fa
   @Deprecated
   public StreamingQuery insertStream(Dataset<Row> featureData, String queryName)
       throws StreamingQueryException, IOException, FeatureStoreException, TimeoutException, ParseException {
     return insertStream(featureData, queryName, "append");
   }
 
-<<<<<<< HEAD
-=======
-  /**
-   * insert streaming dataframe in the Feature group.
-   *
-   * @param featureData Spark dataframe containing feature data
-   * @param queryName name of spark StreamingQuery
-   * @param outputMode outputMode
-   * @return StreamingQuery
-   * @throws StreamingQueryException StreamingQueryException
-   * @throws IOException IOException
-   * @throws FeatureStoreException FeatureStoreException
-   * @throws TimeoutException TimeoutException
-   * @throws ParseException ParseException
-   * @deprecated
-   * insertStream method is deprecated FeatureGroups. Full capability insertStream is available for StreamFeatureGroups.
-   */
->>>>>>> 47cae7fa
   @Deprecated
   public StreamingQuery insertStream(Dataset<Row> featureData, String queryName, String outputMode)
       throws StreamingQueryException, IOException, FeatureStoreException, TimeoutException, ParseException {
     return insertStream(featureData, queryName, outputMode, false, null, null, null);
   }
 
-<<<<<<< HEAD
-=======
-  /**
-   * insert streaming dataframe in the Feature group.
-   *
-   * @param featureData Spark dataframe containing feature data
-   * @param queryName name of spark StreamingQuery
-   * @param outputMode outputMode
-   * @param awaitTermination whether or not to wait for query Termination
-   * @param timeout timeout
-   * @return StreamingQuery
-   * @throws StreamingQueryException StreamingQueryException
-   * @throws IOException IOException
-   * @throws FeatureStoreException FeatureStoreException
-   * @throws TimeoutException TimeoutException
-   * @throws ParseException ParseException
-   * @deprecated
-   * insertStream method is deprecated FeatureGroups. Full capability insertStream is available for StreamFeatureGroups.
-   */
->>>>>>> 47cae7fa
   @Deprecated
   public StreamingQuery insertStream(Dataset<Row> featureData, String queryName, String outputMode,
                                      boolean awaitTermination, Long timeout)
@@ -901,26 +764,6 @@
     return insertStream(featureData, queryName, outputMode, awaitTermination, timeout, null, null);
   }
 
-<<<<<<< HEAD
-=======
-  /**
-   * insert streaming dataframe in the Feature group.
-   *
-   * @param featureData Spark dataframe containing feature data
-   * @param queryName name of spark StreamingQuery
-   * @param outputMode outputMode
-   * @param awaitTermination whether or not to wait for query Termination
-   * @param checkpointLocation path to checkpoint location directory
-   * @return StreamingQuery
-   * @throws StreamingQueryException StreamingQueryException
-   * @throws IOException IOException
-   * @throws FeatureStoreException FeatureStoreException
-   * @throws TimeoutException TimeoutException
-   * @throws ParseException ParseException
-   * @deprecated
-   * insertStream method is deprecated FeatureGroups. Full capability insertStream is available for StreamFeatureGroups.
-   */
->>>>>>> 47cae7fa
   @Deprecated
   public StreamingQuery insertStream(Dataset<Row> featureData, String queryName, String outputMode,
                                      boolean awaitTermination, String checkpointLocation)
@@ -928,28 +771,6 @@
     return insertStream(featureData, queryName, outputMode, awaitTermination, null, checkpointLocation, null);
   }
 
-<<<<<<< HEAD
-=======
-  /**
-   * insert streaming dataframe in the Feature group.
-   *
-   * @param featureData Spark dataframe containing feature data
-   * @param queryName name of spark StreamingQuery
-   * @param outputMode outputMode
-   * @param awaitTermination whether or not to wait for query Termination
-   * @param timeout timeout
-   * @param checkpointLocation path to checkpoint location directory
-   * @param writeOptions Additional write options as key-value pairs, defaults to empty Map.
-   * @return StreamingQuery
-   * @throws StreamingQueryException StreamingQueryException
-   * @throws IOException IOException
-   * @throws FeatureStoreException FeatureStoreException
-   * @throws TimeoutException TimeoutException
-   * @throws ParseException ParseException
-   * @deprecated
-   * insertStream method is deprecated FeatureGroups. Full capability insertStream is available for StreamFeatureGroups.
-   */
->>>>>>> 47cae7fa
   @Deprecated
   public StreamingQuery insertStream(Dataset<Row> featureData, String queryName, String outputMode,
                                      boolean awaitTermination, Long timeout, String checkpointLocation,
@@ -1036,16 +857,10 @@
    * </pre>
    *
    * @return commit details.
-<<<<<<< HEAD
    * @throws FeatureStoreException If Client is not connected to Hopsworks and/or no commit information was found for
    *                               this feature group;
    * @throws IOException Generic IO exception.
    * @throws ParseException In case it's unable to parse HUDI commit date string to date type.
-=======
-   * @throws FeatureStoreException FeatureStoreException
-   * @throws IOException IOException
-   * @throws ParseException ParseException
->>>>>>> 47cae7fa
    */
   public Map<Long, Map<String, String>> commitDetails() throws IOException, FeatureStoreException, ParseException {
     return utils.commitDetails(this, null);
@@ -1068,16 +883,10 @@
    *
    * @param limit number of commits to return.
    * @return commit details.
-<<<<<<< HEAD
    * @throws FeatureStoreException If Client is not connected to Hopsworks and/or no commit information was found for
    *                               this feature group;
    * @throws IOException Generic IO exception.
    * @throws ParseException In case it's unable to parse HUDI commit date string to date type.
-=======
-   * @throws FeatureStoreException FeatureStoreException
-   * @throws IOException IOException
-   * @throws ParseException ParseException
->>>>>>> 47cae7fa
    */
   public Map<Long, Map<String, String>> commitDetails(Integer limit)
       throws IOException, FeatureStoreException, ParseException {
@@ -1087,7 +896,6 @@
   /**
    * Return commit details as of specific point in time.
    *
-<<<<<<< HEAD
    * <pre>
    * {@code //get feature store handle
    *        FeatureStore fs = ...;
@@ -1106,13 +914,6 @@
    *                               this feature group;
    * @throws IOException Generic IO exception.
    * @throws ParseException In case it's unable to parse HUDI commit date string to date type.
-=======
-   * @param wallclockTime point in time.
-   * @return commit details.
-   * @throws FeatureStoreException FeatureStoreException
-   * @throws IOException IOException
-   * @throws ParseException ParseException
->>>>>>> 47cae7fa
    */
   public Map<Long, Map<String, String>> commitDetails(String wallclockTime)
       throws IOException, FeatureStoreException, ParseException {
@@ -1137,17 +938,11 @@
    *
    * @param limit number of commits to return.
    * @return commit details.
-<<<<<<< HEAD
    * @throws FeatureStoreException If Client is not connected to Hopsworks, unable to identify format of the
    *                               provided wallclockTime date format and/or no commit information was found for
    *                               this feature group;
    * @throws IOException Generic IO exception.
    * @throws ParseException In case it's unable to parse HUDI commit date string to date type.
-=======
-   * @throws FeatureStoreException FeatureStoreException
-   * @throws IOException IOException
-   * @throws ParseException ParseException
->>>>>>> 47cae7fa
    */
   public Map<Long, Map<String, String>> commitDetails(String wallclockTime, Integer limit)
       throws IOException, FeatureStoreException, ParseException {
@@ -1197,17 +992,11 @@
    * @param wallclockTime Datetime string. The String should be formatted in one of the
    *     following formats `yyyyMMdd`, `yyyyMMddHH`, `yyyyMMddHHmm`, or `yyyyMMddHHmmss`.
    * @return statistics object of computed statistics
-<<<<<<< HEAD
-   * @throws FeatureStoreException If Client is not connected to Hopsworks, unable to identify format of the
+   * @throws FeatureStoreException In case Client is not connected to Hopsworks, unable to identify format of the
    *                               provided wallclockTime date format and/or no commit information was found for
    *                               this feature group;
    * @throws IOException Generic IO exception.
    * @throws ParseException In case it's unable to parse HUDI and or statistics commit date string to date type.
-=======
-   * @throws FeatureStoreException FeatureStoreException
-   * @throws IOException IOException
-   * @throws ParseException ParseException
->>>>>>> 47cae7fa
    */
   public Statistics computeStatistics(String wallclockTime) throws FeatureStoreException, IOException, ParseException {
     if (statisticsConfig.getEnabled()) {
