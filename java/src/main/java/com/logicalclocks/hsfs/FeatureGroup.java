/*
 * Copyright (c) 2020 Logical Clocks AB
 *
 * Licensed under the Apache License, Version 2.0 (the "License");
 * you may not use this file except in compliance with the License.
 * You may obtain a copy of the License at
 *
 * http://www.apache.org/licenses/LICENSE-2.0
 *
 * Unless required by applicable law or agreed to in writing, software
 * distributed under the License is distributed on an "AS IS" BASIS,
 * WITHOUT WARRANTIES OR CONDITIONS OF ANY KIND, either express or implied.
 *
 * See the License for the specific language governing permissions and limitations under the License.
 */

package com.logicalclocks.hsfs;

import com.fasterxml.jackson.annotation.JsonIgnore;
import com.fasterxml.jackson.annotation.JsonIgnoreProperties;
import com.logicalclocks.hsfs.engine.FeatureGroupEngine;
import com.logicalclocks.hsfs.metadata.FeatureGroupBase;
import com.fasterxml.jackson.annotation.JsonProperty;
import com.logicalclocks.hsfs.engine.DataValidationEngine;
import com.logicalclocks.hsfs.engine.StatisticsEngine;
import com.logicalclocks.hsfs.metadata.Expectation;
import com.logicalclocks.hsfs.metadata.ExpectationsApi;
import com.logicalclocks.hsfs.metadata.FeatureGroupValidation;
import com.logicalclocks.hsfs.metadata.validation.ValidationType;
import lombok.AllArgsConstructor;
import lombok.Builder;
import lombok.Getter;
import lombok.NonNull;
import lombok.Setter;
<<<<<<< HEAD
import org.apache.avro.SchemaBuilder;
import org.apache.avro.SchemaParseException;
=======
import org.apache.commons.lang3.tuple.ImmutablePair;
>>>>>>> 7ce0e499
import org.apache.spark.sql.Dataset;
import org.apache.spark.sql.Row;
import org.apache.spark.sql.SaveMode;
import org.slf4j.Logger;
import org.slf4j.LoggerFactory;
<<<<<<< HEAD
import org.apache.avro.Schema;
=======
import scala.collection.JavaConverters;
>>>>>>> 7ce0e499

import java.io.IOException;
import java.util.ArrayList;
import java.util.List;
import java.util.Map;
import java.util.stream.Collectors;

@AllArgsConstructor
@JsonIgnoreProperties(ignoreUnknown = true)
public class FeatureGroup extends FeatureGroupBase {

  @Getter
  @Setter
  private Boolean onlineEnabled;

  @Getter
  @Setter
  private String type = "cachedFeaturegroupDTO";

  @Getter
  @Setter
  private TimeTravelFormat timeTravelFormat = TimeTravelFormat.HUDI;

  @Getter
  @Setter
  protected String location;

<<<<<<< HEAD
  @Setter
=======
  @Getter
  @Setter
  @JsonProperty("descStatsEnabled")
  private Boolean statisticsEnabled;

  @Getter
  @Setter
  @JsonProperty("validationType")
  private ValidationType validationType = ValidationType.NONE;

  @Getter @Setter
  @JsonProperty("featHistEnabled")
  private Boolean histograms;

  @Getter
  @Setter
  @JsonProperty("featCorrEnabled")
  private Boolean correlations;

  @Getter
  @Setter
  private List<String> statisticColumns;

  @Getter @Setter
  private List<String> expectationsNames;

>>>>>>> 7ce0e499
  @JsonIgnore
  // These are only used in the client. In the server they are aggregated in the `features` field
  private List<String> primaryKeys;

  @JsonIgnore
  // These are only used in the client. In the server they are aggregated in the `features` field
  private List<String> partitionKeys;

  @JsonIgnore
  // This is only used in the client. In the server they are aggregated in the `features` field
  private String hudiPrecombineKey;

<<<<<<< HEAD
  @JsonIgnore
  private String avroSchema;

  private FeatureGroupEngine featureGroupEngine = new FeatureGroupEngine();
=======
  private final FeatureGroupEngine featureGroupEngine = new FeatureGroupEngine();
  private final StatisticsEngine statisticsEngine = new StatisticsEngine(EntityEndpointType.FEATURE_GROUP);
  private final ExpectationsApi expectationsApi = new ExpectationsApi(EntityEndpointType.FEATURE_GROUP);
>>>>>>> 7ce0e499

  private static final Logger LOGGER = LoggerFactory.getLogger(FeatureGroup.class);

  @Builder
  public FeatureGroup(FeatureStore featureStore, @NonNull String name, Integer version, String description,
                      List<String> primaryKeys, List<String> partitionKeys, String hudiPrecombineKey,
                      boolean onlineEnabled, TimeTravelFormat timeTravelFormat, List<Feature> features,
                      StatisticsConfig statisticsConfig,  ValidationType validationType,
                      scala.collection.Seq<Expectation> expectations) {
    this.featureStore = featureStore;
    this.name = name;
    this.version = version;
    this.description = description;
    this.primaryKeys = primaryKeys;
    this.partitionKeys = partitionKeys;
    this.hudiPrecombineKey = timeTravelFormat == TimeTravelFormat.HUDI ? hudiPrecombineKey : null;
    this.onlineEnabled = onlineEnabled;
    this.timeTravelFormat = timeTravelFormat != null ? timeTravelFormat : TimeTravelFormat.HUDI;
    this.features = features;
    this.statisticsConfig = statisticsConfig != null ? statisticsConfig : new StatisticsConfig();
    this.validationType = validationType != null ? validationType : ValidationType.NONE;
    if (expectations != null && !expectations.isEmpty()) {
      this.expectationsNames = new ArrayList<>();
      ((List<Expectation>) JavaConverters.seqAsJavaListConverter(expectations).asJava())
        .forEach(expectation -> this.expectationsNames.add(expectation.getName()));
    }
  }

  public FeatureGroup() {
  }

  public void updateValidationType(ValidationType validationType) throws FeatureStoreException, IOException {
    this.validationType = validationType;
    featureGroupEngine.updateValidationType(this);
  }

  public Dataset<Row> read() throws FeatureStoreException, IOException {
    return read(false, null);
  }

  public Dataset<Row> read(boolean online) throws FeatureStoreException, IOException {
    return selectAll().read(online);
  }

  public Dataset<Row> read(Map<String, String> readOptions) throws FeatureStoreException, IOException {
    return read(false, readOptions);
  }

  public Dataset<Row> read(boolean online, Map<String, String> readOptions) throws FeatureStoreException, IOException {
    return selectAll().read(online, readOptions);
  }

  /**
   * Reads Feature group data at a specific point in time.
   *
   * @param wallclockTime
   * @return DataFrame.
   * @throws FeatureStoreException
   * @throws IOException
   */
  public Dataset<Row> read(String wallclockTime) throws FeatureStoreException, IOException {
    return selectAll().asOf(wallclockTime).read(false, null);
  }

  /**
   * Reads Feature group data at a specific point in time.
   *
   * @param wallclockTime
   * @param readOptions
   * @return DataFrame.
   * @throws FeatureStoreException
   * @throws IOException
   */
  public Dataset<Row> read(String wallclockTime, Map<String, String> readOptions)
      throws FeatureStoreException, IOException {
    return selectAll().asOf(wallclockTime).read(false, readOptions);
  }

  /**
   * Reads changes that occurred between specified points in time.
   *
   * @param wallclockStartTime start date.
   * @param wallclockEndTime   end date.
   * @return DataFrame.
   * @throws FeatureStoreException
   * @throws IOException
   */
  public Dataset<Row> readChanges(String wallclockStartTime, String wallclockEndTime)
      throws FeatureStoreException, IOException {
    return selectAll().pullChanges(wallclockStartTime, wallclockEndTime).read(false, null);
  }

  /**
   * Reads changes that occurred between specified points in time.
   *
   * @param wallclockStartTime start date.
   * @param wallclockEndTime   end date.
   * @return DataFrame.
   * @throws FeatureStoreException
   * @throws IOException
   */
  public Dataset<Row> readChanges(String wallclockStartTime, String wallclockEndTime, Map<String, String> readOptions)
      throws FeatureStoreException, IOException {
    return selectAll().pullChanges(wallclockStartTime, wallclockEndTime).read(false, readOptions);
  }


  public void show(int numRows) throws FeatureStoreException, IOException {
    show(numRows, false);
  }

  public void show(int numRows, boolean online) throws FeatureStoreException, IOException {
    read(online).show(numRows);
  }

  public void save(Dataset<Row> featureData) throws FeatureStoreException, IOException {
    save(featureData, null);
  }

  public void save(Dataset<Row> featureData, Map<String, String> writeOptions)
      throws FeatureStoreException, IOException {
    featureGroupEngine.save(this, featureData, primaryKeys, partitionKeys, hudiPrecombineKey,
        writeOptions);
    if (statisticsConfig.getEnabled()) {
      statisticsEngine.computeStatistics(this, featureData);
    }
  }

  public void insert(Dataset<Row> featureData) throws IOException, FeatureStoreException {
    insert(featureData, null, false);
  }

  public void insert(Dataset<Row> featureData,  Map<String, String> writeOptions)
      throws FeatureStoreException, IOException {
    insert(featureData, null, false, null, writeOptions);
  }

  public void insert(Dataset<Row> featureData, Storage storage) throws IOException, FeatureStoreException {
    insert(featureData, storage, false, null, null);
  }

  public void insert(Dataset<Row> featureData, boolean overwrite) throws IOException, FeatureStoreException {
    insert(featureData, null, overwrite);
  }

  public void insert(Dataset<Row> featureData, Storage storage, boolean overwrite)
      throws IOException, FeatureStoreException {
    insert(featureData, storage, overwrite, null, null);
  }

  public void insert(Dataset<Row> featureData, boolean overwrite, Map<String, String> writeOptions)
      throws FeatureStoreException, IOException {
    insert(featureData, null, overwrite, null, writeOptions);
  }

  /**
   * Commit insert or upsert to time travel enabled Feature group.
   *
   * @param featureData dataframe to be committed.
   * @param operation   commit operation type, INSERT or UPSERT.
   * @throws FeatureStoreException
   * @throws IOException
   */
  public void insert(Dataset<Row> featureData, HudiOperationType operation)
      throws FeatureStoreException, IOException {
    insert(featureData, null, false, operation, null);
  }

  public void insert(Dataset<Row> featureData, Storage storage, boolean overwrite, HudiOperationType operation,
                     Map<String, String> writeOptions)
      throws FeatureStoreException, IOException {

    // operation is only valid for time travel enabled feature group
    if (operation != null && this.timeTravelFormat == TimeTravelFormat.NONE) {
      throw new IllegalArgumentException("operation argument is valid only for time travel enable feature groups");
    }

    if (operation == null && this.timeTravelFormat == TimeTravelFormat.HUDI) {
      if (overwrite) {
        operation = HudiOperationType.BULK_INSERT;
      } else {
        operation = HudiOperationType.UPSERT;
      }
    }

    featureGroupEngine.insert(this, featureData, storage, operation,
        overwrite ? SaveMode.Overwrite : SaveMode.Append, writeOptions);

    computeStatistics();
  }

  public void commitDeleteRecord(Dataset<Row> featureData)
      throws FeatureStoreException, IOException {

    // operation is only valid for time travel enabled feature group
    if (this.timeTravelFormat == TimeTravelFormat.NONE) {
      throw new FeatureStoreException("delete function is only valid for "
          + "time travel enabled feature group");
    }

    featureGroupEngine.commitDelete(this, featureData, null);
  }

  public void commitDeleteRecord(Dataset<Row> featureData, Map<String, String> writeOptions)
      throws FeatureStoreException, IOException {

    // operation is only valid for time travel enabled feature group
    if (this.timeTravelFormat == TimeTravelFormat.NONE) {
      throw new FeatureStoreException("delete function is only valid for "
          + "time travel enabled feature group");
    }

    featureGroupEngine.commitDelete(this, featureData, writeOptions);
  }

  /**
   * Return commit details.
   *
   * @throws FeatureStoreException
   * @throws IOException
   */
  public Map<String, Map<String, String>> commitDetails() throws IOException, FeatureStoreException {
    // operation is only valid for time travel enabled feature group
    if (this.timeTravelFormat == TimeTravelFormat.NONE) {
      throw new FeatureStoreException("commitDetails function is only valid for "
          + "time travel enabled feature group");
    }

    return featureGroupEngine.commitDetails(this, null);
  }

  /**
   * Return commit details.
   *
   * @param limit number of commits to return.
   * @throws FeatureStoreException
   * @throws IOException
   */
  public Map<String, Map<String, String>> commitDetails(Integer limit) throws IOException, FeatureStoreException {
    // operation is only valid for time travel enabled feature group
    if (this.timeTravelFormat == TimeTravelFormat.NONE) {
      throw new FeatureStoreException("commitDetails function is only valid for "
          + "time travel enabled feature group");
    }

    return featureGroupEngine.commitDetails(this, limit);
  }

  @JsonIgnore
<<<<<<< HEAD
  public String getAvroSchema() throws FeatureStoreException, IOException {
    if (avroSchema == null) {
      avroSchema = featureGroupEngine.getAvroSchema(this);
    }
    return avroSchema;
  }

  @JsonIgnore
  public List<String> getComplexFeatures() {
    return features.stream().filter(Feature::isComplex).map(Feature::getName).collect(Collectors.toList());
  }

  @JsonIgnore
  public String getFeatureAvroSchema(String featureName) throws FeatureStoreException, IOException {
    Schema schema = getDeserialzedAvroSchema();
    Schema.Field complexField = schema.getFields().stream().filter(field ->
        field.name().equalsIgnoreCase(featureName)).findFirst().orElseThrow(() ->
            new FeatureStoreException(
                "Complex feature `" + featureName + "` not found in AVRO schema of online feature group."));

    return complexField.schema().toString(true);
  }

  @JsonIgnore
  public String getEncodedAvroSchema() throws FeatureStoreException, IOException {
    Schema schema = getDeserialzedAvroSchema();
    List<Schema.Field> fields = schema.getFields().stream()
        .map(field -> getComplexFeatures().contains(field.name())
            ? new Schema.Field(field.name(), SchemaBuilder.builder().nullable().bytesType(), null, null)
            : new Schema.Field(field.name(), field.schema(), null, null))
        .collect(Collectors.toList());
    return Schema.createRecord(schema.getName(), null, schema.getNamespace(), schema.isError(), fields).toString(true);
  }

  @JsonIgnore
  public Schema getDeserialzedAvroSchema() throws FeatureStoreException, IOException {
    try {
      return new Schema.Parser().parse(getAvroSchema());
    } catch (SchemaParseException e) {
      throw new FeatureStoreException("Failed to deserialize online feature group schema" + getAvroSchema() + ".");
    }
  }

  @JsonIgnore
  public List<String> getPrimaryKeys() {
    if (primaryKeys == null) {
      primaryKeys = features.stream().filter(f -> f.getPrimary()).map(Feature::getName).collect(Collectors.toList());
    }
    return primaryKeys;
  }
=======
  public Expectation getExpectation(String name) throws FeatureStoreException, IOException {
    return expectationsApi.get(this, name);
  }

  @JsonIgnore
  public scala.collection.Seq<Expectation> getExpectations() throws FeatureStoreException, IOException {
    return JavaConverters.asScalaBufferConverter(expectationsApi.get(this)).asScala().toSeq();
  }

  public scala.collection.Seq<Expectation> attachExpectations(scala.collection.Seq<Expectation> expectations)
      throws FeatureStoreException, IOException {
    List<Expectation> expectationsList = new ArrayList<>();
    for (Expectation expectation : (List<Expectation>) JavaConverters.seqAsJavaListConverter(expectations).asJava()) {
      expectationsList.add(attachExpectation(expectation));
    }
    return JavaConverters.asScalaBufferConverter(expectationsList).asScala().toSeq();
  }

  public Expectation attachExpectation(Expectation expectation) throws FeatureStoreException, IOException {
    return attachExpectation(expectation.getName());
  }

  public Expectation attachExpectation(String name) throws FeatureStoreException, IOException {
    return expectationsApi.put(this, name);
  }

  public void detachExpectation(Expectation expectation) throws FeatureStoreException, IOException {
    detachExpectation(expectation.getName());
  }

  public void detachExpectation(String name) throws FeatureStoreException, IOException {
    expectationsApi.detach(this, name);
  }

  public void detachExpectations(scala.collection.Seq<Expectation> expectations)
      throws FeatureStoreException, IOException {
    for (Expectation expectation : (List<Expectation>) JavaConverters.seqAsJavaListConverter(expectations).asJava()) {
      expectationsApi.detach(this, expectation);
    }
  }

  public FeatureGroupValidation validate() throws FeatureStoreException, IOException {
    // Run data validation for entire feature group
    return validate(this.read());
  }

  public FeatureGroupValidation validate(Dataset<Row> data) throws FeatureStoreException, IOException {
    // Fetch all rules
    return DataValidationEngine.getInstance().validate(data, this, expectationsApi.get(this));
  }

  @JsonIgnore
  public List<FeatureGroupValidation> getValidations() throws FeatureStoreException, IOException {
    return DataValidationEngine.getInstance().getValidations(this);
  }

  @JsonIgnore
  public FeatureGroupValidation getValidation(Long time, DataValidationEngine.ValidationTimeType type)
      throws FeatureStoreException, IOException {
    return DataValidationEngine.getInstance().getValidation(this,
      new ImmutablePair<>(type, time));
  }

>>>>>>> 7ce0e499
}<|MERGE_RESOLUTION|>--- conflicted
+++ resolved
@@ -32,22 +32,16 @@
 import lombok.Getter;
 import lombok.NonNull;
 import lombok.Setter;
-<<<<<<< HEAD
 import org.apache.avro.SchemaBuilder;
 import org.apache.avro.SchemaParseException;
-=======
 import org.apache.commons.lang3.tuple.ImmutablePair;
->>>>>>> 7ce0e499
 import org.apache.spark.sql.Dataset;
 import org.apache.spark.sql.Row;
 import org.apache.spark.sql.SaveMode;
 import org.slf4j.Logger;
 import org.slf4j.LoggerFactory;
-<<<<<<< HEAD
 import org.apache.avro.Schema;
-=======
 import scala.collection.JavaConverters;
->>>>>>> 7ce0e499
 
 import java.io.IOException;
 import java.util.ArrayList;
@@ -75,28 +69,11 @@
   @Setter
   protected String location;
 
-<<<<<<< HEAD
-  @Setter
-=======
-  @Getter
-  @Setter
-  @JsonProperty("descStatsEnabled")
-  private Boolean statisticsEnabled;
-
   @Getter
   @Setter
   @JsonProperty("validationType")
   private ValidationType validationType = ValidationType.NONE;
 
-  @Getter @Setter
-  @JsonProperty("featHistEnabled")
-  private Boolean histograms;
-
-  @Getter
-  @Setter
-  @JsonProperty("featCorrEnabled")
-  private Boolean correlations;
-
   @Getter
   @Setter
   private List<String> statisticColumns;
@@ -104,7 +81,6 @@
   @Getter @Setter
   private List<String> expectationsNames;
 
->>>>>>> 7ce0e499
   @JsonIgnore
   // These are only used in the client. In the server they are aggregated in the `features` field
   private List<String> primaryKeys;
@@ -117,16 +93,12 @@
   // This is only used in the client. In the server they are aggregated in the `features` field
   private String hudiPrecombineKey;
 
-<<<<<<< HEAD
   @JsonIgnore
   private String avroSchema;
 
-  private FeatureGroupEngine featureGroupEngine = new FeatureGroupEngine();
-=======
   private final FeatureGroupEngine featureGroupEngine = new FeatureGroupEngine();
   private final StatisticsEngine statisticsEngine = new StatisticsEngine(EntityEndpointType.FEATURE_GROUP);
   private final ExpectationsApi expectationsApi = new ExpectationsApi(EntityEndpointType.FEATURE_GROUP);
->>>>>>> 7ce0e499
 
   private static final Logger LOGGER = LoggerFactory.getLogger(FeatureGroup.class);
 
@@ -376,7 +348,6 @@
   }
 
   @JsonIgnore
-<<<<<<< HEAD
   public String getAvroSchema() throws FeatureStoreException, IOException {
     if (avroSchema == null) {
       avroSchema = featureGroupEngine.getAvroSchema(this);
@@ -427,7 +398,7 @@
     }
     return primaryKeys;
   }
-=======
+
   public Expectation getExpectation(String name) throws FeatureStoreException, IOException {
     return expectationsApi.get(this, name);
   }
@@ -490,6 +461,4 @@
     return DataValidationEngine.getInstance().getValidation(this,
       new ImmutablePair<>(type, time));
   }
-
->>>>>>> 7ce0e499
 }