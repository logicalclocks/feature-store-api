/*
 *  Copyright (c) 2020-2022. Hopsworks AB
 *
 *  Licensed under the Apache License, Version 2.0 (the "License");
 *  you may not use this file except in compliance with the License.
 *  You may obtain a copy of the License at
 *
 *  http://www.apache.org/licenses/LICENSE-2.0
 *
 *  Unless required by applicable law or agreed to in writing, software
 *  distributed under the License is distributed on an "AS IS" BASIS,
 *  WITHOUT WARRANTIES OR CONDITIONS OF ANY KIND, either express or implied.
 *
 *  See the License for the specific language governing permissions and limitations under the License.
 *
 */

package com.logicalclocks.hsfs;

import com.fasterxml.jackson.annotation.JsonIgnoreProperties;
import com.logicalclocks.base.DeltaStreamerJobConf;
import com.logicalclocks.base.EntityEndpointType;
import com.logicalclocks.base.ExternalDataFormat;
import com.logicalclocks.base.Feature;
import com.logicalclocks.base.FeatureStoreException;
import com.logicalclocks.base.engine.CodeEngine;
import com.logicalclocks.base.metadata.FeatureGroupBase;
import com.logicalclocks.base.metadata.OnDemandOptions;
import com.logicalclocks.base.metadata.Statistics;
import com.logicalclocks.hsfs.constructor.Query;
import com.logicalclocks.hsfs.engine.ExternalFeatureGroupEngine;
import com.logicalclocks.hsfs.engine.FeatureGroupEngine;
import com.logicalclocks.hsfs.engine.StatisticsEngine;

import lombok.AllArgsConstructor;
import lombok.Builder;
import lombok.Getter;
import lombok.NonNull;
import lombok.Setter;
import org.apache.avro.Schema;
import org.apache.spark.sql.Dataset;
import org.apache.spark.sql.Row;
import org.slf4j.Logger;
import org.slf4j.LoggerFactory;

import java.io.IOException;
import java.text.ParseException;
import java.util.ArrayList;
import java.util.Collections;
import java.util.List;
import java.util.Map;
import java.util.stream.Collectors;

@AllArgsConstructor
@JsonIgnoreProperties(ignoreUnknown = true)
public class ExternalFeatureGroup extends FeatureGroupBase {

  @Getter
  @Setter
  private StorageConnector storageConnector;

  @Getter
  @Setter
  private String query;

  @Getter
  @Setter
  private ExternalDataFormat dataFormat;

  @Getter
  @Setter
  private String path;

  @Getter
  @Setter
  private List<OnDemandOptions> options;

<<<<<<< HEAD
  @Getter
  @Setter
  private String type = "onDemandFeaturegroupDTO";

  private final FeatureGroupEngine featureGroupEngine = new FeatureGroupEngine();
=======
>>>>>>> 045a545b
  private ExternalFeatureGroupEngine externalFeatureGroupEngine = new ExternalFeatureGroupEngine();
  private final StatisticsEngine statisticsEngine = new StatisticsEngine(EntityEndpointType.FEATURE_GROUP);
  private final CodeEngine codeEngine = new CodeEngine(EntityEndpointType.FEATURE_GROUP);

  private static final Logger LOGGER = LoggerFactory.getLogger(ExternalFeatureGroup.class);

  @Builder
  public ExternalFeatureGroup(FeatureStore featureStore, @NonNull String name, Integer version, String query,
                              ExternalDataFormat dataFormat, String path, Map<String, String> options,
                              @NonNull StorageConnector storageConnector, String description, List<String> primaryKeys,
                              List<Feature> features, StatisticsConfig statisticsConfig, String eventTime) {
    this();
    this.timeTravelFormat = null;
    this.featureStore = featureStore;
    this.name = name;
    this.version = version;
    this.query = query;
    this.dataFormat = dataFormat;
    this.path = path;
    this.options = options != null ? options.entrySet().stream()
        .map(e -> new OnDemandOptions(e.getKey(), e.getValue()))
        .collect(Collectors.toList())
        : null;
    this.description = description;
    this.primaryKeys = primaryKeys != null
        ? primaryKeys.stream().map(String::toLowerCase).collect(Collectors.toList()) : null;
    this.storageConnector = storageConnector;
    this.features = features;
    this.statisticsConfig = statisticsConfig != null ? statisticsConfig : new StatisticsConfig();
    this.eventTime = eventTime;
  }

  public ExternalFeatureGroup() {
    this.type = "onDemandFeaturegroupDTO";
  }

  public ExternalFeatureGroup(FeatureStore featureStore, int id) {
    this();
    this.featureStore = featureStore;
    this.id = id;
  }

  public void save() throws FeatureStoreException, IOException {
    externalFeatureGroupEngine.saveFeatureGroup(this);
    codeEngine.saveCode(this);
    if (statisticsConfig.getEnabled()) {
      statisticsEngine.computeStatistics(this, read(), null);
    }
  }

  public Dataset<Row> read() throws FeatureStoreException, IOException {
    return selectAll().read();
  }

  @Override
  public Object read(boolean online, Map<String, String> readOptions) throws FeatureStoreException, IOException {
    return null;
  }

  public void show(int numRows) throws FeatureStoreException, IOException {
    read().show(numRows);
  }

  @Override
  public Query selectFeatures(List<Feature> features) {
    return new Query(this, features);
  }

  @Override
  public Query select(List<String> features) {
    // Create a feature object for each string feature given by the user.
    // For the query building each feature need only the name set.
    List<Feature> featureObjList = features.stream().map(Feature::new).collect(Collectors.toList());
    return selectFeatures(featureObjList);
  }

  @Override
  public Query selectAll() {
    return new Query(this, getFeatures());
  }

  @Override
  public Query selectExceptFeatures(List<Feature> features) {
    List<String> exceptFeatures = features.stream().map(Feature::getName).collect(Collectors.toList());
    return selectExcept(exceptFeatures);
  }

  @Override
  public Query selectExcept(List<String> features) {
    return new Query(this,
        getFeatures().stream().filter(f -> !features.contains(f.getName())).collect(Collectors.toList()));
  }

  @Override
  public void updateFeatures(List<Feature> features) throws FeatureStoreException, IOException, ParseException {
    featureGroupEngine.appendFeatures(this, features, this.getClass());
  }

  @Override
  public void updateFeatures(Feature feature) throws FeatureStoreException, IOException, ParseException {
    featureGroupEngine.appendFeatures(this, Collections.singletonList(feature), this.getClass());
  }

  @Override
  public void appendFeatures(List<Feature> features) throws FeatureStoreException, IOException, ParseException {
    featureGroupEngine.appendFeatures(this, new ArrayList<>(features), this.getClass());
  }

  @Override
  public void appendFeatures(Feature features) throws FeatureStoreException, IOException, ParseException {
    List<Feature> featureList = new ArrayList<>();
    featureList.add(features);
    featureGroupEngine.appendFeatures(this, featureList, this.getClass());
  }

  @Override
  public Statistics computeStatistics() throws FeatureStoreException, IOException {
    if (statisticsConfig.getEnabled()) {
      return statisticsEngine.computeStatistics(this, read(), null);
    } else {
      LOGGER.info("StorageWarning: The statistics are not enabled of feature group `" + name + "`, with version `"
          + version + "`. No statistics computed.");
    }
    return null;
  }

  @Override
  public void setDeltaStreamerJobConf(DeltaStreamerJobConf deltaStreamerJobConf)
      throws FeatureStoreException, IOException {
  }

  @Override
  public List<String> getComplexFeatures() {
    return null;
  }

  @Override
  public String getFeatureAvroSchema(String featureName) throws FeatureStoreException, IOException {
    return null;
  }

  @Override
  public String getEncodedAvroSchema() throws FeatureStoreException, IOException {
    return null;
  }

  @Override
  public Schema getDeserializedAvroSchema() throws FeatureStoreException, IOException {
    return null;
  }

  @Override
  public TimeTravelFormat getTimeTravelFormat() {
    return null;
  }
}<|MERGE_RESOLUTION|>--- conflicted
+++ resolved
@@ -75,14 +75,12 @@
   @Setter
   private List<OnDemandOptions> options;
 
-<<<<<<< HEAD
   @Getter
   @Setter
   private String type = "onDemandFeaturegroupDTO";
 
   private final FeatureGroupEngine featureGroupEngine = new FeatureGroupEngine();
-=======
->>>>>>> 045a545b
+
   private ExternalFeatureGroupEngine externalFeatureGroupEngine = new ExternalFeatureGroupEngine();
   private final StatisticsEngine statisticsEngine = new StatisticsEngine(EntityEndpointType.FEATURE_GROUP);
   private final CodeEngine codeEngine = new CodeEngine(EntityEndpointType.FEATURE_GROUP);
