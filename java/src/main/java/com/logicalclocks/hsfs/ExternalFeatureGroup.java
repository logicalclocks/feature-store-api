/*
 *  Copyright (c) 2020-2022. Hopsworks AB
 *
 *  Licensed under the Apache License, Version 2.0 (the "License");
 *  you may not use this file except in compliance with the License.
 *  You may obtain a copy of the License at
 *
 *  http://www.apache.org/licenses/LICENSE-2.0
 *
 *  Unless required by applicable law or agreed to in writing, software
 *  distributed under the License is distributed on an "AS IS" BASIS,
 *  WITHOUT WARRANTIES OR CONDITIONS OF ANY KIND, either express or implied.
 *
 *  See the License for the specific language governing permissions and limitations under the License.
 *
 */

package com.logicalclocks.hsfs;

import com.fasterxml.jackson.annotation.JsonIgnoreProperties;
import com.logicalclocks.base.DeltaStreamerJobConf;
import com.logicalclocks.base.EntityEndpointType;
import com.logicalclocks.base.ExternalDataFormat;
import com.logicalclocks.base.Feature;
import com.logicalclocks.base.FeatureStoreException;
import com.logicalclocks.base.engine.CodeEngine;
import com.logicalclocks.base.metadata.FeatureGroupBase;
import com.logicalclocks.base.metadata.OnDemandOptions;
import com.logicalclocks.base.metadata.Statistics;
import com.logicalclocks.hsfs.constructor.Query;
import com.logicalclocks.hsfs.engine.ExternalFeatureGroupEngine;
import com.logicalclocks.hsfs.engine.FeatureGroupEngine;
import com.logicalclocks.hsfs.engine.StatisticsEngine;

import lombok.AllArgsConstructor;
import lombok.Builder;
import lombok.Getter;
import lombok.NonNull;
import lombok.Setter;
import org.apache.avro.Schema;
import org.apache.spark.sql.Dataset;
import org.apache.spark.sql.Row;
import org.slf4j.Logger;
import org.slf4j.LoggerFactory;

import java.io.IOException;
import java.text.ParseException;
import java.util.ArrayList;
import java.util.Collections;
import java.util.List;
import java.util.Map;
import java.util.stream.Collectors;

@AllArgsConstructor
@JsonIgnoreProperties(ignoreUnknown = true)
public class ExternalFeatureGroup extends FeatureGroupBase {

  @Getter
  @Setter
  private StorageConnector storageConnector;

  @Getter
  @Setter
  private String query;

  @Getter
  @Setter
  private ExternalDataFormat dataFormat;

  @Getter
  @Setter
  private String path;

  @Getter
  @Setter
  private List<OnDemandOptions> options;

  @Getter
  @Setter
  private String type = "onDemandFeaturegroupDTO";

  private final FeatureGroupEngine featureGroupEngine = new FeatureGroupEngine();
  private ExternalFeatureGroupEngine externalFeatureGroupEngine = new ExternalFeatureGroupEngine();
  private final StatisticsEngine statisticsEngine = new StatisticsEngine(EntityEndpointType.FEATURE_GROUP);
  private final CodeEngine codeEngine = new CodeEngine(EntityEndpointType.FEATURE_GROUP);

  private static final Logger LOGGER = LoggerFactory.getLogger(ExternalFeatureGroup.class);

  @Builder
  public ExternalFeatureGroup(FeatureStore featureStore, @NonNull String name, Integer version, String query,
                              ExternalDataFormat dataFormat, String path, Map<String, String> options,
<<<<<<< HEAD
                              @NonNull StorageConnector storageConnector, String description,
                              List<String> primaryKeys, List<Feature> features, StatisticsConfig statisticsConfig,
                              String eventTime) {
=======
                              @NonNull StorageConnector storageConnector, String description, List<String> primaryKeys,
                              List<Feature> features, StatisticsConfig statisticsConfig, String eventTime) {
    this.timeTravelFormat = null;
>>>>>>> 3f4b22e5
    this.featureStore = featureStore;
    this.name = name;
    this.version = version;
    this.query = query;
    this.dataFormat = dataFormat;
    this.path = path;
    this.options = options != null ? options.entrySet().stream()
        .map(e -> new OnDemandOptions(e.getKey(), e.getValue()))
        .collect(Collectors.toList())
        : null;
    this.description = description;
    this.primaryKeys = primaryKeys != null
        ? primaryKeys.stream().map(String::toLowerCase).collect(Collectors.toList()) : null;
    this.storageConnector = storageConnector;
    this.features = features;
    this.statisticsConfig = statisticsConfig != null ? statisticsConfig : new StatisticsConfig();
    this.eventTime = eventTime;
  }

  public ExternalFeatureGroup() {
  }

  public ExternalFeatureGroup(FeatureStore featureStore, int id) {
    this.featureStore = featureStore;
    this.id = id;
  }

  public void save() throws FeatureStoreException, IOException {
    externalFeatureGroupEngine.saveFeatureGroup(this);
    codeEngine.saveCode(this);
    if (statisticsConfig.getEnabled()) {
      statisticsEngine.computeStatistics(this, read(), null);
    }
  }

  public Dataset<Row> read() throws FeatureStoreException, IOException {
    return selectAll().read();
  }

  @Override
  public Object read(boolean online, Map<String, String> readOptions) throws FeatureStoreException, IOException {
    return null;
  }

  public void show(int numRows) throws FeatureStoreException, IOException {
    read().show(numRows);
  }

  @Override
  public Query selectFeatures(List<Feature> features) {
    return new Query(this, features);
  }

  @Override
  public Query select(List<String> features) {
    // Create a feature object for each string feature given by the user.
    // For the query building each feature need only the name set.
    List<Feature> featureObjList = features.stream().map(Feature::new).collect(Collectors.toList());
    return selectFeatures(featureObjList);
  }

  @Override
  public Query selectAll() {
    return new Query(this, getFeatures());
  }

  @Override
  public Query selectExceptFeatures(List<Feature> features) {
    List<String> exceptFeatures = features.stream().map(Feature::getName).collect(Collectors.toList());
    return selectExcept(exceptFeatures);
  }

  @Override
  public Query selectExcept(List<String> features) {
    return new Query(this,
        getFeatures().stream().filter(f -> !features.contains(f.getName())).collect(Collectors.toList()));
  }

  @Override
  public void updateFeatures(List<Feature> features) throws FeatureStoreException, IOException, ParseException {
    featureGroupEngine.appendFeatures(this, features, this.getClass());
  }

  @Override
  public void updateFeatures(Feature feature) throws FeatureStoreException, IOException, ParseException {
    featureGroupEngine.appendFeatures(this, Collections.singletonList(feature), this.getClass());
  }

  @Override
  public void appendFeatures(List<Feature> features) throws FeatureStoreException, IOException, ParseException {
    featureGroupEngine.appendFeatures(this, new ArrayList<>(features), this.getClass());
  }

  @Override
  public void appendFeatures(Feature features) throws FeatureStoreException, IOException, ParseException {
    List<Feature> featureList = new ArrayList<>();
    featureList.add(features);
    featureGroupEngine.appendFeatures(this, featureList, this.getClass());
  }

  @Override
  public Statistics computeStatistics() throws FeatureStoreException, IOException {
    if (statisticsConfig.getEnabled()) {
      return statisticsEngine.computeStatistics(this, read(), null);
    } else {
      LOGGER.info("StorageWarning: The statistics are not enabled of feature group `" + name + "`, with version `"
          + version + "`. No statistics computed.");
    }
    return null;
  }

  @Override
  public void setDeltaStreamerJobConf(DeltaStreamerJobConf deltaStreamerJobConf)
      throws FeatureStoreException, IOException {
  }

  @Override
  public List<String> getComplexFeatures() {
    return null;
  }

  @Override
  public String getFeatureAvroSchema(String featureName) throws FeatureStoreException, IOException {
    return null;
  }

  @Override
  public String getEncodedAvroSchema() throws FeatureStoreException, IOException {
    return null;
  }

  @Override
  public Schema getDeserializedAvroSchema() throws FeatureStoreException, IOException {
    return null;
  }

  @Override
  public TimeTravelFormat getTimeTravelFormat() {
    return null;
  }
}<|MERGE_RESOLUTION|>--- conflicted
+++ resolved
@@ -89,15 +89,9 @@
   @Builder
   public ExternalFeatureGroup(FeatureStore featureStore, @NonNull String name, Integer version, String query,
                               ExternalDataFormat dataFormat, String path, Map<String, String> options,
-<<<<<<< HEAD
-                              @NonNull StorageConnector storageConnector, String description,
-                              List<String> primaryKeys, List<Feature> features, StatisticsConfig statisticsConfig,
-                              String eventTime) {
-=======
                               @NonNull StorageConnector storageConnector, String description, List<String> primaryKeys,
                               List<Feature> features, StatisticsConfig statisticsConfig, String eventTime) {
     this.timeTravelFormat = null;
->>>>>>> 3f4b22e5
     this.featureStore = featureStore;
     this.name = name;
     this.version = version;
