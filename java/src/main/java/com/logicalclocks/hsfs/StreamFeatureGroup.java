/*
 *  Copyright (c) 2022-2022. Hopsworks AB
 *
 *  Licensed under the Apache License, Version 2.0 (the "License");
 *  you may not use this file except in compliance with the License.
 *  You may obtain a copy of the License at
 *
 *  http://www.apache.org/licenses/LICENSE-2.0
 *
 *  Unless required by applicable law or agreed to in writing, software
 *  distributed under the License is distributed on an "AS IS" BASIS,
 *  WITHOUT WARRANTIES OR CONDITIONS OF ANY KIND, either express or implied.
 *
 *  See the License for the specific language governing permissions and limitations under the License.
 *
 */

package com.logicalclocks.hsfs;

import com.fasterxml.jackson.annotation.JsonIgnore;
import com.fasterxml.jackson.annotation.JsonIgnoreProperties;
import com.logicalclocks.base.DeltaStreamerJobConf;
import com.logicalclocks.base.EntityEndpointType;
import com.logicalclocks.base.Feature;
import com.logicalclocks.base.FeatureStoreException;
import com.logicalclocks.base.JobConfiguration;
import com.logicalclocks.base.SaveMode;
import com.logicalclocks.base.engine.CodeEngine;
import com.logicalclocks.base.engine.FeatureGroupUtils;
import com.logicalclocks.base.metadata.FeatureGroupBase;
import com.logicalclocks.base.metadata.Statistics;

import com.logicalclocks.hsfs.constructor.Query;
<<<<<<< HEAD

import com.logicalclocks.hsfs.engine.FeatureGroupEngine;
=======
import com.logicalclocks.hsfs.engine.CodeEngine;
>>>>>>> 9f762849
import com.logicalclocks.hsfs.engine.StatisticsEngine;

import lombok.AllArgsConstructor;
import lombok.Builder;
import lombok.Getter;
import lombok.NonNull;
import lombok.Setter;
import org.apache.avro.Schema;
import org.apache.spark.sql.Dataset;
import org.apache.spark.sql.Row;
import org.apache.spark.sql.streaming.StreamingQuery;
import org.slf4j.Logger;
import org.slf4j.LoggerFactory;

import java.io.IOException;
import java.text.ParseException;
import java.util.ArrayList;
import java.util.Collections;
import java.util.List;
import java.util.Map;
import java.util.stream.Collectors;

@AllArgsConstructor
@JsonIgnoreProperties(ignoreUnknown = true)
public class StreamFeatureGroup extends FeatureGroupBase {

  @Getter
  @Setter
  @JsonIgnore
  private FeatureStore featureStore;

  @Getter
  @Setter
  private Boolean onlineEnabled;

  @Getter
  @Setter
  private StorageConnector onlineStorageConnector;

  @Getter
  @Setter
  private StorageConnector offlineStorageConnector;

  @Getter
  @Setter
  private String type = "streamFeatureGroupDTO";

  @Getter
  @Setter
  protected String location;

  @Getter
  @Setter
  private List<String> statisticColumns;

  @JsonIgnore
  // These are only used in the client. In the server they are aggregated in the `features` field
  private List<String> partitionKeys;

  @JsonIgnore
  // This is only used in the client. In the server they are aggregated in the `features` field
  private String hudiPrecombineKey;

  @Getter(onMethod = @__(@Override))
  @Setter(onMethod = @__(@Override))
  private String onlineTopicName;

  @Setter
  private DeltaStreamerJobConf deltaStreamerJobConf;

  @Getter(onMethod = @__(@Override))
  @Setter
  private TimeTravelFormat timeTravelFormat = TimeTravelFormat.HUDI;

  private final FeatureGroupEngine featureGroupEngine = new FeatureGroupEngine();
  private final StatisticsEngine statisticsEngine = new StatisticsEngine(EntityEndpointType.FEATURE_GROUP);
  private final CodeEngine codeEngine = new CodeEngine(EntityEndpointType.FEATURE_GROUP);

  private static final Logger LOGGER = LoggerFactory.getLogger(StreamFeatureGroup.class);

  @Builder
  public StreamFeatureGroup(FeatureStore featureStore, @NonNull String name, Integer version, String description,
                            List<String> primaryKeys, List<String> partitionKeys, String hudiPrecombineKey,
                            boolean onlineEnabled, List<Feature> features,
                            StatisticsConfig statisticsConfig, String onlineTopicName, String eventTime) {
    this.featureStore = featureStore;
    this.name = name;
    this.version = version;
    this.description = description;
    this.primaryKeys = primaryKeys != null
        ? primaryKeys.stream().map(String::toLowerCase).collect(Collectors.toList()) : null;
    this.partitionKeys = partitionKeys != null
        ? partitionKeys.stream().map(String::toLowerCase).collect(Collectors.toList()) : null;
    this.hudiPrecombineKey = hudiPrecombineKey != null ? hudiPrecombineKey.toLowerCase() : null;
    this.onlineEnabled = onlineEnabled;
    this.features = features;
    this.statisticsConfig = statisticsConfig != null ? statisticsConfig : new StatisticsConfig();
    this.onlineTopicName = onlineTopicName;
    this.eventTime = eventTime;
  }

  public StreamFeatureGroup() {
  }

  // used for updates
  public StreamFeatureGroup(Integer id, String description, List<Feature> features) {
    this.id = id;
    this.description = description;
    this.features = features;
  }

  public StreamFeatureGroup(FeatureStore featureStore, int id) {
    this.featureStore = featureStore;
    this.id = id;
  }

  /**
   * Reads Feature group data.
   *
   * @return DataFrame.
   * @throws FeatureStoreException
   * @throws IOException
   * @throws ParseException
   */
  public Dataset<Row> read() throws FeatureStoreException, IOException {
    return read(false, null);
  }

  public Dataset<Row> read(boolean online) throws FeatureStoreException, IOException {
    return read(online, null);
  }

  @Override
  public Dataset<Row> read(boolean online, Map<String, String> readOptions) throws FeatureStoreException, IOException {
    return selectAll().read(online, readOptions);
  }

  /**
   * Reads changes that occurred between specified points in time.
   *
   * @deprecated
   *   `readChanges` method is deprecated. Use `asOf(wallclockEndTime, wallclockStartTime).read()` instead.
   *
   * @param wallclockStartTime start date.
   * @param wallclockEndTime   end date.
   * @return DataFrame.
   * @throws FeatureStoreException
   * @throws IOException
   * @throws ParseException
   */
  @Deprecated
  public Dataset<Row> readChanges(String wallclockStartTime, String wallclockEndTime)
      throws FeatureStoreException, IOException, ParseException {
    return selectAll().pullChanges(wallclockStartTime, wallclockEndTime).read(false, null);
  }

  /*
   * @deprecated
   * `readChanges` method is deprecated. Use `asOf(wallclockEndTime, wallclockStartTime).read(readOptions)` instead.
   */
  @Deprecated
  public Dataset<Row> readChanges(String wallclockStartTime, String wallclockEndTime, Map<String, String> readOptions)
      throws FeatureStoreException, IOException, ParseException {
    return selectAll().pullChanges(wallclockStartTime, wallclockEndTime).read(false, readOptions);
  }

  /**
   * Get Query object to retrieve all features of the group at a point in the past.
   * This method selects all features in the feature group and returns a Query object
   * at the specified point in time. This can then either be read into a Dataframe
   * or used further to perform joins or construct a training dataset.
   *
   * @param wallclockTime Datetime string. The String should be formatted in one of the
   *     following formats `%Y%m%d`, `%Y%m%d%H`, `%Y%m%d%H%M`, or `%Y%m%d%H%M%S`.
   * @return Query. The query object with the applied time travel condition
   * @throws FeatureStoreException
   * @throws ParseException
   */
  public Query asOf(String wallclockTime) throws FeatureStoreException, ParseException {
    return selectAll().asOf(wallclockTime);
  }

  /**
   * Get Query object to retrieve all features of the group at a point in the past.
   * This method selects all features in the feature group and returns a Query object
   * at the specified point in time. This can then either be read into a Dataframe
   * or used further to perform joins or construct a training dataset.
   *
   * @param wallclockTime Datetime string. The String should be formatted in one of the
   *     following formats `%Y%m%d`, `%Y%m%d%H`, `%Y%m%d%H%M`, or `%Y%m%d%H%M%S`.
   * @param excludeUntil Datetime string. The String should be formatted in one of the
   *     following formats `%Y%m%d`, `%Y%m%d%H`, `%Y%m%d%H%M`, or `%Y%m%d%H%M%S`.
   * @return Query. The query object with the applied time travel condition
   * @throws FeatureStoreException
   * @throws ParseException
   */
  public Query asOf(String wallclockTime, String excludeUntil) throws FeatureStoreException, ParseException {
    return selectAll().asOf(wallclockTime, excludeUntil);
  }

  /*
   * @deprecated
   * `save` method is deprecated and in the next release it will be  replaced by `insert` and `insertStream` methods.
   */
  @Deprecated
  public void save(Dataset<Row> featureData, Map<String, String> writeOptions)
      throws FeatureStoreException, IOException, ParseException {
    featureGroupEngine.save(this, featureData, partitionKeys, hudiPrecombineKey, writeOptions, null);
    codeEngine.saveCode(this);
  }

  /*
   * @deprecated
   * In the next release save method will be  replaced by insert method.
   */
  @Deprecated
  public void save(Dataset<Row> featureData, Map<String, String> writeOptions, JobConfiguration jobConfiguration)
      throws FeatureStoreException, IOException, ParseException {
    featureGroupEngine.save(this, featureData, partitionKeys, hudiPrecombineKey, writeOptions,
        jobConfiguration);
    codeEngine.saveCode(this);
  }

  public void insert(Dataset<Row> featureData) throws FeatureStoreException, IOException, ParseException {
    insert(featureData, SaveMode.APPEND, null, null);
  }

  public void insert(Dataset<Row> featureData, Map<String, String> writeOptions) throws FeatureStoreException,
      IOException, ParseException {
    insert(featureData, SaveMode.APPEND, writeOptions, null);
  }

  public void insert(Dataset<Row>  featureData, JobConfiguration jobConfiguration) throws FeatureStoreException,
      IOException, ParseException {
    insert(featureData, SaveMode.APPEND, null, jobConfiguration);
  }

  public void insert(Dataset<Row> featureData, SaveMode saveMode,
                         Map<String, String> writeOptions) throws FeatureStoreException, IOException, ParseException {
    insert(featureData, saveMode, writeOptions, null);
  }

  public void insert(Dataset<Row>  featureData, SaveMode saveMode,
                         JobConfiguration jobConfiguration) throws FeatureStoreException, IOException, ParseException {
    insert(featureData, saveMode, null, jobConfiguration);
  }

  public void insert(Dataset<Row>  featureData, SaveMode saveMode,
                         Map<String, String> writeOptions, JobConfiguration jobConfiguration)
      throws FeatureStoreException, IOException, ParseException {

    featureGroupEngine.insert(this, featureData, saveMode,  partitionKeys,
        hudiPrecombineKey, writeOptions, jobConfiguration);
    codeEngine.saveCode(this);
  }

  public StreamingQuery insertStream(Dataset<Row> featureData) {
    return insertStream(featureData, null, "append", false, null, null, null);
  }

  public StreamingQuery insertStream(Dataset<Row> featureData, String queryName) {
    return insertStream(featureData, queryName, null,false, null, null, null);
  }

  public StreamingQuery insertStream(Dataset<Row> featureData, Map<String, String> writeOptions) {
    return insertStream(featureData, null, null, false, null, null, writeOptions);
  }

  public StreamingQuery insertStream(Dataset<Row> featureData, String queryName, Map<String, String> writeOptions) {
    return insertStream(featureData, queryName, "append", false, null, null, writeOptions);
  }

  public StreamingQuery insertStream(Dataset<Row> featureData, String queryName, String outputMode) {
    return insertStream(featureData, queryName, outputMode, false, null, null, null);
  }

  public StreamingQuery insertStream(Dataset<Row> featureData, String queryName, String outputMode,
                                     String checkpointLocation) {
    return insertStream(featureData, queryName, outputMode, false, null, checkpointLocation, null);
  }

  public StreamingQuery insertStream(Dataset<Row> featureData, String queryName, String outputMode,
                                     boolean awaitTermination, Long timeout) {
    return insertStream(featureData, queryName, outputMode, awaitTermination, timeout, null, null);
  }

  public StreamingQuery insertStream(Dataset<Row> featureData, String queryName, String outputMode,
                                     boolean awaitTermination, Long timeout, String checkpointLocation) {
    return insertStream(featureData, queryName, outputMode, awaitTermination, timeout, checkpointLocation,
        null);
  }

  public StreamingQuery insertStream(Dataset<Row> featureData, String queryName, String outputMode,
                                     boolean awaitTermination, Long timeout,  String checkpointLocation,
                                     Map<String, String> writeOptions) {
    return insertStream(featureData, queryName, outputMode, awaitTermination, timeout, checkpointLocation, writeOptions,
        null);
  }

  public StreamingQuery insertStream(Dataset<Row> featureData, String queryName, String outputMode,
                                     boolean awaitTermination, Long timeout,  String checkpointLocation,
                                     Map<String, String> writeOptions, JobConfiguration jobConfiguration) {
    return featureGroupEngine.insertStream(this, featureData, queryName, outputMode,
        awaitTermination, timeout, checkpointLocation,  partitionKeys, hudiPrecombineKey, writeOptions,
        jobConfiguration);
  }

  public void commitDeleteRecord(Dataset<Row>  featureData)
      throws FeatureStoreException, IOException, ParseException {
    featureGroupEngine.commitDelete(this, featureData, null);
  }

  public void commitDeleteRecord(Dataset<Row>  featureData, Map<String, String> writeOptions)
      throws FeatureStoreException, IOException, ParseException {
    featureGroupEngine.commitDelete(this, featureData, writeOptions);
  }

  /**
   * Return commit details.
   *
   * @throws FeatureStoreException
   * @throws IOException
   */
  public Map<Long, Map<String, String>> commitDetails() throws IOException, FeatureStoreException, ParseException {
    return featureGroupEngine.commitDetails(this, null);
  }

  /**
   * Return commit details.
   *
   * @param limit number of commits to return.
   * @throws FeatureStoreException
   * @throws IOException
   */
  public Map<Long, Map<String, String>> commitDetails(Integer limit)
      throws IOException, FeatureStoreException, ParseException {
    return featureGroupEngine.commitDetails(this, limit);

  }

  /**
   * Return commit details.
   *
   * @param wallclockTime point in time.
   * @throws FeatureStoreException
   * @throws IOException
   */
  public Map<Long, Map<String, String>> commitDetails(String wallclockTime)
      throws IOException, FeatureStoreException, ParseException {
    return featureGroupEngine.commitDetailsByWallclockTime(this, wallclockTime, null);
  }

  /**
   * Return commit details.
   *
   * @param wallclockTime point in time.
   * @param limit number of commits to return.
   */
  public Map<Long, Map<String, String>> commitDetails(String wallclockTime, Integer limit)
      throws IOException, FeatureStoreException, ParseException {
    return featureGroupEngine.commitDetailsByWallclockTime(this, wallclockTime, limit);
  }

  @JsonIgnore
  public String getAvroSchema() throws FeatureStoreException, IOException {
<<<<<<< HEAD
    if (avroSchema == null) {
      avroSchema = utils.getAvroSchema(this, this.featureStore);
    }
    return avroSchema;
=======
    return getSubject().getSchema();
>>>>>>> 9f762849
  }

  @JsonIgnore
  @Override
  public List<String> getComplexFeatures() {
    return utils.getComplexFeatures(features);
  }

  @JsonIgnore
  @Override
  public String getFeatureAvroSchema(String featureName) throws FeatureStoreException, IOException {
    return utils.getFeatureAvroSchema(featureName, utils.getDeserializedAvroSchema(getAvroSchema()));
  }

  @JsonIgnore
  @Override
  public String getEncodedAvroSchema() throws FeatureStoreException, IOException {
    return utils.getEncodedAvroSchema(getDeserializedAvroSchema(), utils.getComplexFeatures(features));
  }

  @JsonIgnore
  @Override
  public Schema getDeserializedAvroSchema() throws FeatureStoreException, IOException {
    return utils.getDeserializedAvroSchema(getAvroSchema());
  }

  @Override
  public Query selectFeatures(List<Feature> features) {
    return new Query(this, features);
  }

  @Override
  public Query select(List<String> features) {
    // Create a feature object for each string feature given by the user.
    // For the query building each feature need only the name set.
    List<Feature> featureObjList = features.stream().map(Feature::new).collect(Collectors.toList());
    return selectFeatures(featureObjList);
  }

  @Override
  public Query selectAll() {
    return new Query(this, getFeatures());
  }

  @Override
  public Query selectExceptFeatures(List<Feature> features) {
    List<String> exceptFeatures = features.stream().map(Feature::getName).collect(Collectors.toList());
    return selectExcept(exceptFeatures);
  }

  @Override
  public Query selectExcept(List<String> features) {
    return new Query(this,
        getFeatures().stream().filter(f -> !features.contains(f.getName())).collect(Collectors.toList()));
  }

  /**
   * Update the metadata of multiple features.
   * Currently only feature description updates are supported.
   *
   * @param features
   * @throws FeatureStoreException
   * @throws IOException
   */
  @Override
  public void updateFeatures(List<Feature> features) throws FeatureStoreException, IOException, ParseException {
    featureGroupEngine.appendFeatures(this, features, this.getClass());
  }

  @Override
  public void updateFeatures(Feature feature) throws FeatureStoreException, IOException, ParseException {
    featureGroupEngine.appendFeatures(this, Collections.singletonList(feature), this.getClass());
  }

  @Override
  public void appendFeatures(List<Feature> features) throws FeatureStoreException, IOException, ParseException {
    featureGroupEngine.appendFeatures(this, new ArrayList<>(features), this.getClass());
  }

  @Override
  public void appendFeatures(Feature features) throws FeatureStoreException, IOException, ParseException {
    List<Feature> featureList = new ArrayList<>();
    featureList.add(features);
    featureGroupEngine.appendFeatures(this, featureList, this.getClass());
  }

  @Override
  public Statistics computeStatistics() throws FeatureStoreException, IOException {
    if (statisticsConfig.getEnabled()) {
      return statisticsEngine.computeStatistics(this, read(), null);
    } else {
      LOGGER.info("StorageWarning: The statistics are not enabled of feature group `" + name + "`, with version `"
          + version + "`. No statistics computed.");
    }
    return null;
  }

  /**
   * Recompute the statistics for the feature group and save them to the feature store.
   *
   * @param wallclockTime number of commits to return.
   * @return statistics object of computed statistics
   * @throws FeatureStoreException
   * @throws IOException
   */
  public Statistics computeStatistics(String wallclockTime) throws FeatureStoreException, IOException, ParseException {
    if (statisticsConfig.getEnabled()) {
      Map<Long, Map<String, String>> latestCommitMetaData =
          featureGroupEngine.commitDetailsByWallclockTime(this, wallclockTime, 1);
      Dataset<Row> featureData = selectAll().asOf(wallclockTime).read(false, null);
      Long commitId = (Long) latestCommitMetaData.keySet().toArray()[0];
      return statisticsEngine.computeStatistics(this, featureData, commitId);
    } else {
      LOGGER.info("StorageWarning: The statistics are not enabled of feature group `" + name + "`, with version `"
          + version + "`. No statistics computed.");
    }
    return null;
  }
}<|MERGE_RESOLUTION|>--- conflicted
+++ resolved
@@ -24,19 +24,13 @@
 import com.logicalclocks.base.Feature;
 import com.logicalclocks.base.FeatureStoreException;
 import com.logicalclocks.base.JobConfiguration;
-import com.logicalclocks.base.SaveMode;
 import com.logicalclocks.base.engine.CodeEngine;
-import com.logicalclocks.base.engine.FeatureGroupUtils;
 import com.logicalclocks.base.metadata.FeatureGroupBase;
 import com.logicalclocks.base.metadata.Statistics;
 
 import com.logicalclocks.hsfs.constructor.Query;
-<<<<<<< HEAD
 
 import com.logicalclocks.hsfs.engine.FeatureGroupEngine;
-=======
-import com.logicalclocks.hsfs.engine.CodeEngine;
->>>>>>> 9f762849
 import com.logicalclocks.hsfs.engine.StatisticsEngine;
 
 import lombok.AllArgsConstructor;
@@ -47,6 +41,7 @@
 import org.apache.avro.Schema;
 import org.apache.spark.sql.Dataset;
 import org.apache.spark.sql.Row;
+import org.apache.spark.sql.SaveMode;
 import org.apache.spark.sql.streaming.StreamingQuery;
 import org.slf4j.Logger;
 import org.slf4j.LoggerFactory;
@@ -261,17 +256,17 @@
   }
 
   public void insert(Dataset<Row> featureData) throws FeatureStoreException, IOException, ParseException {
-    insert(featureData, SaveMode.APPEND, null, null);
+    insert(featureData, SaveMode.Append, null, null);
   }
 
   public void insert(Dataset<Row> featureData, Map<String, String> writeOptions) throws FeatureStoreException,
       IOException, ParseException {
-    insert(featureData, SaveMode.APPEND, writeOptions, null);
+    insert(featureData, SaveMode.Append, writeOptions, null);
   }
 
   public void insert(Dataset<Row>  featureData, JobConfiguration jobConfiguration) throws FeatureStoreException,
       IOException, ParseException {
-    insert(featureData, SaveMode.APPEND, null, jobConfiguration);
+    insert(featureData, SaveMode.Append, null, jobConfiguration);
   }
 
   public void insert(Dataset<Row> featureData, SaveMode saveMode,
@@ -402,14 +397,7 @@
 
   @JsonIgnore
   public String getAvroSchema() throws FeatureStoreException, IOException {
-<<<<<<< HEAD
-    if (avroSchema == null) {
-      avroSchema = utils.getAvroSchema(this, this.featureStore);
-    }
-    return avroSchema;
-=======
     return getSubject().getSchema();
->>>>>>> 9f762849
   }
 
   @JsonIgnore
