/*
 *  Copyright (c) 2022-2022. Hopsworks AB
 *
 *  Licensed under the Apache License, Version 2.0 (the "License");
 *  you may not use this file except in compliance with the License.
 *  You may obtain a copy of the License at
 *
 *  http://www.apache.org/licenses/LICENSE-2.0
 *
 *  Unless required by applicable law or agreed to in writing, software
 *  distributed under the License is distributed on an "AS IS" BASIS,
 *  WITHOUT WARRANTIES OR CONDITIONS OF ANY KIND, either express or implied.
 *
 *  See the License for the specific language governing permissions and limitations under the License.
 *
 */

package com.logicalclocks.hsfs;

import com.fasterxml.jackson.annotation.JsonIgnoreProperties;

import com.logicalclocks.base.EntityEndpointType;
import com.logicalclocks.base.Feature;
import com.logicalclocks.base.FeatureStoreException;
import com.logicalclocks.base.HudiOperationType;
import com.logicalclocks.base.JobConfiguration;
import com.logicalclocks.base.StatisticsConfig;
import com.logicalclocks.base.Storage;
import com.logicalclocks.base.engine.CodeEngine;
import com.logicalclocks.base.FeatureGroupBase;
import com.logicalclocks.base.metadata.Statistics;
import com.logicalclocks.hsfs.constructor.Query;
import com.logicalclocks.hsfs.engine.FeatureGroupEngine;
import com.logicalclocks.hsfs.engine.StatisticsEngine;

import lombok.AllArgsConstructor;
import lombok.Builder;
import lombok.NonNull;

import org.apache.spark.sql.Dataset;
import org.apache.spark.sql.Row;
import org.apache.spark.sql.SaveMode;
import org.apache.spark.sql.streaming.StreamingQuery;

import java.io.IOException;
import java.text.ParseException;
import java.util.ArrayList;
import java.util.Collections;
import java.util.List;
import java.util.Map;
import java.util.stream.Collectors;

@AllArgsConstructor
@JsonIgnoreProperties(ignoreUnknown = true)
public class StreamFeatureGroup extends FeatureGroupBase<Dataset<Row>> {

  protected FeatureGroupEngine featureGroupEngine = new FeatureGroupEngine();
  private final StatisticsEngine statisticsEngine = new StatisticsEngine(EntityEndpointType.FEATURE_GROUP);
  private final CodeEngine codeEngine = new CodeEngine(EntityEndpointType.FEATURE_GROUP);

  @Builder
  public StreamFeatureGroup(FeatureStore featureStore, @NonNull String name, Integer version, String description,
                            List<String> primaryKeys, List<String> partitionKeys, String hudiPrecombineKey,
                            boolean onlineEnabled, List<Feature> features,
                            StatisticsConfig statisticsConfig, String onlineTopicName, String eventTime) {
    this();
    this.featureStore = featureStore;
    this.name = name;
    this.version = version;
    this.description = description;
    this.primaryKeys = primaryKeys != null
        ? primaryKeys.stream().map(String::toLowerCase).collect(Collectors.toList()) : null;
    this.partitionKeys = partitionKeys != null
        ? partitionKeys.stream().map(String::toLowerCase).collect(Collectors.toList()) : null;
    this.hudiPrecombineKey = hudiPrecombineKey != null ? hudiPrecombineKey.toLowerCase() : null;
    this.onlineEnabled = onlineEnabled;
    this.features = features;
    this.statisticsConfig = statisticsConfig != null ? statisticsConfig : new StatisticsConfig();
    this.onlineTopicName = onlineTopicName;
    this.eventTime = eventTime;
  }

  public StreamFeatureGroup() {
    this.type = "streamFeatureGroupDTO";
  }

  // used for updates
  public StreamFeatureGroup(Integer id, String description, List<Feature> features) {
    this();
    this.id = id;
    this.description = description;
    this.features = features;
  }

  public StreamFeatureGroup(FeatureStore featureStore, int id) {
    this();
    this.featureStore = featureStore;
    this.id = id;
  }

  /**
   * Reads the feature group from the offline storage as Spark DataFrame.
   *
   * <pre>
   * {@code
   *        // get feature store handle
   *        FeatureStore fs = HopsworksConnection.builder().build().getFeatureStore();
   *        // get feature group handle
   *        StreamFeatureGroup fg = fs.getStreamFeatureGroup("electricity_prices", 1);
   *        // read feature group
   *        fg.read()
   * }
   * </pre>
   *
   * @return DataFrame.
   * @throws FeatureStoreException In case it cannot run read query on storage and/or no commit information was found
   *                               for this feature group;
   * @throws IOException Generic IO exception.
   */
  @Override
  public Dataset<Row> read() throws FeatureStoreException, IOException {
    return read(false, null);
  }

<<<<<<< HEAD
  @Override
  public Dataset<Row> read(boolean online) throws FeatureStoreException, IOException {
    return read(online, null);
  }

  @Override
  public Dataset<Row> read(Map<String, String> readOptions) throws FeatureStoreException, IOException {
    return read(false, readOptions);
  }

  @Override
  public Dataset<Row> read(boolean online, Map<String, String> readOptions) throws FeatureStoreException, IOException {
    return selectAll().read(online, readOptions);
  }

  @Override
  public Dataset<Row> read(String wallclockTime) throws FeatureStoreException, IOException, ParseException {
    return selectAll().asOf(wallclockTime).read(false, null);
  }

  @Override
  public Dataset<Row> read(String wallclockTime, Map<String, String> readOptions)
=======
  /**
   * Reads the stream feature group from the offline or online storage as Spark DataFrame.
   *
   * <pre>
   * {@code
   *        // get feature store handle
   *        FeatureStore fs = HopsworksConnection.builder().build().getFeatureStore();
   *        // get feature group handle
   *        StreamFeatureGroup fg = fs.getStreamFeatureGroup("electricity_prices", 1);
   *        // read feature group data from online storage
   *        fg.read(true)
   *        // read feature group data from offline storage
   *        fg.read(false)
   * }
   * </pre>
   *
   * @param online Set `online` to `true` to read from the online storage.
   * @return Spark DataFrame containing the feature data.
   * @throws FeatureStoreException In case it cannot run read query on storage and/or no commit information was found
   *                               for this feature group;
   * @throws IOException Generic IO exception.
   */
  public Object read(boolean online) throws FeatureStoreException, IOException {
    return read(online, null);
  }

  /**
   * Reads the stream feature group from the offline or online storage as Spark DataFrame.
   *
   * <pre>
   * {@code
   *        // get feature store handle
   *        FeatureStore fs = HopsworksConnection.builder().build().getFeatureStore();
   *        // get feature group handle
   *        StreamFeatureGroup fg = fs.getStreamFeatureGroup("electricity_prices", 1);
   *        // define additional read options
   *        Map<String, String> readOptions = new HashMap<String, String>() {{
   *                                                  put("hoodie.datasource.read.end.instanttime", "20230401211015")
   *                                                }};
   *        // read feature group data
   *        fg.read(readOptions)
   * }
   * </pre>
   *
   * @param online Set `online` to `true` to read from the online storage.
   * @param readOptions Additional read options as key/value pairs.
   * @return Spark DataFrame containing the feature data.
   * @throws FeatureStoreException In case it cannot run read query on storage and/or no commit information was found
   *                               for this feature group;
   * @throws IOException Generic IO exception.
   */
  public Object read(boolean online, Map<String, String> readOptions) throws FeatureStoreException, IOException {
    return selectAll().read(online, readOptions);
  }

  /**
   * Reads stream Feature group into a dataframe at a specific point in time.
   *
   * <pre>
   * {@code
   *        // get feature store handle
   *        FeatureStore fs = HopsworksConnection.builder().build().getFeatureStore();
   *        // get feature group handle
   *        StreamFeatureGroup fg = fs.getStreamFeatureGroup("electricity_prices", 1);
   *        // read feature group data as of specific point in time (Hudi commit timestamp).
   *        fg.read("20230205210923")
   * }
   * </pre>
   *
   * @param wallclockTime Read data as of this point in time. Datetime string. The String should be formatted in one of
   *                      the following formats `yyyyMMdd`, `yyyyMMddHH`, `yyyyMMddHHmm`, or `yyyyMMddHHmmss`.
   * @return Spark DataFrame containing feature data.
   * @throws FeatureStoreException In case it's unable to identify format of the provided wallclockTime date format
   * @throws IOException  Generic IO exception.
   * @throws ParseException In case it's unable to parse provided wallclockTime to date type.
   */
  public Object read(String wallclockTime)
      throws FeatureStoreException, IOException, ParseException {
    return selectAll().asOf(wallclockTime).read(false, null);
  }

  /**
   * Reads stream Feature group into a dataframe at a specific point in time.
   *
   * <pre>
   * {@code
   *        // get feature store handle
   *        FeatureStore fs = HopsworksConnection.builder().build().getFeatureStore();
   *        // get feature group handle
   *        StreamFeatureGroup fg = fs.getStreamFeatureGroup("electricity_prices", 1);
   *        // define additional read options
   *        Map<String, String> readOptions = new HashMap<String, String>() {{
   *                                                  put("hoodie.datasource.read.end.instanttime", "20230401211015")
   *                                                }};
   *        // read stream feature group data as of specific point in time (Hudi commit timestamp).
   *        fg.read("20230205210923", readOptions)
   * }
   * </pre>
   *
   * @param wallclockTime Datetime string. The String should be formatted in one of the
   *     following formats `yyyyMMdd`, `yyyyMMddHH`, `yyyyMMddHHmm`, or `yyyyMMddHHmmss`.
   * @param readOptions Additional read options as key-value pairs.
   * @return Spark DataFrame containing feature data.
   * @throws FeatureStoreException In case it's unable to identify format of the provided wallclockTime date format
   * @throws IOException  Generic IO exception.
   * @throws ParseException In case it's unable to parse provided wallclockTime to date type.
   */
  public Object read(String wallclockTime, Map<String, String> readOptions)
>>>>>>> 6c122978
      throws FeatureStoreException, IOException, ParseException {
    return selectAll().asOf(wallclockTime).read(false, readOptions);
  }

<<<<<<< HEAD
  @Override
  public void show(int numRows) throws FeatureStoreException, IOException {
    read(false).show(numRows);
  }

  @Override
  public void show(int numRows, boolean online) throws FeatureStoreException, IOException {
    read(online).show(numRows);
  }

  /**
   * Reads changes that occurred between specified points in time.
   *
   * @deprecated
   *   `readChanges` method is deprecated. Use `asOf(wallclockEndTime, wallclockStartTime).read()` instead.
   *
   * @param wallclockStartTime start date.
   * @param wallclockEndTime   end date.
   * @return DataFrame.
   * @throws FeatureStoreException FeatureStoreException
   * @throws IOException IOException
   * @throws ParseException ParseException
   */
=======
>>>>>>> 6c122978
  @Deprecated
  public Dataset<Row> readChanges(String wallclockStartTime, String wallclockEndTime)
      throws FeatureStoreException, IOException, ParseException {
    return selectAll().pullChanges(wallclockStartTime, wallclockEndTime).read(false, null);
  }

  @Deprecated
  public Dataset<Row> readChanges(String wallclockStartTime, String wallclockEndTime, Map<String, String> readOptions)
      throws FeatureStoreException, IOException, ParseException {
    return selectAll().pullChanges(wallclockStartTime, wallclockEndTime).read(false, readOptions);
  }

  /**
   * Get Query object to retrieve all features of the group at a point in the past.
   * This method selects all features in the feature group and returns a Query object
   * at the specified point in time. This can then either be read into a Dataframe
   * or used further to perform joins or construct a training dataset.
   *
   * <pre>
   * {@code
   *        // get feature store handle
   *        FeatureStore fs = HopsworksConnection.builder().build().getFeatureStore();
   *        // get feature group handle
   *        StreamFeatureGroup fg = fs.getStreamFeatureGroup("electricity_prices", 1);
   *        // get query object to retrieve stream feature group feature data as of
   *        // specific point in time (Hudi commit timestamp).
   *        fg.asOf("20230205210923")
   * }
   * </pre>
   *
   * @param wallclockTime Read data as of this point in time. Datetime string. The String should be formatted in one of
   *                      the following formats `yyyyMMdd`, `yyyyMMddHH`, `yyyyMMddHHmm`, or `yyyyMMddHHmmss`.
   * @return Query. The query object with the applied time travel condition
   * @throws FeatureStoreException In case it's unable to identify format of the provided wallclockTime date format
   * @throws ParseException In case it's unable to parse provided wallclockTime to date type.
   */
  @Override
  public Query asOf(String wallclockTime) throws FeatureStoreException, ParseException {
    return selectAll().asOf(wallclockTime);
  }

  /**
   * Get Query object to retrieve all features of the group at a point in the past.
   * This method selects all features in the feature group and returns a Query object
   * at the specified point in time. This can then either be read into a Dataframe
   * or used further to perform joins or construct a training dataset.
   *
   * <pre>
   * {@code
   *        // get feature store handle
   *        FeatureStore fs = HopsworksConnection.builder().build().getFeatureStore();
   *        // get feature group handle
   *        StreamFeatureGroup fg = fs.getStreamFeatureGroup("electricity_prices", 1);
   *        // get query object to retrieve feature group feature data as of specific point in time "20230205210923"
   *        // but exclude commits until "20230204073411" (Hudi commit timestamp).
   *        fg.asOf("20230205210923", "20230204073411")
   * }
   * </pre>
   *
   * @param wallclockTime Read data as of this point in time. Datetime string. The String should be formatted in one of
   *                      the following formats `yyyyMMdd`, `yyyyMMddHH`, `yyyyMMddHHmm`, or `yyyyMMddHHmmss`.
   * @param excludeUntil Exclude commits until this point in time. Datetime string. The String should be formatted in
   *                     one of the following formats `yyyyMMdd`, `yyyyMMddHH`, `yyyyMMddHHmm`, or `yyyyMMddHHmmss`.
   * @return Query. The query object with the applied time travel condition
   * @throws FeatureStoreException In case it's unable to identify format of the provided wallclockTime date format
   * @throws ParseException In case it's unable to parse provided wallclockTime to date type.
   */
  @Override
  public Query asOf(String wallclockTime, String excludeUntil) throws FeatureStoreException, ParseException {
    return selectAll().asOf(wallclockTime, excludeUntil);
  }

  @Deprecated
  public void save(Dataset<Row> featureData, Map<String, String> writeOptions)
      throws FeatureStoreException, IOException, ParseException {
    featureGroupEngine.save(this, featureData, partitionKeys, hudiPrecombineKey, writeOptions, null);
    codeEngine.saveCode(this);
  }

  @Deprecated
  public void save(Dataset<Row> featureData, Map<String, String> writeOptions, JobConfiguration jobConfiguration)
      throws FeatureStoreException, IOException, ParseException {
    featureGroupEngine.save(this, featureData, partitionKeys, hudiPrecombineKey, writeOptions,
        jobConfiguration);
    codeEngine.saveCode(this);
  }

<<<<<<< HEAD
  @Override
  public void insert(Dataset<Row> featureData) throws FeatureStoreException, IOException, ParseException {
    insert(featureData, false, null, null);
  }

  @Override
  public void insert(Dataset<Row> featureData, Map<String, String> writeOptions) throws FeatureStoreException,
      IOException, ParseException {
    insert(featureData, false, writeOptions, null);
  }

  @Override
  public void insert(Dataset<Row> featureData, Storage storage)
      throws IOException, FeatureStoreException, ParseException {
    new FeatureStoreException("This method is implemented in StreamFeatureGroup");
  }

  @Override
  public void insert(Dataset<Row> featureData, boolean overwrite)
      throws IOException, FeatureStoreException, ParseException {
    insert(featureData, overwrite, null, null);
  }

  @Override
  public void insert(Dataset<Row> featureData, Storage storage, boolean overwrite)
      throws IOException, FeatureStoreException, ParseException {
    new FeatureStoreException("This method is implemented in StreamFeatureGroup");
  }

  @Override
  public void insert(Dataset<Row> featureData, boolean overwrite, Map<String, String> writeOptions)
      throws FeatureStoreException, IOException, ParseException {
    insert(featureData, overwrite, writeOptions, null);
  }

  @Override
  public void insert(Dataset<Row> featureData, HudiOperationType operation)
      throws FeatureStoreException, IOException, ParseException {
    new FeatureStoreException("This method is implemented in StreamFeatureGroup");
  }

  @Override
  public void insert(Dataset<Row> featureData, Storage storage, boolean overwrite, HudiOperationType operation,
                     Map<String, String> writeOptions) throws FeatureStoreException, IOException, ParseException {
    insert(featureData, false, writeOptions, null);
  }

  @Override
  public void insert(Dataset<Row>  featureData, JobConfiguration jobConfiguration) throws FeatureStoreException,
      IOException, ParseException {
    insert(featureData, false, null, jobConfiguration);
  }

  @Override
  public void insert(Dataset<Row> featureData, boolean overwrite, Map<String, String> writeOptions,
                     JobConfiguration jobConfiguration) throws FeatureStoreException, IOException, ParseException {
    featureGroupEngine.insert(this, featureData,  overwrite ? SaveMode.Overwrite : SaveMode.Append,
        partitionKeys, hudiPrecombineKey, writeOptions, jobConfiguration);
    codeEngine.saveCode(this);
  }

  @Override
  public StreamingQuery insertStream(Dataset<Row> featureData) {
    return insertStream(featureData, null, null, false, null, null, null,
        null);
  }

  @Override
  public StreamingQuery insertStream(Dataset<Row> featureData, String queryName) {
    return insertStream(featureData, queryName, null, false, null, null, null,
        null);
  }

  @Override
  public StreamingQuery insertStream(Dataset<Row> featureData, Map<String, String> writeOptions) {
    return insertStream(featureData, null, null, false, null, null, writeOptions,
        null);
  }

  @Override
  public StreamingQuery insertStream(Dataset<Row> featureData, String queryName, Map<String, String> writeOptions) {
    return insertStream(featureData, queryName, null, false, null, null, writeOptions,
        null);
  }

  @Override
  public StreamingQuery insertStream(Dataset<Row> featureData, String queryName, String outputMode) {
    return insertStream(featureData, queryName, outputMode, false, null, null, null,
        null);
  }

  @Override
  public StreamingQuery insertStream(Dataset<Row> featureData, String queryName, String outputMode,
                                     String checkpointLocation) {
    return insertStream(featureData, queryName, outputMode, false, null, checkpointLocation, null,
        null);
  }
=======
  /**
   * Incrementally insert data to a stream feature group or overwrite all  data contained in the feature group.
   * The `features` dataframe can be a Spark DataFrame or RDD.
   * If the stream feature group doesn't exist, the insert method will create the necessary metadata the first time it
   * is invoked and write the specified `features` dataframe as feature group to the online/offline feature store.
   *
   * <pre>
   * {@code
   *        // get feature store handle
   *        FeatureStore fs = HopsworksConnection.builder().build().getFeatureStore();
   *        // get feature group handle
   *        StreamFeatureGroup fg = fs.getStreamFeatureGroup("electricity_prices", 1);
   *        //insert feature data
   *        fg.insert(featureData);
   * }
   * </pre>
   *
   * @param <S> generic type for dataframes, can be Spark or Flink streaming dataframes.
   * @param featureData spark DataFrame, RDD. Features to be saved.
   * @throws IOException Generic IO exception.
   * @throws FeatureStoreException If client is not connected to Hopsworks; cannot run read query on storage and/or
   *                               can't reconcile HUDI schema.
   * @throws ParseException In case it's unable to parse HUDI commit date string to date type.
   */
  public <S> void insert(S featureData) throws FeatureStoreException, IOException, ParseException {
    insert(featureData, SaveMode.APPEND, null, null);
  }

  /**
   * Incrementally insert data to a stream feature group or overwrite all  data contained in the feature group.
   * The `features` dataframe can be a Spark DataFrame or RDD.
   * If the stream feature group doesn't exist, the insert method will create the necessary metadata the first time it
   * is invoked and write the specified `features` dataframe as feature group to the online/offline feature store.
   *
   * <pre>
   * {@code
   *        // get feature store handle
   *        FeatureStore fs = HopsworksConnection.builder().build().getFeatureStore();
   *        // get feature group handle
   *        StreamFeatureGroup fg = fs.getStreamFeatureGroup("electricity_prices", 1);
   *        // define additional write options
   *        Map<String, String> writeOptions = = new HashMap<String, String>() {{
   *                           put("hoodie.bulkinsert.shuffle.parallelism", "5");
   *                           put("hoodie.insert.shuffle.parallelism", "5");
   *                           put("hoodie.upsert.shuffle.parallelism", "5");}
   *                           };
   *        // insert feature data
   *        fg.insert(featureData, writeOptions);
   * }
   * </pre>
   *
   * @param <S> generic type for dataframes, can be Spark or Flink streaming dataframes.
   * @param featureData Spark DataFrame, RDD. Features to be saved.
   * @param writeOptions Additional write options as key-value pairs.
   * @throws IOException Generic IO exception.
   * @throws FeatureStoreException If client is not connected to Hopsworks; cannot run read query on storage and/or
   *                               can't reconcile HUDI schema.
   * @throws ParseException In case it's unable to parse HUDI commit date string to date type.
   */
  public <S> void insert(S featureData, Map<String, String> writeOptions) throws FeatureStoreException, IOException,
      ParseException {
    insert(featureData, SaveMode.APPEND, writeOptions, null);
  }

  /**
   * Incrementally insert data to a stream feature group or overwrite all  data contained in the feature group.
   * The `features` dataframe can be a Spark DataFrame or RDD.
   * If the stream feature group doesn't exist, the insert method will create the necessary metadata the first time it
   * is invoked and write the specified `features` dataframe as feature group to the online/offline feature store.
   *
   * <pre>
   * {@code
   *        // get feature store handle
   *        FeatureStore fs = HopsworksConnection.builder().build().getFeatureStore();
   *        // get feature group handle
   *        StreamFeatureGroup fg = fs.getStreamFeatureGroup("electricity_prices", 1);
   *        // Define job configuration.
   *        JobConfiguration jobConfiguration = new JobConfiguration();
   *        jobConfiguration.setDynamicAllocationEnabled(true);
   *        jobConfiguration.setAmMemory(2048);
   *        // insert feature data
   *        fg.insert(featureData, jobConfiguration);
   * }
   * </pre>
   *
   * @param <S> generic type for dataframes, can be Spark or Flink streaming dataframes.
   * @param featureData Spark DataFrame, RDD. Features to be saved.
   * @param jobConfiguration configure the Hopsworks Job used to write data into the stream feature group.
   * @throws IOException Generic IO exception.
   * @throws FeatureStoreException If client is not connected to Hopsworks; cannot run read query on storage and/or
   *                               can't reconcile HUDI schema.
   * @throws ParseException In case it's unable to parse HUDI commit date string to date type.
   */
  public <S> void insert(S featureData, JobConfiguration jobConfiguration) throws FeatureStoreException, IOException,
      ParseException {
    insert(featureData, SaveMode.APPEND, null, jobConfiguration);
  }

  /**
   * Incrementally insert data to a stream feature group or overwrite all  data contained in the feature group.
   * The `features` dataframe can be a Spark DataFrame or RDD.
   * If the stream feature group doesn't exist, the insert method will create the necessary metadata the first time it
   * is invoked and write the specified `features` dataframe as feature group to the online/offline feature store.
   *
   * <pre>
   * {@code
   *        // get feature store handle
   *        FeatureStore fs = HopsworksConnection.builder().build().getFeatureStore();
   *        // get feature group handle
   *        StreamFeatureGroup fg = fs.getStreamFeatureGroup("electricity_prices", 1);
   *        // define additional write options
   *        Map<String, String> writeOptions = = new HashMap<String, String>() {{
   *                           put("hoodie.bulkinsert.shuffle.parallelism", "5");
   *                           put("hoodie.insert.shuffle.parallelism", "5");
   *                           put("hoodie.upsert.shuffle.parallelism", "5");}
   *                           };
   *        // define job configuration.
   *        // Define job configuration.
   *        JobConfiguration jobConfiguration = new JobConfiguration();
   *        jobConfiguration.setDynamicAllocationEnabled(true);
   *        jobConfiguration.setAmMemory(2048);
   *        // insert feature data
   *        fg.insert(featureData, writeOptions);
   * }
   * </pre>
   *
   * @param <S> generic type for dataframes, can be Spark or Flink streaming dataframes.
   * @param featureData Spark DataFrame, RDD. Features to be saved.
   * @param saveMode org.apache.spark.sql.saveMode: APPEND, UPSERT, OVERWRITE
   * @param writeOptions Additional write options as key-value pairs.
   * @param jobConfiguration configure the Hopsworks Job used to write data into the stream feature group.
   * @throws IOException Generic IO exception.
   * @throws FeatureStoreException If client is not connected to Hopsworks; cannot run read query on storage and/or
   *                               can't reconcile HUDI schema.
   * @throws ParseException In case it's unable to parse HUDI commit date string to date type.
   */
  public <S> void insert(S featureData, SaveMode saveMode,
                         Map<String, String> writeOptions, JobConfiguration jobConfiguration)
          throws FeatureStoreException, IOException, ParseException {
    streamFeatureGroupEngine.insert(this, featureData, saveMode,  partitionKeys,
        hudiPrecombineKey, writeOptions, jobConfiguration);
    codeEngine.saveCode(this);
  }

  /**
   * Ingest a Spark Structured Streaming Dataframe to the online feature store.
   * This method creates a long running Spark Streaming Query, you can control the termination of the query through the
   * arguments
   *
   * <pre>
   * {@code
   *        // get feature store handle
   *        FeatureStore fs = HopsworksConnection.builder().build().getFeatureStore();
   *        // get feature group handle
   *        StreamFeatureGroup fg = fs.getStreamFeatureGroup("electricity_prices", 1);
   *        // insert feature data
   *        fg.insertStream(featureData);
   * }
   * </pre>
   *
   * @param <S> generic type for dataframes, can be Spark or Flink streaming dataframes.
   * @param featureData Features in Streaming Dataframe to be saved.
   * @return Streaming Query object.
   * @throws IOException Generic IO exception.
   * @throws FeatureStoreException If client is not connected to Hopsworks; cannot run read query on storage and/or
   *                               can't reconcile HUDI schema.
   * @throws ParseException In case it's unable to parse HUDI commit date string to date type.
   */
  public <S> Object insertStream(S featureData) throws FeatureStoreException, IOException, ParseException {
    return insertStream(featureData, null, "append", false, null, null, null);
  }

  /**
   * Ingest a Spark Structured Streaming Dataframe to the online feature store.
   * This method creates a long running Spark Streaming Query, you can control the termination of the query through the
   * arguments
   *
   * <pre>
   * {@code
   *        // get feature store handle
   *        FeatureStore fs = HopsworksConnection.builder().build().getFeatureStore();
   *        // get feature group handle
   *        StreamFeatureGroup fg = fs.getStreamFeatureGroup("electricity_prices", 1);
   *        // insert feature data
   *        fg.insertStream(featureData, queryName);
   * }
   * </pre>
   *
   * @param <S> generic type for dataframes, can be Spark or Flink streaming dataframes.
   * @param featureData Features in Streaming Dataframe to be saved.
   * @param queryName Specify a name for the query to make it easier to recognise in the Spark UI
   * @return Streaming Query object.
   * @throws IOException Generic IO exception.
   * @throws FeatureStoreException If client is not connected to Hopsworks; cannot run read query on storage and/or
   *                               can't reconcile HUDI schema.
   * @throws ParseException In case it's unable to parse HUDI commit date string to date type.
   */
  public <S> Object insertStream(S featureData, String queryName)
      throws FeatureStoreException, IOException, ParseException {
    return insertStream(featureData, queryName, null,false, null, null, null);
  }

  /**
   * Ingest a Spark Structured Streaming Dataframe to the online feature store.
   * This method creates a long running Spark Streaming Query, you can control the termination of the query through the
   * arguments
   *
   * <pre>
   * {@code
   *        // get feature store handle
   *        FeatureStore fs = HopsworksConnection.builder().build().getFeatureStore();
   *        // get feature group handle
   *        StreamFeatureGroup fg = fs.getStreamFeatureGroup("electricity_prices", 1);
   *        // define additional write options
   *        Map<String, String> writeOptions = = new HashMap<String, String>() {{
   *                           put("hoodie.bulkinsert.shuffle.parallelism", "5");
   *                           put("hoodie.insert.shuffle.parallelism", "5");
   *                           put("hoodie.upsert.shuffle.parallelism", "5");}
   *                           };
   *        // insert feature data
   *        fg.insertStream(featureData, writeOptions);
   * }
   * </pre>
   *
   * @param <S> generic type for dataframes, can be Spark or Flink streaming dataframes.
   * @param featureData Features in Streaming Dataframe to be saved.
   * @param writeOptions Additional write options as key-value pairs.
   * @return Streaming Query object.
   * @throws IOException Generic IO exception.
   * @throws FeatureStoreException If client is not connected to Hopsworks; cannot run read query on storage and/or
   *                               can't reconcile HUDI schema.
   * @throws ParseException In case it's unable to parse HUDI commit date string to date type.
   */
  public <S> Object insertStream(S featureData, Map<String, String> writeOptions)
      throws FeatureStoreException, IOException, ParseException {
    return insertStream(featureData, null, null, false, null, null, writeOptions);
  }

  /**
   * Ingest a Spark Structured Streaming Dataframe to the online feature store.
   * This method creates a long-running Spark Streaming Query, you can control the termination of the query through the
   * arguments
   *
   * <pre>
   * {@code
   *        // get feature store handle
   *        FeatureStore fs = HopsworksConnection.builder().build().getFeatureStore();
   *        // get feature group handle
   *        StreamFeatureGroup fg = fs.getStreamFeatureGroup("electricity_prices", 1);
   *        // define additional write options
   *        Map<String, String> writeOptions = = new HashMap<String, String>() {{
   *                           put("hoodie.bulkinsert.shuffle.parallelism", "5");
   *                           put("hoodie.insert.shuffle.parallelism", "5");
   *                           put("hoodie.upsert.shuffle.parallelism", "5");}
   *                           };
   *        // insert feature data
   *        fg.insertStream(featureData, queryName);
   * }
   * </pre>
   *
   * @param <S> generic type for dataframes, can be Spark or Flink streaming dataframes.
   * @param featureData Features in Streaming Dataframe to be saved.
   * @param queryName Specify a name for the query to make it easier to recognise in the Spark UI
   * @param writeOptions Additional write options as key-value pairs.
   * @return Streaming Query object.
   * @throws IOException Generic IO exception.
   * @throws FeatureStoreException If client is not connected to Hopsworks; cannot run read query on storage and/or
   *                               can't reconcile HUDI schema.
   * @throws ParseException In case it's unable to parse HUDI commit date string to date type.
   */
  public <S> Object insertStream(S featureData, String queryName, Map<String, String> writeOptions)
      throws FeatureStoreException, IOException, ParseException {
    return insertStream(featureData, queryName, "append", false, null, null, writeOptions);
  }

  /**
   * Ingest a Spark Structured Streaming Dataframe to the online feature store.
   * This method creates a long-running Spark Streaming Query, you can control the termination of the query through the
   * arguments
   *
   * <pre>
   * {@code
   *        // get feature store handle
   *        FeatureStore fs = HopsworksConnection.builder().build().getFeatureStore();
   *        // get feature group handle
   *        StreamFeatureGroup fg = fs.getStreamFeatureGroup("electricity_prices", 1);
   *        // insert feature data
   *        String queryName = "electricity_prices_streaming_query";
   *        String outputMode = "append";
   *        fg.insertStream(featureData, queryName outputMode);
   * }
   * </pre>
   *
   * @param <S> generic type for dataframes, can be Spark or Flink streaming dataframes.
   * @param featureData Features in Streaming Dataframe to be saved.
   * @param queryName Specify a name for the query to make it easier to recognise in the Spark UI
   * @param outputMode Specifies how data of a streaming DataFrame/Dataset is
   *                 written to a streaming sink. (1) `"append"`: Only the new rows in the
   *                 streaming DataFrame/Dataset will be written to the sink. (2)
   *                 `"complete"`: All the rows in the streaming DataFrame/Dataset will be
   *                 written to the sink every time there is some update. (3) `"update"`:
   *                 only the rows that were updated in the streaming DataFrame/Dataset will
   *                 be written to the sink every time there are some updates.
   *                 If the query doesn’t contain aggregations, it will be equivalent to
   *                 append mode. Default  behaviour is `"append"`.
   * @return Streaming Query object.
   * @throws IOException Generic IO exception.
   * @throws FeatureStoreException If client is not connected to Hopsworks; cannot run read query on storage and/or
   *                               can't reconcile HUDI schema.
   * @throws ParseException In case it's unable to parse HUDI commit date string to date type.
   */
  public <S> Object insertStream(S featureData, String queryName, String outputMode)
      throws FeatureStoreException, IOException, ParseException {
    return insertStream(featureData, queryName, outputMode, false, null, null, null);
  }

  /**
   * Ingest a Spark Structured Streaming Dataframe to the online feature store.
   * This method creates a long-running Spark Streaming Query, you can control the termination of the query through the
   * arguments
   *
   * <pre>
   * {@code
   *        // get feature store handle
   *        FeatureStore fs = HopsworksConnection.builder().build().getFeatureStore();
   *        // get feature group handle
   *        StreamFeatureGroup fg = fs.getStreamFeatureGroup("electricity_prices", 1);
   *        // insert feature data
   *        String queryName = "electricity_prices_streaming_query";
   *        String outputMode = "append";
   *        String checkpointLocation = "path_to_checkpoint_dir";
   *        fg.insertStream(featureData, queryName outputMode, checkpointLocation);
   * }
   * </pre>
   *
   * @param <S> generic type for dataframes, can be Spark or Flink streaming dataframes.
   * @param featureData Features in Streaming Dataframe to be saved.
   * @param queryName Specify a name for the query to make it easier to recognise in the Spark UI
   * @param outputMode Specifies how data of a streaming DataFrame/Dataset is
   *                 written to a streaming sink. (1) `"append"`: Only the new rows in the
   *                 streaming DataFrame/Dataset will be written to the sink. (2)
   *                 `"complete"`: All the rows in the streaming DataFrame/Dataset will be
   *                 written to the sink every time there is some update. (3) `"update"`:
   *                 only the rows that were updated in the streaming DataFrame/Dataset will
   *                 be written to the sink every time there are some updates.
   *                 If the query doesn’t contain aggregations, it will be equivalent to
   *                 append mode.
   * @param checkpointLocation Checkpoint directory location. This will be used to as a reference to
   *                 from where to resume the streaming job.
   * @return Streaming Query object.
   * @throws IOException Generic IO exception.
   * @throws FeatureStoreException If client is not connected to Hopsworks; cannot run read query on storage and/or
   *                               can't reconcile HUDI schema.
   * @throws ParseException In case it's unable to parse HUDI commit date string to date type.
   */
  public <S> Object insertStream(S featureData, String queryName, String outputMode, String checkpointLocation)
      throws FeatureStoreException, IOException, ParseException {
    return insertStream(featureData, queryName, outputMode, false, null, checkpointLocation, null);
  }

  /**
   * Ingest a Spark Structured Streaming Dataframe to the online feature store.
   * This method creates a long-running Spark Streaming Query, you can control the termination of the query through the
   * arguments
   *
   * <pre>
   * {@code
   *        // get feature store handle
   *        FeatureStore fs = HopsworksConnection.builder().build().getFeatureStore();
   *        // get feature group handle
   *        StreamFeatureGroup fg = fs.getStreamFeatureGroup("electricity_prices", 1);
   *        // insert feature data
   *        String queryName = "electricity_prices_streaming_query";
   *        String outputMode = "append";
   *        fg.insertStream(featureData, queryName, outputMode, outputMode, true, 1000);
   * }
   * </pre>
   *
   * @param <S> generic type for dataframes, can be Spark or Flink streaming dataframes.
   * @param featureData Features in Streaming Dataframe to be saved.
   * @param queryName Specify a name for the query to make it easier to recognise in the Spark UI
   * @param outputMode Specifies how data of a streaming DataFrame/Dataset is
   *                 written to a streaming sink. (1) `"append"`: Only the new rows in the
   *                 streaming DataFrame/Dataset will be written to the sink. (2)
   *                 `"complete"`: All the rows in the streaming DataFrame/Dataset will be
   *                 written to the sink every time there is some update. (3) `"update"`:
   *                 only the rows that were updated in the streaming DataFrame/Dataset will
   *                 be written to the sink every time there are some updates.
   *                 If the query doesn’t contain aggregations, it will be equivalent to
   *                 append mode.
   * @param awaitTermination  Waits for the termination of this query, either by
   *                 query.stop() or by an exception. If the query has terminated with an
   *                 exception, then the exception will be thrown. If timeout is set, it
   *                 returns whether the query has terminated or not within the timeout
   *                 seconds
   * @param timeout Only relevant in combination with `awaitTermination=true`.
   * @return Streaming Query object.
   * @throws IOException Generic IO exception.
   * @throws FeatureStoreException If client is not connected to Hopsworks; cannot run read query on storage and/or
   *                               can't reconcile HUDI schema.
   * @throws ParseException In case it's unable to parse HUDI commit date string to date type.
   */
  public <S> Object insertStream(S featureData, String queryName, String outputMode, boolean awaitTermination,
                                 Long timeout) throws FeatureStoreException, IOException, ParseException {
    return insertStream(featureData, queryName, outputMode, awaitTermination, timeout, null, null);
  }

  /**
   * Ingest a Spark Structured Streaming Dataframe to the online feature store.
   * This method creates a long-running Spark Streaming Query, you can control the termination of the query through the
   * arguments
   *
   * <pre>
   * {@code
   *        // get feature store handle
   *        FeatureStore fs = HopsworksConnection.builder().build().getFeatureStore();
   *        // get feature group handle
   *        StreamFeatureGroup fg = fs.getStreamFeatureGroup("electricity_prices", 1);
   *        // insert feature data
   *        String queryName = "electricity_prices_streaming_query";
   *        String outputMode = "append";
   *        String checkpointLocation = "path_to_checkpoint_dir";
   *        fg.insertStream(featureData, queryName, outputMode, outputMode, true, 1000, checkpointLocation);
   * }
   * </pre>
   *
   * @param <S> generic type for dataframes, can be Spark or Flink streaming dataframes.
   * @param featureData Features in Streaming Dataframe to be saved.
   * @param queryName Specify a name for the query to make it easier to recognise in the Spark UI
   * @param outputMode Specifies how data of a streaming DataFrame/Dataset is
   *                 written to a streaming sink. (1) `"append"`: Only the new rows in the
   *                 streaming DataFrame/Dataset will be written to the sink. (2)
   *                 `"complete"`: All the rows in the streaming DataFrame/Dataset will be
   *                 written to the sink every time there is some update. (3) `"update"`:
   *                 only the rows that were updated in the streaming DataFrame/Dataset will
   *                 be written to the sink every time there are some updates.
   *                 If the query doesn’t contain aggregations, it will be equivalent to
   *                 append mode.
   * @param awaitTermination  Waits for the termination of this query, either by
   *                 query.stop() or by an exception. If the query has terminated with an
   *                 exception, then the exception will be thrown. If timeout is set, it
   *                 returns whether the query has terminated or not within the timeout
   *                 seconds
   * @param timeout Only relevant in combination with `awaitTermination=true`.
   * @param checkpointLocation Checkpoint directory location. This will be used to as a reference to
   *                 from where to resume the streaming job.
   * @return Streaming Query object.
   * @throws IOException Generic IO exception.
   * @throws FeatureStoreException If client is not connected to Hopsworks; cannot run read query on storage and/or
   *                               can't reconcile HUDI schema.
   * @throws ParseException In case it's unable to parse HUDI commit date string to date type.
   */
  public <S> Object insertStream(S featureData, String queryName, String outputMode, boolean awaitTermination,
                                 Long timeout, String checkpointLocation)
      throws FeatureStoreException, IOException, ParseException {
    return insertStream(featureData, queryName, outputMode, awaitTermination, timeout, checkpointLocation, null);
  }

  /**
   * Ingest a Spark Structured Streaming Dataframe to the online feature store.
   * This method creates a long-running Spark Streaming Query, you can control the termination of the query through the
   * arguments
   *
   * <pre>
   * {@code
   *        // get feature store handle
   *        FeatureStore fs = HopsworksConnection.builder().build().getFeatureStore();
   *        // get feature group handle
   *        StreamFeatureGroup fg = fs.getStreamFeatureGroup("electricity_prices", 1);
   *        // define additional write options
   *        Map<String, String> writeOptions = = new HashMap<String, String>() {{
   *                           put("hoodie.bulkinsert.shuffle.parallelism", "5");
   *                           put("hoodie.insert.shuffle.parallelism", "5");
   *                           put("hoodie.upsert.shuffle.parallelism", "5");}
   *                           };
   *        // insert feature data
   *        String queryName = "electricity_prices_streaming_query";
   *        String outputMode = "append";
   *        String checkpointLocation = "path_to_checkpoint_dir";
   *        fg.insertStream(featureData, queryName, outputMode, outputMode, true, 1000, checkpointLocation,
   *        writeOptions);
   * }
   * </pre>
   *
   * @param <S> generic type for dataframes, can be Spark or Flink streaming dataframes.
   * @param featureData Features in Streaming Dataframe to be saved.
   * @param queryName Specify a name for the query to make it easier to recognise in the Spark UI
   * @param outputMode Specifies how data of a streaming DataFrame/Dataset is
   *                 written to a streaming sink. (1) `"append"`: Only the new rows in the
   *                 streaming DataFrame/Dataset will be written to the sink. (2)
   *                 `"complete"`: All the rows in the streaming DataFrame/Dataset will be
   *                 written to the sink every time there is some update. (3) `"update"`:
   *                 only the rows that were updated in the streaming DataFrame/Dataset will
   *                 be written to the sink every time there are some updates.
   *                 If the query doesn’t contain aggregations, it will be equivalent to
   *                 append mode.
   * @param awaitTermination  Waits for the termination of this query, either by
   *                 query.stop() or by an exception. If the query has terminated with an
   *                 exception, then the exception will be thrown. If timeout is set, it
   *                 returns whether the query has terminated or not within the timeout
   *                 seconds
   * @param timeout Only relevant in combination with `awaitTermination=true`.
   * @param checkpointLocation Checkpoint directory location. This will be used to as a reference to
   *                 from where to resume the streaming job.
   * @param writeOptions Additional write options as key-value pairs.
   * @return Streaming Query object.
   */
  public <S> Object insertStream(S featureData, String queryName, String outputMode, boolean awaitTermination,
                                 Long timeout,  String checkpointLocation, Map<String, String> writeOptions) {
>>>>>>> 6c122978

  @Override
  public StreamingQuery insertStream(Dataset<Row> featureData, String queryName, String outputMode,
                                     boolean awaitTermination, Long timeout) {
    return insertStream(featureData, queryName, outputMode, awaitTermination, timeout, null, null,
        null);
  }

  @Override
  public StreamingQuery insertStream(Dataset<Row> featureData, String queryName, String outputMode,
                                     boolean awaitTermination, Long timeout, String checkpointLocation) {
    return insertStream(featureData, queryName, outputMode, awaitTermination, timeout, checkpointLocation, null,
        null);
  }

  @Override
  public StreamingQuery insertStream(Dataset<Row> featureData, String queryName, String outputMode,
                                     boolean awaitTermination, Long timeout,  String checkpointLocation,
                                     Map<String, String> writeOptions) {
    return insertStream(featureData, queryName, outputMode, awaitTermination, timeout, checkpointLocation, writeOptions,
        null);
  }

<<<<<<< HEAD
  @Override
  public Object insertStream(Dataset<Row> featureData, String queryName, String outputMode, boolean awaitTermination,
                             String checkpointLocation) throws Exception {
    return insertStream(featureData, queryName, outputMode, awaitTermination, null, checkpointLocation, null,
        null);
  }
=======
  /**
   * Ingest a Spark Structured Streaming Dataframe to the online feature store.
   * This method creates a long-running Spark Streaming Query, you can control the termination of the query through the
   * arguments
   *
   * <pre>
   * {@code
   *        // get feature store handle
   *        FeatureStore fs = HopsworksConnection.builder().build().getFeatureStore();
   *        // get feature group handle
   *        StreamFeatureGroup fg = fs.getStreamFeatureGroup("electricity_prices", 1);
   *        // define additional write options
   *        Map<String, String> writeOptions = = new HashMap<String, String>() {{
   *                           put("hoodie.bulkinsert.shuffle.parallelism", "5");
   *                           put("hoodie.insert.shuffle.parallelism", "5");
   *                           put("hoodie.upsert.shuffle.parallelism", "5");}
   *                           };
   *        // Define job configuration.
   *        JobConfiguration jobConfiguration = new JobConfiguration();
   *        jobConfiguration.setDynamicAllocationEnabled(true);
   *        jobConfiguration.setAmMemory(2048);
   *        String queryName = "electricity_prices_streaming_query";
   *        String outputMode = "append";
   *        String checkpointLocation = "path_to_checkpoint_dir";
   *        // insert feature data
   *        fg.insertStream(featureData, queryName, outputMode, outputMode, true, 1000, checkpointLocation,
   *        writeOptions, jobConfiguration);
   * }
   * </pre>
   *
   * @param <S> generic type for dataframes, can be Spark or Flink streaming dataframes.
   * @param featureData Features in Streaming Dataframe to be saved.
   * @param queryName Specify a name for the query to make it easier to recognise in the Spark UI
   * @param outputMode Specifies how data of a streaming DataFrame/Dataset is
   *                 written to a streaming sink. (1) `"append"`: Only the new rows in the
   *                 streaming DataFrame/Dataset will be written to the sink. (2)
   *                 `"complete"`: All the rows in the streaming DataFrame/Dataset will be
   *                 written to the sink every time there is some update. (3) `"update"`:
   *                 only the rows that were updated in the streaming DataFrame/Dataset will
   *                 be written to the sink every time there are some updates.
   *                 If the query doesn’t contain aggregations, it will be equivalent to
   *                 append mode.
   * @param awaitTermination  Waits for the termination of this query, either by
   *                 query.stop() or by an exception. If the query has terminated with an
   *                 exception, then the exception will be thrown. If timeout is set, it
   *                 returns whether the query has terminated or not within the timeout
   *                 seconds
   * @param timeout Only relevant in combination with `awaitTermination=true`.
   * @param checkpointLocation Checkpoint directory location. This will be used to as a reference to
   *                 from where to resume the streaming job.
   * @param writeOptions Additional write options as key-value pairs.
   * @param jobConfiguration configure the Hopsworks Job used to write data into the stream feature group.
   * @return Streaming Query object.
   */
  public <S> Object insertStream(S featureData, String queryName, String outputMode, boolean awaitTermination,
                                 Long timeout,  String checkpointLocation, Map<String, String> writeOptions,
                                 JobConfiguration jobConfiguration) {
>>>>>>> 6c122978

  @Override
  public StreamingQuery insertStream(Dataset<Row> featureData, String queryName, String outputMode,
                                     boolean awaitTermination, Long timeout,  String checkpointLocation,
                                     Map<String, String> writeOptions, JobConfiguration jobConfiguration) {
    return featureGroupEngine.insertStream(this, featureData, queryName, outputMode,
        awaitTermination, timeout, checkpointLocation,  partitionKeys, hudiPrecombineKey, writeOptions,
        jobConfiguration);
  }

<<<<<<< HEAD
  @Override
  public Query selectFeatures(List<Feature> features) {
    return new Query(this, features);
  }

  @Override
  public Query select(List<String> features) {
    // Create a feature object for each string feature given by the user.
    // For the query building each feature need only the name set.
    List<Feature> featureObjList = features.stream().map(Feature::new).collect(Collectors.toList());
    return selectFeatures(featureObjList);
  }

  @Override
  public Query selectAll() {
    return new Query(this, getFeatures());
  }

  @Override
  public Query selectExceptFeatures(List<Feature> features) {
    List<String> exceptFeatures = features.stream().map(Feature::getName).collect(Collectors.toList());
    return selectExcept(exceptFeatures);
  }

  @Override
  public Query selectExcept(List<String> features) {
    return new Query(this,
        getFeatures().stream().filter(f -> !features.contains(f.getName())).collect(Collectors.toList()));
  }

  @Override
  public void commitDeleteRecord(Dataset<Row>  featureData)
=======
  /**
   * Drops records present in the provided DataFrame and commits it as update to this Stream Feature group.
   *
   * <pre>
   * {@code
   *        // get feature store handle
   *        FeatureStore fs = HopsworksConnection.builder().build().getFeatureStore();
   *        // get feature group handle
   *        StreamFeatureGroup fg = fs.getStreamFeatureGroup("electricity_prices", 1);
   *        // drop records of feature data and commit
   *        fg.commitDeleteRecord(featureData);
   * }
   * </pre>
   *
   * @param <S> generic type for dataframes, can be Spark or Flink streaming dataframes.
   * @param featureData Spark DataFrame, RDD. Feature data to be deleted.
   * @throws FeatureStoreException If Client is not connected to Hopsworks and/or no commit information was found for
   *                               this feature group;
   * @throws IOException Generic IO exception.
   * @throws ParseException In case it's unable to parse HUDI commit date string to date type.
   */
  public <S> void commitDeleteRecord(S featureData)
>>>>>>> 6c122978
      throws FeatureStoreException, IOException, ParseException {
    featureGroupEngine.commitDelete(this, featureData, null);
  }

<<<<<<< HEAD
  @Override
  public void commitDeleteRecord(Dataset<Row>  featureData, Map<String, String> writeOptions)
=======
  /**
   * Drops records present in the provided DataFrame and commits it as update to this Stream Feature group.
   *
   * <pre>
   * {@code
   *        // get feature store handle
   *        FeatureStore fs = HopsworksConnection.builder().build().getFeatureStore();
   *        // get feature group handle
   *        StreamFeatureGroup fg = fs.getStreamFeatureGroup("electricity_prices", 1);
   *        // define additional write options
   *        Map<String, String> writeOptions = = new HashMap<String, String>() {{
   *                           put("hoodie.bulkinsert.shuffle.parallelism", "5");
   *                           put("hoodie.insert.shuffle.parallelism", "5");
   *                           put("hoodie.upsert.shuffle.parallelism", "5");}
   *                           };
   *        // drop records of feature data and commit
   *        fg.commitDeleteRecord(featureData, writeOptions);
   * }
   * </pre>
   *
   * @param <S> generic type for dataframes, can be Spark or Flink streaming dataframes.
   * @param featureData Spark DataFrame, RDD. Feature data to be deleted.
   * @param writeOptions Additional write options as key-value pairs.
   * @throws FeatureStoreException If Client is not connected to Hopsworks and/or no commit information was found for
   *                               this feature group;
   * @throws IOException Generic IO exception.
   * @throws ParseException In case it's unable to parse HUDI commit date string to date type.
   */
  public <S> void commitDeleteRecord(S featureData, Map<String, String> writeOptions)
>>>>>>> 6c122978
      throws FeatureStoreException, IOException, ParseException {
    featureGroupEngine.commitDelete(this, featureData, writeOptions);
  }

  /**
   * Retrieves commit timeline for this stream feature group.
   *
   * <pre>
   * {@code
   *        // get feature store handle
   *        FeatureStore fs = HopsworksConnection.builder().build().getFeatureStore();
   *        // get feature group handle
   *        StreamFeatureGroup fg = fs.getStreamFeatureGroup("electricity_prices", 1);
   *        // get commit timeline
   *        fg.commitDetails();
   * }
   * </pre>
   *
   * @return commit details.
   * @throws FeatureStoreException If Client is not connected to Hopsworks and/or no commit information was found for
   *                               this feature group;
   * @throws IOException Generic IO exception.
   * @throws ParseException In case it's unable to parse HUDI commit date string to date type.
   */
  @Override
  public Map<Long, Map<String, String>> commitDetails() throws IOException, FeatureStoreException, ParseException {
    return featureGroupEngine.commitDetails(this, null);
  }

  /**
   /**
   * Retrieves commit timeline for this stream feature group.
   *
   * <pre>
   * {@code
   *        // get feature store handle
   *        FeatureStore fs = HopsworksConnection.builder().build().getFeatureStore();
   *        // get feature group handle
   *        StreamFeatureGroup fg = fs.getStreamFeatureGroup("electricity_prices", 1);
   *        // get latest 10 commit details
   *        fg.commitDetails(10);
   * }
   * </pre>
   *
   * @param limit number of commits to return.
   * @return commit details.
   * @throws FeatureStoreException If Client is not connected to Hopsworks and/or no commit information was found for
   *                               this feature group;
   * @throws IOException Generic IO exception.
   * @throws ParseException In case it's unable to parse HUDI commit date string to date type.
   */
  @Override
  public Map<Long, Map<String, String>> commitDetails(Integer limit)
      throws IOException, FeatureStoreException, ParseException {
    return featureGroupEngine.commitDetails(this, limit);

  }

  /**
   * Return commit details as of specific point in time.
   *
   * <pre>
   * {@code
   *        // get feature store handle
   *        FeatureStore fs = HopsworksConnection.builder().build().getFeatureStore();
   *        // get feature group handle
   *        StreamFeatureGroup fg = fs.getStreamFeatureGroup("electricity_prices", 1);
   *        //get commit details as of 20230206
   *        fg.commitDetails("20230206");
   * }
   * </pre>
   *
   * @param wallclockTime Datetime string. The String should be formatted in one of the
   *     following formats `yyyyMMdd`, `yyyyMMddHH`, `yyyyMMddHHmm`, or `yyyyMMddHHmmss`.
   * @throws FeatureStoreException If Client is not connected to Hopsworks and/or no commit information was found for
   *                               this feature group;
   * @throws IOException Generic IO exception.
   * @throws ParseException In case it's unable to parse HUDI commit date string to date type.
   */
  @Override
  public Map<Long, Map<String, String>> commitDetails(String wallclockTime)
      throws IOException, FeatureStoreException, ParseException {
    return featureGroupEngine.commitDetailsByWallclockTime(this, wallclockTime, null);
  }

  /**
   * Return commit details as of specific point in time.
   *
   * <pre>
   * {@code
   *        // get feature store handle
   *        FeatureStore fs = HopsworksConnection.builder().build().getFeatureStore();
   *        // get feature group handle
   *        StreamFeatureGroup fg = fs.getStreamFeatureGroup("electricity_prices", 1);
   *        // get top 10 commit details as of 20230206
   *        fg.commitDetails("20230206", 10);
   * }
   * </pre>
   *
   * @param wallclockTime Datetime string. The String should be formatted in one of the
   *     following formats `yyyyMMdd`, `yyyyMMddHH`, `yyyyMMddHHmm`, or `yyyyMMddHHmmss`.
   * @param limit number of commits to return.
   * @return commit details.
<<<<<<< HEAD
   * @throws FeatureStoreException FeatureStoreException
   * @throws IOException IOException
   * @throws ParseException ParseException
   * */
  @Override
=======
   * @throws FeatureStoreException If Client is not connected to Hopsworks and/or no commit information was found for
   *                               this feature group;
   * @throws IOException Generic IO exception.
   * @throws ParseException In case it's unable to parse HUDI commit date string to date type.
   */
>>>>>>> 6c122978
  public Map<Long, Map<String, String>> commitDetails(String wallclockTime, Integer limit)
      throws IOException, FeatureStoreException, ParseException {
    return featureGroupEngine.commitDetailsByWallclockTime(this, wallclockTime, limit);
  }

  /**
   * Update the metadata of multiple features.
   * Currently only feature description updates are supported.
   *
   * @param features
   * @throws FeatureStoreException
   * @throws IOException
   */
  @Override
  public void updateFeatures(List<Feature> features) throws FeatureStoreException, IOException, ParseException {
    featureGroupEngine.appendFeatures(this, features, this.getClass());
  }

  @Override
  public void updateFeatures(Feature feature) throws FeatureStoreException, IOException, ParseException {
    featureGroupEngine.appendFeatures(this, Collections.singletonList(feature), this.getClass());
  }

  @Override
  public void appendFeatures(List<Feature> features) throws FeatureStoreException, IOException, ParseException {
    featureGroupEngine.appendFeatures(this, new ArrayList<>(features), this.getClass());
  }

  @Override
  public void appendFeatures(Feature features) throws FeatureStoreException, IOException, ParseException {
    List<Feature> featureList = new ArrayList<>();
    featureList.add(features);
    featureGroupEngine.appendFeatures(this, featureList, this.getClass());
  }

  @Override
  public Statistics computeStatistics() throws FeatureStoreException, IOException {
    if (statisticsConfig.getEnabled()) {
      return statisticsEngine.computeStatistics(this, read(), null);
    } else {
      LOGGER.info("StorageWarning: The statistics are not enabled of feature group `" + name + "`, with version `"
          + version + "`. No statistics computed.");
    }
    return null;
  }

  /**
   * Recompute the statistics for the feature group and save them to the feature store.
   *
   * @param wallclockTime number of commits to return.
   * @return statistics object of computed statistics
   * @throws FeatureStoreException
   * @throws IOException
   */
  @Override
  public Statistics computeStatistics(String wallclockTime) throws FeatureStoreException, IOException, ParseException {
    if (statisticsConfig.getEnabled()) {
      Map<Long, Map<String, String>> latestCommitMetaData =
          featureGroupEngine.commitDetailsByWallclockTime(this, wallclockTime, 1);
      Dataset<Row> featureData = selectAll().asOf(wallclockTime).read(false, null);
      Long commitId = (Long) latestCommitMetaData.keySet().toArray()[0];
      return statisticsEngine.computeStatistics(this, featureData, commitId);
    } else {
      LOGGER.info("StorageWarning: The statistics are not enabled of feature group `" + name + "`, with version `"
          + version + "`. No statistics computed.");
    }
    return null;
  }

  @Override
  public Statistics getStatistics() throws FeatureStoreException, IOException {
    return null;
  }
}<|MERGE_RESOLUTION|>--- conflicted
+++ resolved
@@ -122,30 +122,6 @@
     return read(false, null);
   }
 
-<<<<<<< HEAD
-  @Override
-  public Dataset<Row> read(boolean online) throws FeatureStoreException, IOException {
-    return read(online, null);
-  }
-
-  @Override
-  public Dataset<Row> read(Map<String, String> readOptions) throws FeatureStoreException, IOException {
-    return read(false, readOptions);
-  }
-
-  @Override
-  public Dataset<Row> read(boolean online, Map<String, String> readOptions) throws FeatureStoreException, IOException {
-    return selectAll().read(online, readOptions);
-  }
-
-  @Override
-  public Dataset<Row> read(String wallclockTime) throws FeatureStoreException, IOException, ParseException {
-    return selectAll().asOf(wallclockTime).read(false, null);
-  }
-
-  @Override
-  public Dataset<Row> read(String wallclockTime, Map<String, String> readOptions)
-=======
   /**
    * Reads the stream feature group from the offline or online storage as Spark DataFrame.
    *
@@ -168,20 +144,21 @@
    *                               for this feature group;
    * @throws IOException Generic IO exception.
    */
-  public Object read(boolean online) throws FeatureStoreException, IOException {
+  @Override
+  public Dataset<Row> read(boolean online) throws FeatureStoreException, IOException {
     return read(online, null);
   }
 
   /**
-   * Reads the stream feature group from the offline or online storage as Spark DataFrame.
-   *
-   * <pre>
-   * {@code
-   *        // get feature store handle
-   *        FeatureStore fs = HopsworksConnection.builder().build().getFeatureStore();
-   *        // get feature group handle
-   *        StreamFeatureGroup fg = fs.getStreamFeatureGroup("electricity_prices", 1);
-   *        // define additional read options
+   * Reads the stream feature group from the offline storage as Spark DataFrame.
+   *
+   * <pre>
+   * {@code
+   *        // get feature store handle
+   *        FeatureStore fs = HopsworksConnection.builder().build().getFeatureStore();
+   *        // get feature group handle
+   *        StreamFeatureGroup fg = fs.getStreamFeatureGroup("electricity_prices", 1);
+   *        // define additional read options (this example applies to HUDI enabled FGs)
    *        Map<String, String> readOptions = new HashMap<String, String>() {{
    *                                                  put("hoodie.datasource.read.end.instanttime", "20230401211015")
    *                                                }};
@@ -190,6 +167,35 @@
    * }
    * </pre>
    *
+   * @param readOptions Additional read options as key/value pairs.
+   * @return Spark DataFrame containing the feature data.
+   * @throws FeatureStoreException In case it cannot run read query on storage and/or no commit information was found
+   *         for this feature group.
+   * @throws IOException Generic IO exception.
+   */
+  @Override
+  public Dataset<Row> read(Map<String, String> readOptions) throws FeatureStoreException, IOException {
+    return read(false, readOptions);
+  }
+
+  /**
+   * Reads the stream feature group from the offline or online storage as Spark DataFrame.
+   *
+   * <pre>
+   * {@code
+   *        // get feature store handle
+   *        FeatureStore fs = HopsworksConnection.builder().build().getFeatureStore();
+   *        // get feature group handle
+   *        StreamFeatureGroup fg = fs.getStreamFeatureGroup("electricity_prices", 1);
+   *        // define additional read options
+   *        Map<String, String> readOptions = new HashMap<String, String>() {{
+   *                                                  put("hoodie.datasource.read.end.instanttime", "20230401211015")
+   *                                                }};
+   *        // read feature group data from offline storage
+   *        fg.read(false, readOptions)
+   * }
+   * </pre>
+   *
    * @param online Set `online` to `true` to read from the online storage.
    * @param readOptions Additional read options as key/value pairs.
    * @return Spark DataFrame containing the feature data.
@@ -197,7 +203,8 @@
    *                               for this feature group;
    * @throws IOException Generic IO exception.
    */
-  public Object read(boolean online, Map<String, String> readOptions) throws FeatureStoreException, IOException {
+  @Override
+  public Dataset<Row> read(boolean online, Map<String, String> readOptions) throws FeatureStoreException, IOException {
     return selectAll().read(online, readOptions);
   }
 
@@ -222,8 +229,8 @@
    * @throws IOException  Generic IO exception.
    * @throws ParseException In case it's unable to parse provided wallclockTime to date type.
    */
-  public Object read(String wallclockTime)
-      throws FeatureStoreException, IOException, ParseException {
+  @Override
+  public Dataset<Row> read(String wallclockTime) throws FeatureStoreException, IOException, ParseException {
     return selectAll().asOf(wallclockTime).read(false, null);
   }
 
@@ -253,18 +260,56 @@
    * @throws IOException  Generic IO exception.
    * @throws ParseException In case it's unable to parse provided wallclockTime to date type.
    */
-  public Object read(String wallclockTime, Map<String, String> readOptions)
->>>>>>> 6c122978
+  @Override
+  public Dataset<Row> read(String wallclockTime, Map<String, String> readOptions)
       throws FeatureStoreException, IOException, ParseException {
     return selectAll().asOf(wallclockTime).read(false, readOptions);
   }
 
-<<<<<<< HEAD
+  /**
+   * Show the first `n` rows of the feature group.
+   *
+   * <pre>
+   * {@code
+   *        // get feature store handle
+   *        FeatureStore fs = HopsworksConnection.builder().build().getFeatureStore();
+   *        // get feature group handle
+   *        StreamFeatureGroup fg = fs.getStreamFeatureGroup("electricity_prices", 1);
+   *        // show top 5 lines of feature group data.
+   *        fg.show(5);
+   * }
+   * </pre>
+   *
+   * @param numRows Number of rows to show.
+   * @throws FeatureStoreException In case it cannot run read query on storage and/or no commit information was found
+   *                               for this feature group;
+   * @throws IOException Generic IO exception.
+   */
   @Override
   public void show(int numRows) throws FeatureStoreException, IOException {
     read(false).show(numRows);
   }
 
+  /**
+   * Show the first `n` rows of the feature group.
+   *
+   * <pre>
+   * {@code
+   *        // get feature store handle
+   *        FeatureStore fs = HopsworksConnection.builder().build().getFeatureStore();
+   *        // get feature group handle
+   *        StreamFeatureGroup fg = fs.getStreamFeatureGroup("electricity_prices", 1);
+   *        // show top 5 lines of feature data from online storage.
+   *        fg.show(5, true);
+   * }
+   * </pre>
+   *
+   * @param numRows Number of rows to show.
+   * @param online If `true` read from online feature store.
+   * @throws FeatureStoreException In case it cannot run read query on storage and/or no commit information was found
+   *                               for this feature group;
+   * @throws IOException Generic IO exception.
+   */
   @Override
   public void show(int numRows, boolean online) throws FeatureStoreException, IOException {
     read(online).show(numRows);
@@ -283,8 +328,7 @@
    * @throws IOException IOException
    * @throws ParseException ParseException
    */
-=======
->>>>>>> 6c122978
+
   @Deprecated
   public Dataset<Row> readChanges(String wallclockStartTime, String wallclockEndTime)
       throws FeatureStoreException, IOException, ParseException {
@@ -372,105 +416,6 @@
     codeEngine.saveCode(this);
   }
 
-<<<<<<< HEAD
-  @Override
-  public void insert(Dataset<Row> featureData) throws FeatureStoreException, IOException, ParseException {
-    insert(featureData, false, null, null);
-  }
-
-  @Override
-  public void insert(Dataset<Row> featureData, Map<String, String> writeOptions) throws FeatureStoreException,
-      IOException, ParseException {
-    insert(featureData, false, writeOptions, null);
-  }
-
-  @Override
-  public void insert(Dataset<Row> featureData, Storage storage)
-      throws IOException, FeatureStoreException, ParseException {
-    new FeatureStoreException("This method is implemented in StreamFeatureGroup");
-  }
-
-  @Override
-  public void insert(Dataset<Row> featureData, boolean overwrite)
-      throws IOException, FeatureStoreException, ParseException {
-    insert(featureData, overwrite, null, null);
-  }
-
-  @Override
-  public void insert(Dataset<Row> featureData, Storage storage, boolean overwrite)
-      throws IOException, FeatureStoreException, ParseException {
-    new FeatureStoreException("This method is implemented in StreamFeatureGroup");
-  }
-
-  @Override
-  public void insert(Dataset<Row> featureData, boolean overwrite, Map<String, String> writeOptions)
-      throws FeatureStoreException, IOException, ParseException {
-    insert(featureData, overwrite, writeOptions, null);
-  }
-
-  @Override
-  public void insert(Dataset<Row> featureData, HudiOperationType operation)
-      throws FeatureStoreException, IOException, ParseException {
-    new FeatureStoreException("This method is implemented in StreamFeatureGroup");
-  }
-
-  @Override
-  public void insert(Dataset<Row> featureData, Storage storage, boolean overwrite, HudiOperationType operation,
-                     Map<String, String> writeOptions) throws FeatureStoreException, IOException, ParseException {
-    insert(featureData, false, writeOptions, null);
-  }
-
-  @Override
-  public void insert(Dataset<Row>  featureData, JobConfiguration jobConfiguration) throws FeatureStoreException,
-      IOException, ParseException {
-    insert(featureData, false, null, jobConfiguration);
-  }
-
-  @Override
-  public void insert(Dataset<Row> featureData, boolean overwrite, Map<String, String> writeOptions,
-                     JobConfiguration jobConfiguration) throws FeatureStoreException, IOException, ParseException {
-    featureGroupEngine.insert(this, featureData,  overwrite ? SaveMode.Overwrite : SaveMode.Append,
-        partitionKeys, hudiPrecombineKey, writeOptions, jobConfiguration);
-    codeEngine.saveCode(this);
-  }
-
-  @Override
-  public StreamingQuery insertStream(Dataset<Row> featureData) {
-    return insertStream(featureData, null, null, false, null, null, null,
-        null);
-  }
-
-  @Override
-  public StreamingQuery insertStream(Dataset<Row> featureData, String queryName) {
-    return insertStream(featureData, queryName, null, false, null, null, null,
-        null);
-  }
-
-  @Override
-  public StreamingQuery insertStream(Dataset<Row> featureData, Map<String, String> writeOptions) {
-    return insertStream(featureData, null, null, false, null, null, writeOptions,
-        null);
-  }
-
-  @Override
-  public StreamingQuery insertStream(Dataset<Row> featureData, String queryName, Map<String, String> writeOptions) {
-    return insertStream(featureData, queryName, null, false, null, null, writeOptions,
-        null);
-  }
-
-  @Override
-  public StreamingQuery insertStream(Dataset<Row> featureData, String queryName, String outputMode) {
-    return insertStream(featureData, queryName, outputMode, false, null, null, null,
-        null);
-  }
-
-  @Override
-  public StreamingQuery insertStream(Dataset<Row> featureData, String queryName, String outputMode,
-                                     String checkpointLocation) {
-    return insertStream(featureData, queryName, outputMode, false, null, checkpointLocation, null,
-        null);
-  }
-=======
   /**
    * Incrementally insert data to a stream feature group or overwrite all  data contained in the feature group.
    * The `features` dataframe can be a Spark DataFrame or RDD.
@@ -488,15 +433,15 @@
    * }
    * </pre>
    *
-   * @param <S> generic type for dataframes, can be Spark or Flink streaming dataframes.
    * @param featureData spark DataFrame, RDD. Features to be saved.
    * @throws IOException Generic IO exception.
    * @throws FeatureStoreException If client is not connected to Hopsworks; cannot run read query on storage and/or
    *                               can't reconcile HUDI schema.
    * @throws ParseException In case it's unable to parse HUDI commit date string to date type.
    */
-  public <S> void insert(S featureData) throws FeatureStoreException, IOException, ParseException {
-    insert(featureData, SaveMode.APPEND, null, null);
+  @Override
+  public void insert(Dataset<Row> featureData) throws FeatureStoreException, IOException, ParseException {
+    insert(featureData, false, null, null);
   }
 
   /**
@@ -522,7 +467,6 @@
    * }
    * </pre>
    *
-   * @param <S> generic type for dataframes, can be Spark or Flink streaming dataframes.
    * @param featureData Spark DataFrame, RDD. Features to be saved.
    * @param writeOptions Additional write options as key-value pairs.
    * @throws IOException Generic IO exception.
@@ -530,9 +474,140 @@
    *                               can't reconcile HUDI schema.
    * @throws ParseException In case it's unable to parse HUDI commit date string to date type.
    */
-  public <S> void insert(S featureData, Map<String, String> writeOptions) throws FeatureStoreException, IOException,
-      ParseException {
-    insert(featureData, SaveMode.APPEND, writeOptions, null);
+  @Override
+  public void insert(Dataset<Row> featureData, Map<String, String> writeOptions) throws FeatureStoreException,
+      IOException, ParseException {
+    insert(featureData, false, writeOptions, null);
+  }
+
+  @Override
+  public void insert(Dataset<Row> featureData, Storage storage)
+      throws IOException, FeatureStoreException, ParseException {
+    new FeatureStoreException("This method is implemented in StreamFeatureGroup");
+  }
+
+  /**
+   * Incrementally insert data to a stream feature group or overwrite all  data contained in the feature group.
+   * The `features` dataframe can be a Spark DataFrame or RDD.
+   * If the stream feature group doesn't exist, the insert method will create the necessary metadata the first time it
+   * is invoked and write the specified `features` dataframe as feature group to the online/offline feature store.
+   *
+   * <pre>
+   * {@code
+   *        // get feature store handle
+   *        FeatureStore fs = HopsworksConnection.builder().build().getFeatureStore();
+   *        // get feature group handle
+   *        StreamFeatureGroup fg = fs.getStreamFeatureGroup("electricity_prices", 1);
+   *        // insert feature data and drop all data in the stream feature group before inserting new data
+   *        fg.insert(featureData, true);
+   * }
+   * </pre>
+   *
+   * @param featureData Spark DataFrame, RDD. Features to be saved.
+   * @param overwrite Drop all data in the feature group before inserting new data. This does not affect metadata.
+   * @throws IOException Generic IO exception.
+   * @throws FeatureStoreException If client is not connected to Hopsworks; cannot run read query on storage and/or
+   *                               can't reconcile HUDI schema.
+   * @throws ParseException In case it's unable to parse HUDI commit date string to date type.
+   */
+  @Override
+  public void insert(Dataset<Row> featureData, boolean overwrite)
+      throws IOException, FeatureStoreException, ParseException {
+    insert(featureData, overwrite, null, null);
+  }
+
+  @Override
+  public void insert(Dataset<Row> featureData, Storage storage, boolean overwrite)
+      throws IOException, FeatureStoreException, ParseException {
+    new FeatureStoreException("This method is implemented in StreamFeatureGroup");
+  }
+
+  /**
+   * Incrementally insert data to a stream feature group or overwrite all  data contained in the feature group.
+   * The `features` dataframe can be a Spark DataFrame or RDD.
+   * If the stream feature group doesn't exist, the insert method will create the necessary metadata the first time it
+   * is invoked and write the specified `features` dataframe as feature group to the online/offline feature store.
+   *
+   * <pre>
+   * {@code
+   *        // get feature store handle
+   *        FeatureStore fs = HopsworksConnection.builder().build().getFeatureStore();
+   *        // get feature group handle
+   *        StreamFeatureGroup fg = fs.getStreamFeatureGroup("electricity_prices", 1);
+   *        // define additional write options
+   *        Map<String, String> writeOptions = = new HashMap<String, String>() {{
+   *                           put("hoodie.bulkinsert.shuffle.parallelism", "5");
+   *                           put("hoodie.insert.shuffle.parallelism", "5");
+   *                           put("hoodie.upsert.shuffle.parallelism", "5");}
+   *                           };
+   *        // insert feature data and drop all data in the stream feature group before inserting new data
+   *        fg.insert(featureData, true, writeOptions);
+   * }
+   * </pre>
+   *
+   * @param featureData Spark DataFrame, RDD. Features to be saved.
+   * @param overwrite Drop all data in the feature group before inserting new data. This does not affect metadata.
+   * @param writeOptions Additional write options as key-value pairs.
+   * @throws IOException Generic IO exception.
+   * @throws FeatureStoreException If client is not connected to Hopsworks; cannot run read query on storage and/or
+   *                               can't reconcile HUDI schema.
+   * @throws ParseException In case it's unable to parse HUDI commit date string to date type.
+   */
+  @Override
+  public void insert(Dataset<Row> featureData, boolean overwrite, Map<String, String> writeOptions)
+      throws FeatureStoreException, IOException, ParseException {
+    insert(featureData, overwrite, writeOptions, null);
+  }
+
+  @Override
+  public void insert(Dataset<Row> featureData, HudiOperationType operation)
+      throws FeatureStoreException, IOException, ParseException {
+    new FeatureStoreException("This method is implemented in StreamFeatureGroup");
+  }
+
+  /**
+   * Incrementally insert data to a stream feature group or overwrite all  data contained in the feature group.
+   * The `features` dataframe can be a Spark DataFrame or RDD.
+   * If the stream feature group doesn't exist, the insert method will create the necessary metadata the first time it
+   * is invoked and write the specified `features` dataframe as feature group to the online/offline feature store.
+   *
+   * <pre>
+   * {@code
+   *        // get feature store handle
+   *        FeatureStore fs = HopsworksConnection.builder().build().getFeatureStore();
+   *        // get feature group handle
+   *        StreamFeatureGroup fg = fs.getStreamFeatureGroup("electricity_prices", 1);
+   *        // define additional write options
+   *        Map<String, String> writeOptions = = new HashMap<String, String>() {{
+   *                           put("hoodie.bulkinsert.shuffle.parallelism", "5");
+   *                           put("hoodie.insert.shuffle.parallelism", "5");
+   *                           put("hoodie.upsert.shuffle.parallelism", "5");}
+   *                           };
+   *        // Define additional write options (this example applies to HUDI enabled FGs)
+   *        Map<String, String> writeOptions = = new HashMap<String, String>() {{
+   *                           put("hoodie.bulkinsert.shuffle.parallelism", "5");
+   *                           put("hoodie.insert.shuffle.parallelism", "5");
+   *                           put("hoodie.upsert.shuffle.parallelism", "5");}
+   *                           };
+   *        // insert feature data in offline only with additional write options and drop all previous data before new
+   *        // data is inserted
+   *        fg.insert(featureData, Storage.OFFLINE, true, HudiOperationType.INSERT, writeOptions);
+   * }
+   * </pre>
+   *
+   * @param featureData Spark DataFrame, RDD. Features to be saved.
+   * @param overwrite Drop all data in the feature group before inserting new data. This does not affect metadata.
+   * @param operation commit operation type, INSERT or UPSERT.
+   * @param writeOptions Additional write options as key-value pairs.
+   * @throws IOException Generic IO exception.
+   * @throws FeatureStoreException If client is not connected to Hopsworks; cannot run read query on storage and/or
+   *                               can't reconcile HUDI schema.
+   * @throws ParseException In case it's unable to parse HUDI commit date string to date type.
+   */
+  @Override
+  public void insert(Dataset<Row> featureData, Storage storage, boolean overwrite, HudiOperationType operation,
+                     Map<String, String> writeOptions) throws FeatureStoreException, IOException, ParseException {
+    insert(featureData, false, writeOptions, null);
   }
 
   /**
@@ -556,7 +631,6 @@
    * }
    * </pre>
    *
-   * @param <S> generic type for dataframes, can be Spark or Flink streaming dataframes.
    * @param featureData Spark DataFrame, RDD. Features to be saved.
    * @param jobConfiguration configure the Hopsworks Job used to write data into the stream feature group.
    * @throws IOException Generic IO exception.
@@ -564,9 +638,10 @@
    *                               can't reconcile HUDI schema.
    * @throws ParseException In case it's unable to parse HUDI commit date string to date type.
    */
-  public <S> void insert(S featureData, JobConfiguration jobConfiguration) throws FeatureStoreException, IOException,
-      ParseException {
-    insert(featureData, SaveMode.APPEND, null, jobConfiguration);
+  @Override
+  public void insert(Dataset<Row>  featureData, JobConfiguration jobConfiguration) throws FeatureStoreException,
+      IOException, ParseException {
+    insert(featureData, false, null, jobConfiguration);
   }
 
   /**
@@ -587,19 +662,18 @@
    *                           put("hoodie.insert.shuffle.parallelism", "5");
    *                           put("hoodie.upsert.shuffle.parallelism", "5");}
    *                           };
-   *        // define job configuration.
    *        // Define job configuration.
    *        JobConfiguration jobConfiguration = new JobConfiguration();
    *        jobConfiguration.setDynamicAllocationEnabled(true);
    *        jobConfiguration.setAmMemory(2048);
+   *
    *        // insert feature data
-   *        fg.insert(featureData, writeOptions);
-   * }
-   * </pre>
-   *
-   * @param <S> generic type for dataframes, can be Spark or Flink streaming dataframes.
+   *        fg.insert(featureData, false, writeOptions, jobConfiguration);
+   * }
+   * </pre>
+   *
    * @param featureData Spark DataFrame, RDD. Features to be saved.
-   * @param saveMode org.apache.spark.sql.saveMode: APPEND, UPSERT, OVERWRITE
+   * @param overwrite Drop all data in the feature group before inserting new data. This does not affect metadata.
    * @param writeOptions Additional write options as key-value pairs.
    * @param jobConfiguration configure the Hopsworks Job used to write data into the stream feature group.
    * @throws IOException Generic IO exception.
@@ -607,11 +681,11 @@
    *                               can't reconcile HUDI schema.
    * @throws ParseException In case it's unable to parse HUDI commit date string to date type.
    */
-  public <S> void insert(S featureData, SaveMode saveMode,
-                         Map<String, String> writeOptions, JobConfiguration jobConfiguration)
-          throws FeatureStoreException, IOException, ParseException {
-    streamFeatureGroupEngine.insert(this, featureData, saveMode,  partitionKeys,
-        hudiPrecombineKey, writeOptions, jobConfiguration);
+  @Override
+  public void insert(Dataset<Row> featureData, boolean overwrite, Map<String, String> writeOptions,
+                     JobConfiguration jobConfiguration) throws FeatureStoreException, IOException, ParseException {
+    featureGroupEngine.insert(this, featureData,  overwrite ? SaveMode.Overwrite : SaveMode.Append,
+        partitionKeys, hudiPrecombineKey, writeOptions, jobConfiguration);
     codeEngine.saveCode(this);
   }
 
@@ -631,16 +705,13 @@
    * }
    * </pre>
    *
-   * @param <S> generic type for dataframes, can be Spark or Flink streaming dataframes.
    * @param featureData Features in Streaming Dataframe to be saved.
    * @return Streaming Query object.
-   * @throws IOException Generic IO exception.
-   * @throws FeatureStoreException If client is not connected to Hopsworks; cannot run read query on storage and/or
-   *                               can't reconcile HUDI schema.
-   * @throws ParseException In case it's unable to parse HUDI commit date string to date type.
-   */
-  public <S> Object insertStream(S featureData) throws FeatureStoreException, IOException, ParseException {
-    return insertStream(featureData, null, "append", false, null, null, null);
+   */
+  @Override
+  public StreamingQuery insertStream(Dataset<Row> featureData) {
+    return insertStream(featureData, null, null, false, null, null, null,
+        null);
   }
 
   /**
@@ -659,18 +730,14 @@
    * }
    * </pre>
    *
-   * @param <S> generic type for dataframes, can be Spark or Flink streaming dataframes.
    * @param featureData Features in Streaming Dataframe to be saved.
    * @param queryName Specify a name for the query to make it easier to recognise in the Spark UI
    * @return Streaming Query object.
-   * @throws IOException Generic IO exception.
-   * @throws FeatureStoreException If client is not connected to Hopsworks; cannot run read query on storage and/or
-   *                               can't reconcile HUDI schema.
-   * @throws ParseException In case it's unable to parse HUDI commit date string to date type.
-   */
-  public <S> Object insertStream(S featureData, String queryName)
-      throws FeatureStoreException, IOException, ParseException {
-    return insertStream(featureData, queryName, null,false, null, null, null);
+   */
+  @Override
+  public StreamingQuery insertStream(Dataset<Row> featureData, String queryName) {
+    return insertStream(featureData, queryName, null, false, null, null, null,
+        null);
   }
 
   /**
@@ -695,18 +762,14 @@
    * }
    * </pre>
    *
-   * @param <S> generic type for dataframes, can be Spark or Flink streaming dataframes.
    * @param featureData Features in Streaming Dataframe to be saved.
    * @param writeOptions Additional write options as key-value pairs.
    * @return Streaming Query object.
-   * @throws IOException Generic IO exception.
-   * @throws FeatureStoreException If client is not connected to Hopsworks; cannot run read query on storage and/or
-   *                               can't reconcile HUDI schema.
-   * @throws ParseException In case it's unable to parse HUDI commit date string to date type.
-   */
-  public <S> Object insertStream(S featureData, Map<String, String> writeOptions)
-      throws FeatureStoreException, IOException, ParseException {
-    return insertStream(featureData, null, null, false, null, null, writeOptions);
+   */
+  @Override
+  public StreamingQuery insertStream(Dataset<Row> featureData, Map<String, String> writeOptions) {
+    return insertStream(featureData, null, null, false, null, null, writeOptions,
+        null);
   }
 
   /**
@@ -727,23 +790,19 @@
    *                           put("hoodie.upsert.shuffle.parallelism", "5");}
    *                           };
    *        // insert feature data
-   *        fg.insertStream(featureData, queryName);
-   * }
-   * </pre>
-   *
-   * @param <S> generic type for dataframes, can be Spark or Flink streaming dataframes.
+   *        fg.insertStream(featureData, queryName, writeOptions);
+   * }
+   * </pre>
+   *
    * @param featureData Features in Streaming Dataframe to be saved.
    * @param queryName Specify a name for the query to make it easier to recognise in the Spark UI
    * @param writeOptions Additional write options as key-value pairs.
    * @return Streaming Query object.
-   * @throws IOException Generic IO exception.
-   * @throws FeatureStoreException If client is not connected to Hopsworks; cannot run read query on storage and/or
-   *                               can't reconcile HUDI schema.
-   * @throws ParseException In case it's unable to parse HUDI commit date string to date type.
-   */
-  public <S> Object insertStream(S featureData, String queryName, Map<String, String> writeOptions)
-      throws FeatureStoreException, IOException, ParseException {
-    return insertStream(featureData, queryName, "append", false, null, null, writeOptions);
+   */
+  @Override
+  public StreamingQuery insertStream(Dataset<Row> featureData, String queryName, Map<String, String> writeOptions) {
+    return insertStream(featureData, queryName, null, false, null, null, writeOptions,
+        null);
   }
 
   /**
@@ -760,11 +819,10 @@
    *        // insert feature data
    *        String queryName = "electricity_prices_streaming_query";
    *        String outputMode = "append";
-   *        fg.insertStream(featureData, queryName outputMode);
-   * }
-   * </pre>
-   *
-   * @param <S> generic type for dataframes, can be Spark or Flink streaming dataframes.
+   *        fg.insertStream(featureData, queryName, outputMode);
+   * }
+   * </pre>
+   *
    * @param featureData Features in Streaming Dataframe to be saved.
    * @param queryName Specify a name for the query to make it easier to recognise in the Spark UI
    * @param outputMode Specifies how data of a streaming DataFrame/Dataset is
@@ -777,14 +835,11 @@
    *                 If the query doesn’t contain aggregations, it will be equivalent to
    *                 append mode. Default  behaviour is `"append"`.
    * @return Streaming Query object.
-   * @throws IOException Generic IO exception.
-   * @throws FeatureStoreException If client is not connected to Hopsworks; cannot run read query on storage and/or
-   *                               can't reconcile HUDI schema.
-   * @throws ParseException In case it's unable to parse HUDI commit date string to date type.
-   */
-  public <S> Object insertStream(S featureData, String queryName, String outputMode)
-      throws FeatureStoreException, IOException, ParseException {
-    return insertStream(featureData, queryName, outputMode, false, null, null, null);
+   */
+  @Override
+  public StreamingQuery insertStream(Dataset<Row> featureData, String queryName, String outputMode) {
+    return insertStream(featureData, queryName, outputMode, false, null, null, null,
+        null);
   }
 
   /**
@@ -806,7 +861,6 @@
    * }
    * </pre>
    *
-   * @param <S> generic type for dataframes, can be Spark or Flink streaming dataframes.
    * @param featureData Features in Streaming Dataframe to be saved.
    * @param queryName Specify a name for the query to make it easier to recognise in the Spark UI
    * @param outputMode Specifies how data of a streaming DataFrame/Dataset is
@@ -821,14 +875,12 @@
    * @param checkpointLocation Checkpoint directory location. This will be used to as a reference to
    *                 from where to resume the streaming job.
    * @return Streaming Query object.
-   * @throws IOException Generic IO exception.
-   * @throws FeatureStoreException If client is not connected to Hopsworks; cannot run read query on storage and/or
-   *                               can't reconcile HUDI schema.
-   * @throws ParseException In case it's unable to parse HUDI commit date string to date type.
-   */
-  public <S> Object insertStream(S featureData, String queryName, String outputMode, String checkpointLocation)
-      throws FeatureStoreException, IOException, ParseException {
-    return insertStream(featureData, queryName, outputMode, false, null, checkpointLocation, null);
+   */
+  @Override
+  public StreamingQuery insertStream(Dataset<Row> featureData, String queryName, String outputMode,
+                                     String checkpointLocation) {
+    return insertStream(featureData, queryName, outputMode, false, null, checkpointLocation, null,
+        null);
   }
 
   /**
@@ -849,7 +901,6 @@
    * }
    * </pre>
    *
-   * @param <S> generic type for dataframes, can be Spark or Flink streaming dataframes.
    * @param featureData Features in Streaming Dataframe to be saved.
    * @param queryName Specify a name for the query to make it easier to recognise in the Spark UI
    * @param outputMode Specifies how data of a streaming DataFrame/Dataset is
@@ -868,14 +919,12 @@
    *                 seconds
    * @param timeout Only relevant in combination with `awaitTermination=true`.
    * @return Streaming Query object.
-   * @throws IOException Generic IO exception.
-   * @throws FeatureStoreException If client is not connected to Hopsworks; cannot run read query on storage and/or
-   *                               can't reconcile HUDI schema.
-   * @throws ParseException In case it's unable to parse HUDI commit date string to date type.
-   */
-  public <S> Object insertStream(S featureData, String queryName, String outputMode, boolean awaitTermination,
-                                 Long timeout) throws FeatureStoreException, IOException, ParseException {
-    return insertStream(featureData, queryName, outputMode, awaitTermination, timeout, null, null);
+   */
+  @Override
+  public StreamingQuery insertStream(Dataset<Row> featureData, String queryName, String outputMode,
+                                     boolean awaitTermination, Long timeout) {
+    return insertStream(featureData, queryName, outputMode, awaitTermination, timeout, null, null,
+        null);
   }
 
   /**
@@ -897,7 +946,6 @@
    * }
    * </pre>
    *
-   * @param <S> generic type for dataframes, can be Spark or Flink streaming dataframes.
    * @param featureData Features in Streaming Dataframe to be saved.
    * @param queryName Specify a name for the query to make it easier to recognise in the Spark UI
    * @param outputMode Specifies how data of a streaming DataFrame/Dataset is
@@ -918,15 +966,12 @@
    * @param checkpointLocation Checkpoint directory location. This will be used to as a reference to
    *                 from where to resume the streaming job.
    * @return Streaming Query object.
-   * @throws IOException Generic IO exception.
-   * @throws FeatureStoreException If client is not connected to Hopsworks; cannot run read query on storage and/or
-   *                               can't reconcile HUDI schema.
-   * @throws ParseException In case it's unable to parse HUDI commit date string to date type.
-   */
-  public <S> Object insertStream(S featureData, String queryName, String outputMode, boolean awaitTermination,
-                                 Long timeout, String checkpointLocation)
-      throws FeatureStoreException, IOException, ParseException {
-    return insertStream(featureData, queryName, outputMode, awaitTermination, timeout, checkpointLocation, null);
+   */
+  @Override
+  public StreamingQuery insertStream(Dataset<Row> featureData, String queryName, String outputMode,
+                                     boolean awaitTermination, Long timeout, String checkpointLocation) {
+    return insertStream(featureData, queryName, outputMode, awaitTermination, timeout, checkpointLocation, null,
+        null);
   }
 
   /**
@@ -955,7 +1000,6 @@
    * }
    * </pre>
    *
-   * @param <S> generic type for dataframes, can be Spark or Flink streaming dataframes.
    * @param featureData Features in Streaming Dataframe to be saved.
    * @param queryName Specify a name for the query to make it easier to recognise in the Spark UI
    * @param outputMode Specifies how data of a streaming DataFrame/Dataset is
@@ -978,24 +1022,6 @@
    * @param writeOptions Additional write options as key-value pairs.
    * @return Streaming Query object.
    */
-  public <S> Object insertStream(S featureData, String queryName, String outputMode, boolean awaitTermination,
-                                 Long timeout,  String checkpointLocation, Map<String, String> writeOptions) {
->>>>>>> 6c122978
-
-  @Override
-  public StreamingQuery insertStream(Dataset<Row> featureData, String queryName, String outputMode,
-                                     boolean awaitTermination, Long timeout) {
-    return insertStream(featureData, queryName, outputMode, awaitTermination, timeout, null, null,
-        null);
-  }
-
-  @Override
-  public StreamingQuery insertStream(Dataset<Row> featureData, String queryName, String outputMode,
-                                     boolean awaitTermination, Long timeout, String checkpointLocation) {
-    return insertStream(featureData, queryName, outputMode, awaitTermination, timeout, checkpointLocation, null,
-        null);
-  }
-
   @Override
   public StreamingQuery insertStream(Dataset<Row> featureData, String queryName, String outputMode,
                                      boolean awaitTermination, Long timeout,  String checkpointLocation,
@@ -1004,14 +1030,14 @@
         null);
   }
 
-<<<<<<< HEAD
-  @Override
-  public Object insertStream(Dataset<Row> featureData, String queryName, String outputMode, boolean awaitTermination,
-                             String checkpointLocation) throws Exception {
+  @Override
+  public StreamingQuery insertStream(Dataset<Row> featureData, String queryName, String outputMode,
+                                     boolean awaitTermination, String checkpointLocation) {
     return insertStream(featureData, queryName, outputMode, awaitTermination, null, checkpointLocation, null,
         null);
   }
-=======
+
+
   /**
    * Ingest a Spark Structured Streaming Dataframe to the online feature store.
    * This method creates a long-running Spark Streaming Query, you can control the termination of the query through the
@@ -1042,7 +1068,6 @@
    * }
    * </pre>
    *
-   * @param <S> generic type for dataframes, can be Spark or Flink streaming dataframes.
    * @param featureData Features in Streaming Dataframe to be saved.
    * @param queryName Specify a name for the query to make it easier to recognise in the Spark UI
    * @param outputMode Specifies how data of a streaming DataFrame/Dataset is
@@ -1066,11 +1091,6 @@
    * @param jobConfiguration configure the Hopsworks Job used to write data into the stream feature group.
    * @return Streaming Query object.
    */
-  public <S> Object insertStream(S featureData, String queryName, String outputMode, boolean awaitTermination,
-                                 Long timeout,  String checkpointLocation, Map<String, String> writeOptions,
-                                 JobConfiguration jobConfiguration) {
->>>>>>> 6c122978
-
   @Override
   public StreamingQuery insertStream(Dataset<Row> featureData, String queryName, String outputMode,
                                      boolean awaitTermination, Long timeout,  String checkpointLocation,
@@ -1080,12 +1100,23 @@
         jobConfiguration);
   }
 
-<<<<<<< HEAD
+  /**
+   * Select a subset of features of the feature group and return a query object. The query can be used to construct
+   * joins of feature groups or create a feature view with a subset of features of the feature group.
+   * @param features List of Feature meta data objects.
+   * @return Query object.
+   */
   @Override
   public Query selectFeatures(List<Feature> features) {
     return new Query(this, features);
   }
 
+  /**
+   * Select a subset of features of the feature group and return a query object. The query can be used to construct
+   * joins of feature groups or create a feature view with a subset of features of the feature group.
+   * @param features List of Feature names.
+   * @return Query object.
+   */
   @Override
   public Query select(List<String> features) {
     // Create a feature object for each string feature given by the user.
@@ -1094,26 +1125,44 @@
     return selectFeatures(featureObjList);
   }
 
+  /**
+   * Select all features of the feature group and return a query object. The query can be used to construct
+   * joins of feature groups or create a feature view with a subset of features of the feature group.
+   * @return Query object.
+   */
   @Override
   public Query selectAll() {
     return new Query(this, getFeatures());
   }
 
+  /**
+   * Select all features including primary key and event time feature of the feature group except provided `features`
+   * and return a query object.
+   * The query can be used to construct joins of feature groups or create a feature view with a subset of features of
+   * the feature group.
+   * @param features List of Feature meta data objects.
+   * @return Query object.
+   */
   @Override
   public Query selectExceptFeatures(List<Feature> features) {
     List<String> exceptFeatures = features.stream().map(Feature::getName).collect(Collectors.toList());
     return selectExcept(exceptFeatures);
   }
 
+  /**
+   * Select all features including primary key and event time feature of the feature group except provided `features`
+   * and return a query object.
+   * The query can be used to construct joins of feature groups or create a feature view with a subset of features of
+   * the feature group.
+   * @param features List of Feature names.
+   * @return Query object.
+   */
   @Override
   public Query selectExcept(List<String> features) {
     return new Query(this,
         getFeatures().stream().filter(f -> !features.contains(f.getName())).collect(Collectors.toList()));
   }
 
-  @Override
-  public void commitDeleteRecord(Dataset<Row>  featureData)
-=======
   /**
    * Drops records present in the provided DataFrame and commits it as update to this Stream Feature group.
    *
@@ -1128,23 +1177,18 @@
    * }
    * </pre>
    *
-   * @param <S> generic type for dataframes, can be Spark or Flink streaming dataframes.
    * @param featureData Spark DataFrame, RDD. Feature data to be deleted.
    * @throws FeatureStoreException If Client is not connected to Hopsworks and/or no commit information was found for
    *                               this feature group;
    * @throws IOException Generic IO exception.
    * @throws ParseException In case it's unable to parse HUDI commit date string to date type.
    */
-  public <S> void commitDeleteRecord(S featureData)
->>>>>>> 6c122978
+  @Override
+  public void commitDeleteRecord(Dataset<Row>  featureData)
       throws FeatureStoreException, IOException, ParseException {
     featureGroupEngine.commitDelete(this, featureData, null);
   }
 
-<<<<<<< HEAD
-  @Override
-  public void commitDeleteRecord(Dataset<Row>  featureData, Map<String, String> writeOptions)
-=======
   /**
    * Drops records present in the provided DataFrame and commits it as update to this Stream Feature group.
    *
@@ -1165,7 +1209,6 @@
    * }
    * </pre>
    *
-   * @param <S> generic type for dataframes, can be Spark or Flink streaming dataframes.
    * @param featureData Spark DataFrame, RDD. Feature data to be deleted.
    * @param writeOptions Additional write options as key-value pairs.
    * @throws FeatureStoreException If Client is not connected to Hopsworks and/or no commit information was found for
@@ -1173,8 +1216,8 @@
    * @throws IOException Generic IO exception.
    * @throws ParseException In case it's unable to parse HUDI commit date string to date type.
    */
-  public <S> void commitDeleteRecord(S featureData, Map<String, String> writeOptions)
->>>>>>> 6c122978
+  @Override
+  public void commitDeleteRecord(Dataset<Row>  featureData, Map<String, String> writeOptions)
       throws FeatureStoreException, IOException, ParseException {
     featureGroupEngine.commitDelete(this, featureData, writeOptions);
   }
@@ -1278,19 +1321,12 @@
    *     following formats `yyyyMMdd`, `yyyyMMddHH`, `yyyyMMddHHmm`, or `yyyyMMddHHmmss`.
    * @param limit number of commits to return.
    * @return commit details.
-<<<<<<< HEAD
-   * @throws FeatureStoreException FeatureStoreException
-   * @throws IOException IOException
-   * @throws ParseException ParseException
-   * */
-  @Override
-=======
    * @throws FeatureStoreException If Client is not connected to Hopsworks and/or no commit information was found for
    *                               this feature group;
    * @throws IOException Generic IO exception.
    * @throws ParseException In case it's unable to parse HUDI commit date string to date type.
    */
->>>>>>> 6c122978
+  @Override
   public Map<Long, Map<String, String>> commitDetails(String wallclockTime, Integer limit)
       throws IOException, FeatureStoreException, ParseException {
     return featureGroupEngine.commitDetailsByWallclockTime(this, wallclockTime, limit);
@@ -1300,25 +1336,57 @@
    * Update the metadata of multiple features.
    * Currently only feature description updates are supported.
    *
-   * @param features
-   * @throws FeatureStoreException
-   * @throws IOException
+   * @param features List of Feature metadata objects
+   * @throws FeatureStoreException If Client is not connected to Hopsworks, unable to identify date format and/or
+   *                               no commit information was found for this feature group;
+   * @throws IOException Generic IO exception.
+   * @throws ParseException In case it's unable to parse date string to date type.
    */
   @Override
   public void updateFeatures(List<Feature> features) throws FeatureStoreException, IOException, ParseException {
     featureGroupEngine.appendFeatures(this, features, this.getClass());
   }
 
+  /**
+   * Update the metadata of feature.
+   * Currently only feature description updates are supported.
+   *
+   * @param feature Feature metadata object
+   * @throws FeatureStoreException If Client is not connected to Hopsworks, unable to identify date format and/or
+   *                               no commit information was found for this feature group;
+   * @throws IOException Generic IO exception.
+   * @throws ParseException In case it's unable to parse date string to date type.
+   */
   @Override
   public void updateFeatures(Feature feature) throws FeatureStoreException, IOException, ParseException {
     featureGroupEngine.appendFeatures(this, Collections.singletonList(feature), this.getClass());
   }
 
+  /**
+   * Append features to the schema of the stream feature group.
+   * It is only possible to append features to a feature group. Removing features is considered a breaking change.
+   *
+   * @param features list of Feature metadata objects
+   * @throws FeatureStoreException If Client is not connected to Hopsworks, unable to identify date format and/or
+   *                               no commit information was found for this feature group;
+   * @throws IOException Generic IO exception.
+   * @throws ParseException In case it's unable to parse date string to date type.
+   */
   @Override
   public void appendFeatures(List<Feature> features) throws FeatureStoreException, IOException, ParseException {
     featureGroupEngine.appendFeatures(this, new ArrayList<>(features), this.getClass());
   }
 
+  /**
+   * Append a single feature to the schema of the stream feature group.
+   * It is only possible to append features to a feature group. Removing features is considered a breaking change.
+   *
+   * @param features List of Feature metadata objects
+   * @throws FeatureStoreException If Client is not connected to Hopsworks, unable to identify date format and/or
+   *                               no commit information was found for this feature group;
+   * @throws IOException Generic IO exception.
+   * @throws ParseException In case it's unable to parse date string to date type.
+   */
   @Override
   public void appendFeatures(Feature features) throws FeatureStoreException, IOException, ParseException {
     List<Feature> featureList = new ArrayList<>();
@@ -1326,6 +1394,13 @@
     featureGroupEngine.appendFeatures(this, featureList, this.getClass());
   }
 
+  /**
+   * Recompute the statistics for the stream feature group and save them to the feature store.
+   *
+   * @return statistics object of computed statistics
+   * @throws FeatureStoreException If Client is not connected to Hopsworks,
+   * @throws IOException Generic IO exception.
+   */
   @Override
   public Statistics computeStatistics() throws FeatureStoreException, IOException {
     if (statisticsConfig.getEnabled()) {
