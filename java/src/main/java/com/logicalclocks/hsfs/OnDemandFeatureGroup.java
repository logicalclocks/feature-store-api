/*
 * Copyright (c) 2020 Logical Clocks AB
 *
 * Licensed under the Apache License, Version 2.0 (the "License");
 * you may not use this file except in compliance with the License.
 * You may obtain a copy of the License at
 *
 * http://www.apache.org/licenses/LICENSE-2.0
 *
 * Unless required by applicable law or agreed to in writing, software
 * distributed under the License is distributed on an "AS IS" BASIS,
 * WITHOUT WARRANTIES OR CONDITIONS OF ANY KIND, either express or implied.
 *
 * See the License for the specific language governing permissions and limitations under the License.
 */

package com.logicalclocks.hsfs;

import com.fasterxml.jackson.annotation.JsonIgnoreProperties;
import com.logicalclocks.hsfs.engine.OnDemandFeatureGroupEngine;
import com.logicalclocks.hsfs.engine.CodeEngine;
import com.logicalclocks.hsfs.metadata.Expectation;
import com.logicalclocks.hsfs.metadata.FeatureGroupBase;
import com.logicalclocks.hsfs.metadata.OnDemandOptions;
import com.logicalclocks.hsfs.metadata.validation.ValidationType;
import lombok.AllArgsConstructor;
import lombok.Builder;
import lombok.Getter;
import lombok.NonNull;
import lombok.Setter;
import org.apache.spark.sql.Dataset;
import org.apache.spark.sql.Row;
import scala.collection.JavaConverters;

import java.io.IOException;
import java.util.ArrayList;
import java.util.List;
import java.util.Map;
import java.util.stream.Collectors;

@AllArgsConstructor
@JsonIgnoreProperties(ignoreUnknown = true)
public class OnDemandFeatureGroup extends FeatureGroupBase {

  @Getter
  @Setter
  private StorageConnector storageConnector;

  @Getter
  @Setter
  private String query;

  @Getter
  @Setter
  private OnDemandDataFormat dataFormat;

  @Getter
  @Setter
  private String path;

  @Getter
  @Setter
  private List<OnDemandOptions> options;

  @Getter
  @Setter
  private String type = "onDemandFeaturegroupDTO";


  private OnDemandFeatureGroupEngine onDemandFeatureGroupEngine = new OnDemandFeatureGroupEngine();
  private final CodeEngine codeEngine = new CodeEngine(EntityEndpointType.FEATURE_GROUP);

  @Builder
  public OnDemandFeatureGroup(FeatureStore featureStore, @NonNull String name, Integer version, String query,
                              OnDemandDataFormat dataFormat, String path, Map<String, String> options,
<<<<<<< HEAD
                              @NonNull StorageConnector storageConnector, String description, List<Feature> features,
                              StatisticsConfig statisticsConfig, scala.collection.Seq<Expectation> expectations,
                              ValidationType validationType, String eventTime) {
=======
                              @NonNull StorageConnector storageConnector, String description, List<String> primaryKeys,
                              List<Feature> features, StatisticsConfig statisticsConfig,
                              scala.collection.Seq<Expectation> expectations,
                              ValidationType validationType) {
>>>>>>> a22fb727
    this.featureStore = featureStore;
    this.name = name;
    this.version = version;
    this.query = query;
    this.dataFormat = dataFormat;
    this.path = path;
    this.options = options != null ? options.entrySet().stream()
        .map(e -> new OnDemandOptions(e.getKey(), e.getValue()))
        .collect(Collectors.toList())
        : null;
    this.description = description;
    this.primaryKeys = primaryKeys != null
            ? primaryKeys.stream().map(String::toLowerCase).collect(Collectors.toList()) : null;
    this.storageConnector = storageConnector;
    this.features = features;
    this.statisticsConfig = statisticsConfig != null ? statisticsConfig : new StatisticsConfig();
    this.eventTime = eventTime;
    this.validationType = validationType != null ? validationType : ValidationType.NONE;
    if (expectations != null && !expectations.isEmpty()) {
      this.expectationsNames = new ArrayList<>();
      this.expectations = JavaConverters.seqAsJavaListConverter(expectations).asJava();
      this.expectations.forEach(expectation -> this.expectationsNames.add(expectation.getName()));
    }
  }

  public OnDemandFeatureGroup() {
  }

  public OnDemandFeatureGroup(FeatureStore featureStore, int id) {
    this.featureStore = featureStore;
    this.id = id;
  }

  public void save() throws FeatureStoreException, IOException {
    onDemandFeatureGroupEngine.saveFeatureGroup(this);
    codeEngine.saveCode(this);
    if (statisticsConfig.getEnabled()) {
      statisticsEngine.computeStatistics(this, read(), null);
    }
  }

  @Override
  public Dataset<Row> read() throws FeatureStoreException, IOException {
    return selectAll().read();
  }

  public void show(int numRows) throws FeatureStoreException, IOException {
    read().show(numRows);
  }
}<|MERGE_RESOLUTION|>--- conflicted
+++ resolved
@@ -73,16 +73,10 @@
   @Builder
   public OnDemandFeatureGroup(FeatureStore featureStore, @NonNull String name, Integer version, String query,
                               OnDemandDataFormat dataFormat, String path, Map<String, String> options,
-<<<<<<< HEAD
-                              @NonNull StorageConnector storageConnector, String description, List<Feature> features,
-                              StatisticsConfig statisticsConfig, scala.collection.Seq<Expectation> expectations,
-                              ValidationType validationType, String eventTime) {
-=======
                               @NonNull StorageConnector storageConnector, String description, List<String> primaryKeys,
                               List<Feature> features, StatisticsConfig statisticsConfig,
                               scala.collection.Seq<Expectation> expectations,
-                              ValidationType validationType) {
->>>>>>> a22fb727
+                              ValidationType validationType, String eventTime) {
     this.featureStore = featureStore;
     this.name = name;
     this.version = version;
