--- conflicted
+++ resolved
@@ -72,13 +72,8 @@
   public OnDemandFeatureGroup(FeatureStore featureStore, @NonNull String name, Integer version, String query,
                               OnDemandDataFormat dataFormat, String path, Map<String, String> options,
                               @NonNull StorageConnector storageConnector, String description, List<Feature> features,
-<<<<<<< HEAD
-                              StatisticsConfig statisticsConfig, String eventTime) {
-=======
-                              StatisticsConfig statisticsConfig,
-                              scala.collection.Seq<Expectation> expectations,
-                              ValidationType validationType) {
->>>>>>> 38b45349
+                              StatisticsConfig statisticsConfig, scala.collection.Seq<Expectation> expectations,
+                              ValidationType validationType, String eventTime) {
     this.featureStore = featureStore;
     this.name = name;
     this.version = version;
@@ -93,16 +88,13 @@
     this.storageConnector = storageConnector;
     this.features = features;
     this.statisticsConfig = statisticsConfig != null ? statisticsConfig : new StatisticsConfig();
-<<<<<<< HEAD
     this.eventTime = eventTime;
-=======
     this.validationType = validationType != null ? validationType : ValidationType.NONE;
     if (expectations != null && !expectations.isEmpty()) {
       this.expectationsNames = new ArrayList<>();
       this.expectations = JavaConverters.seqAsJavaListConverter(expectations).asJava();
       this.expectations.forEach(expectation -> this.expectationsNames.add(expectation.getName()));
     }
->>>>>>> 38b45349
   }
 
   public OnDemandFeatureGroup() {
