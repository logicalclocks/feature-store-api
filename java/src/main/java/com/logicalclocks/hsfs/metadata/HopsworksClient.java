--- conflicted
+++ resolved
@@ -48,14 +48,10 @@
   private static final Logger LOGGER = LoggerFactory.getLogger(HopsworksClient.class);
 
   @Getter
-<<<<<<< HEAD
   @Setter
   private Project project;
-=======
-  private String project;
   @Getter
   private String host;
->>>>>>> 0778d709
 
   public static HopsworksClient getInstance() throws FeatureStoreException {
     if (hopsworksClientInstance == null) {
@@ -90,11 +86,7 @@
       throw new FeatureStoreException("Could not setup Hopsworks client", e);
     }
 
-<<<<<<< HEAD
-    hopsworksClientInstance = new HopsworksClient(hopsworksHttpClient);
-=======
-    hopsworksClientInstance = new HopsworksClient(hopsworksHttpClient, project, host);
->>>>>>> 0778d709
+    hopsworksClientInstance = new HopsworksClient(hopsworksHttpClient, host);
     return hopsworksClientInstance;
   }
 
@@ -105,22 +97,14 @@
   private ObjectMapper objectMapper;
 
   @VisibleForTesting
-<<<<<<< HEAD
-  public HopsworksClient(HopsworksHttpClient hopsworksHttpClient) {
-=======
-  public HopsworksClient(HopsworksHttpClient hopsworksHttpClient, String project, String host) {
->>>>>>> 0778d709
+  public HopsworksClient(HopsworksHttpClient hopsworksHttpClient, String host) {
     this.objectMapper = new ObjectMapper();
     this.objectMapper.configure(DeserializationFeature.FAIL_ON_UNKNOWN_PROPERTIES, false);
     this.objectMapper.configure(DeserializationFeature.FAIL_ON_NULL_FOR_PRIMITIVES, false);
     this.objectMapper.setSerializationInclusion(JsonInclude.Include.NON_NULL);
 
     this.hopsworksHttpClient = hopsworksHttpClient;
-<<<<<<< HEAD
-=======
-    this.project = project;
     this.host = host;
->>>>>>> 0778d709
   }
 
   @AllArgsConstructor
