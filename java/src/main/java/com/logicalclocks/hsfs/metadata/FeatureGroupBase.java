--- conflicted
+++ resolved
@@ -223,7 +223,7 @@
    * @throws FeatureStoreException
    * @throws IOException
    */
-  public void updateFeatures(List<Feature> features) throws FeatureStoreException, IOException {
+  public void updateFeatures(List<Feature> features) throws FeatureStoreException, IOException, ParseException {
     featureGroupBaseEngine.appendFeatures(this, features, this.getClass());
   }
 
@@ -235,7 +235,7 @@
    * @throws FeatureStoreException
    * @throws IOException
    */
-  public void updateFeatures(Feature feature) throws FeatureStoreException, IOException {
+  public void updateFeatures(Feature feature) throws FeatureStoreException, IOException, ParseException {
     featureGroupBaseEngine.appendFeatures(this, Collections.singletonList(feature), this.getClass());
   }
 
@@ -247,13 +247,8 @@
    * @throws FeatureStoreException
    * @throws IOException
    */
-<<<<<<< HEAD
-  public void appendFeatures(List<Feature> features) throws FeatureStoreException, IOException {
+  public void appendFeatures(List<Feature> features) throws FeatureStoreException, IOException, ParseException {
     featureGroupBaseEngine.appendFeatures(this, new ArrayList<>(features), this.getClass());
-=======
-  public void appendFeatures(List<Feature> features) throws FeatureStoreException, IOException, ParseException {
-    featureGroupBaseEngine.appendFeatures(this, new ArrayList<>(features));
->>>>>>> f1c8b595
   }
 
   /**
@@ -416,7 +411,7 @@
    */
   public void updateValidationType(ValidationType validationType) throws FeatureStoreException, IOException {
     this.validationType = validationType;
-    featureGroupBaseEngine.updateValidationType(this);
+    featureGroupBaseEngine.updateValidationType(this, this.getClass());
   }
 
   @JsonIgnore
