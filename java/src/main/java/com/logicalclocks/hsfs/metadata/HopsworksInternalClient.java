/*
 * Copyright (c) 2020 Logical Clocks AB
 *
 * Licensed under the Apache License, Version 2.0 (the "License");
 * you may not use this file except in compliance with the License.
 * You may obtain a copy of the License at
 *
 * http://www.apache.org/licenses/LICENSE-2.0
 *
 * Unless required by applicable law or agreed to in writing, software
 * distributed under the License is distributed on an "AS IS" BASIS,
 * WITHOUT WARRANTIES OR CONDITIONS OF ANY KIND, either express or implied.
 *
 * See the License for the specific language governing permissions and limitations under the License.
 */

package com.logicalclocks.hsfs.metadata;

import com.logicalclocks.hsfs.FeatureStoreException;
import jdk.nashorn.internal.runtime.regexp.joni.exception.InternalException;
import lombok.Getter;
import org.apache.http.HttpHeaders;
import org.apache.http.HttpHost;
import org.apache.http.HttpRequest;
import org.apache.http.client.ResponseHandler;
import org.apache.http.config.Registry;
import org.apache.http.config.RegistryBuilder;
import org.apache.http.conn.socket.ConnectionSocketFactory;
import org.apache.http.conn.socket.PlainConnectionSocketFactory;
import org.apache.http.conn.ssl.SSLConnectionSocketFactory;
import org.apache.http.conn.ssl.TrustSelfSignedStrategy;
import org.apache.http.impl.client.CloseableHttpClient;
import org.apache.http.impl.client.HttpClients;
import org.apache.http.impl.conn.PoolingHttpClientConnectionManager;
import org.apache.http.ssl.SSLContexts;
import org.slf4j.Logger;
import org.slf4j.LoggerFactory;

import javax.net.ssl.SSLContext;
import java.io.FileInputStream;
import java.io.IOException;
import java.nio.ByteBuffer;
import java.nio.channels.FileChannel;
import java.nio.channels.FileLock;
import java.nio.charset.StandardCharsets;
import java.nio.file.Path;
import java.nio.file.Paths;
import java.nio.file.StandardOpenOption;
import java.security.KeyManagementException;
import java.security.KeyStoreException;
import java.security.NoSuchAlgorithmException;
import java.security.cert.CertificateException;
import java.util.Properties;

public class HopsworksInternalClient implements HopsworksHttpClient {

  public static final String REST_ENDPOINT_SYS = "hopsworks.restendpoint";

  private static final Logger LOGGER = LoggerFactory.getLogger(HopsworksInternalClient.class.getName());

  private static final String DOMAIN_CA_TRUSTSTORE = "hopsworks.domain.truststore";
  private static final String TOKEN_PATH = "token.jwt";

  private static final String MATERIAL_PASSWD = "material_passwd";
  private static final String T_CERTIFICATE = "t_certificate";
  private static final String K_CERTIFICATE = "k_certificate";

  private PoolingHttpClientConnectionManager connectionPool = null;

  private HttpHost httpHost = null;
  private CloseableHttpClient httpClient = null;

  private String hopsworksEndpoint = "";
  private String jwt = "";

<<<<<<< HEAD
  //needed for kafka
=======
>>>>>>> 6c555f01
  @Getter
  private String trustStorePath = T_CERTIFICATE;

  @Getter
  private String keyStorePath = K_CERTIFICATE;

  @Getter
  private String certKey;

  public HopsworksInternalClient() throws IOException, KeyStoreException, CertificateException,
      NoSuchAlgorithmException, KeyManagementException, FeatureStoreException {
    hopsworksEndpoint = System.getProperties().getProperty(REST_ENDPOINT_SYS);
    httpHost = HttpHost.create(hopsworksEndpoint);

    connectionPool = new PoolingHttpClientConnectionManager(createConnectionFactory());
    connectionPool.setMaxTotal(10);
    connectionPool.setDefaultMaxPerRoute(10);

    httpClient = HttpClients.custom()
        .setConnectionManager(connectionPool)
        .setKeepAliveStrategy((httpResponse, httpContext) -> 30 * 1000)
        .build();

<<<<<<< HEAD
    certKey = readCertKey();
=======
    certKey = HopsworksHttpClient.readCertKey(MATERIAL_PASSWD);
>>>>>>> 6c555f01
    refreshJwt();
  }

  private Registry<ConnectionSocketFactory> createConnectionFactory()
      throws IOException, KeyStoreException, CertificateException, NoSuchAlgorithmException, KeyManagementException {
    Properties systemProperties = System.getProperties();

    Path trustStorePath = Paths.get(systemProperties.getProperty(DOMAIN_CA_TRUSTSTORE));
    LOGGER.info("Trust store path: " + trustStorePath);
    SSLContext sslCtx = SSLContexts.custom()
        .loadTrustMaterial(trustStorePath.toFile(), null, new TrustSelfSignedStrategy())
        .build();

    boolean insecure = Boolean.parseBoolean(systemProperties.getProperty("hopsutil.insecure"));

    SSLConnectionSocketFactory sslsf = new SSLConnectionSocketFactory(sslCtx,
        new HopsworksHostnameVerifier(insecure, hopsworksEndpoint));

    return RegistryBuilder.<ConnectionSocketFactory>create()
        .register("https", sslsf)
        .register("http", PlainConnectionSocketFactory.getSocketFactory())
        .build();
  }

  public void refreshJwt() throws FeatureStoreException {
    try (FileChannel fc = FileChannel.open(Paths.get(TOKEN_PATH), StandardOpenOption.READ)) {
      FileLock fileLock = fc.tryLock(0, Long.MAX_VALUE, true);
      try {
        short numRetries = 5;
        short retries = 0;
        while (fileLock == null && retries < numRetries) {
          LOGGER.debug("Waiting for lock on jwt file at:" + TOKEN_PATH);
          Thread.sleep(1000);
          fileLock = fc.tryLock(0, Long.MAX_VALUE, true);
          retries++;
        }
        //If could not acquire lock in reasonable time, throw exception
        if (fileLock == null) {
          throw new FeatureStoreException("Could not read jwt token from local container, possibly another process has"
              + " acquired the lock");
        }
        ByteBuffer buf = ByteBuffer.allocateDirect(512);
        fc.read(buf);
        buf.flip();
        jwt = StandardCharsets.UTF_8.decode(buf).toString();
      } catch (InterruptedException e) {
        LOGGER.warn("JWT waiting thread was interrupted.", e);
      } finally {
        if (fileLock != null) {
          fileLock.release();
        }
      }
    } catch (IOException e) {
      throw new FeatureStoreException("Could not read jwt token from local container." + e.getMessage(), e);
    }
  }

  private static String readCertKey() {
    try (FileInputStream fis = new FileInputStream(MATERIAL_PASSWD)) {
      StringBuilder sb = new StringBuilder();
      int content;
      while ((content = fis.read()) != -1) {
        sb.append((char) content);
      }
      return sb.toString();
    } catch (IOException ex) {
      LOGGER.warn("Failed to get cert password.", ex);
    }
    return null;
  }

  @Override
  public <T> T handleRequest(HttpRequest request, ResponseHandler<T> responseHandler)
      throws IOException, FeatureStoreException {
    LOGGER.debug("Handling metadata request: " + request);
    AuthorizationHandler<T> authHandler = new AuthorizationHandler<>(responseHandler);
    request.setHeader(HttpHeaders.AUTHORIZATION, "Bearer " + jwt);
    try {
      return httpClient.execute(httpHost, request, authHandler);
    } catch (UnauthorizedException e) {
      // re-read the jwt and try one more time
      refreshJwt();
      request.setHeader(HttpHeaders.AUTHORIZATION, "Bearer " + jwt);
      return httpClient.execute(httpHost, request, authHandler);
    } catch (InternalException e) {
      // Internal exception, try one more time
      return httpClient.execute(httpHost, request, authHandler);
    }
  }
}<|MERGE_RESOLUTION|>--- conflicted
+++ resolved
@@ -37,7 +37,6 @@
 import org.slf4j.LoggerFactory;
 
 import javax.net.ssl.SSLContext;
-import java.io.FileInputStream;
 import java.io.IOException;
 import java.nio.ByteBuffer;
 import java.nio.channels.FileChannel;
@@ -73,10 +72,6 @@
   private String hopsworksEndpoint = "";
   private String jwt = "";
 
-<<<<<<< HEAD
-  //needed for kafka
-=======
->>>>>>> 6c555f01
   @Getter
   private String trustStorePath = T_CERTIFICATE;
 
@@ -100,11 +95,7 @@
         .setKeepAliveStrategy((httpResponse, httpContext) -> 30 * 1000)
         .build();
 
-<<<<<<< HEAD
-    certKey = readCertKey();
-=======
     certKey = HopsworksHttpClient.readCertKey(MATERIAL_PASSWD);
->>>>>>> 6c555f01
     refreshJwt();
   }
 
@@ -162,20 +153,6 @@
     }
   }
 
-  private static String readCertKey() {
-    try (FileInputStream fis = new FileInputStream(MATERIAL_PASSWD)) {
-      StringBuilder sb = new StringBuilder();
-      int content;
-      while ((content = fis.read()) != -1) {
-        sb.append((char) content);
-      }
-      return sb.toString();
-    } catch (IOException ex) {
-      LOGGER.warn("Failed to get cert password.", ex);
-    }
-    return null;
-  }
-
   @Override
   public <T> T handleRequest(HttpRequest request, ResponseHandler<T> responseHandler)
       throws IOException, FeatureStoreException {
