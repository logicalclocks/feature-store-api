--- conflicted
+++ resolved
@@ -164,13 +164,10 @@
 
     switch (storage) {
       case OFFLINE:
-<<<<<<< HEAD
         registerOnDemandFeatureGroups(fsQuery.getOnDemandFeatureGroups());
-=======
         if (leftFeatureGroup.getTimeTravelFormat() == TimeTravelFormat.HUDI) {
           registerHudiFeatureGroups(fsQuery.getHudiCachedFeatureGroups(), readOptions);
         }
->>>>>>> 17792c49
         return SparkEngine.getInstance().sql(fsQuery.getStorageQuery(Storage.OFFLINE));
       case ONLINE:
         StorageConnector onlineConnector
@@ -203,7 +200,6 @@
     }
   }
 
-<<<<<<< HEAD
   private void registerOnDemandFeatureGroups(List<OnDemandFeatureGroupAlias> onDemandFeatureGroups)
       throws FeatureStoreException {
     if (onDemandFeatureGroups == null || onDemandFeatureGroups.isEmpty()) {
@@ -214,9 +210,11 @@
       String alias = onDemandFeatureGroupAlias.getAlias();
       OnDemandFeatureGroup onDemandFeatureGroup = onDemandFeatureGroupAlias.getOnDemandFeatureGroup();
 
-      SparkEngine.getInstance().registerTemporaryTable(onDemandFeatureGroup.getQuery(),
+      SparkEngine.getInstance().registerOnDemandTemporaryTable(onDemandFeatureGroup.getQuery(),
           onDemandFeatureGroup.getStorageConnector(), alias);
-=======
+    }
+  }
+
   private void registerHudiFeatureGroups(List<HudiFeatureGroupAlias> hudiFeatureGroups,
                                          Map<String, String> readOptions)  {
     for (HudiFeatureGroupAlias hudiFeatureGroupAlias : hudiFeatureGroups) {
@@ -227,7 +225,6 @@
           hudiFeatureGroupAlias.getLeftFeatureGroupStartTimestamp(),
           hudiFeatureGroupAlias.getLeftFeatureGroupEndTimestamp(),
           readOptions);
->>>>>>> 17792c49
     }
   }
 }