/*
 * Copyright (c) 2020 Logical Clocks AB
 *
 * Licensed under the Apache License, Version 2.0 (the "License");
 * you may not use this file except in compliance with the License.
 * You may obtain a copy of the License at
 *
 * http://www.apache.org/licenses/LICENSE-2.0
 *
 * Unless required by applicable law or agreed to in writing, software
 * distributed under the License is distributed on an "AS IS" BASIS,
 * WITHOUT WARRANTIES OR CONDITIONS OF ANY KIND, either express or implied.
 *
 * See the License for the specific language governing permissions and limitations under the License.
 */

package com.logicalclocks.hsfs.metadata;

import com.logicalclocks.hsfs.FeatureStoreException;
import org.apache.commons.io.FileUtils;
import org.apache.http.HttpRequest;
import org.apache.http.client.ResponseHandler;
import org.slf4j.Logger;

import java.io.File;
import java.io.IOException;

public interface HopsworksHttpClient {
  static final Logger LOGGER = null;

  <T> T handleRequest(HttpRequest request, ResponseHandler<T> responseHandler)
      throws IOException, FeatureStoreException;

  String getTrustStorePath();

  String getKeyStorePath();

  String getCertKey();
<<<<<<< HEAD
=======

  static String readCertKey(String materialPwd) {
    try {
      return FileUtils.readFileToString(new File(materialPwd));
    } catch (IOException ex) {
      LOGGER.warn("Failed to get cert password.", ex);
    }
    return null;
  }
>>>>>>> 6c555f01
}<|MERGE_RESOLUTION|>--- conflicted
+++ resolved
@@ -36,8 +36,6 @@
   String getKeyStorePath();
 
   String getCertKey();
-<<<<<<< HEAD
-=======
 
   static String readCertKey(String materialPwd) {
     try {
@@ -47,5 +45,4 @@
     }
     return null;
   }
->>>>>>> 6c555f01
 }