/*
 *  Copyright (c) 2022-2022. Hopsworks AB
 *
 *  Licensed under the Apache License, Version 2.0 (the "License");
 *  you may not use this file except in compliance with the License.
 *  You may obtain a copy of the License at
 *
 *  http://www.apache.org/licenses/LICENSE-2.0
 *
 *  Unless required by applicable law or agreed to in writing, software
 *  distributed under the License is distributed on an "AS IS" BASIS,
 *  WITHOUT WARRANTIES OR CONDITIONS OF ANY KIND, either express or implied.
 *
 *  See the License for the specific language governing permissions and limitations under the License.
 *
 */

package com.logicalclocks.hsfs;

import com.fasterxml.jackson.annotation.JsonIgnore;
import com.google.common.collect.Lists;
import com.google.common.collect.Maps;
import com.logicalclocks.base.DataFormat;
import com.logicalclocks.base.FeatureStoreException;
import com.logicalclocks.base.FeatureViewBase;
import com.logicalclocks.base.Split;
import com.logicalclocks.base.StatisticsConfig;
import com.logicalclocks.base.TrainingDatasetType;
import com.logicalclocks.base.constructor.Filter;
import com.logicalclocks.base.constructor.FilterLogic;
import com.logicalclocks.base.engine.FeatureGroupUtils;
import com.logicalclocks.hsfs.constructor.Query;
import com.logicalclocks.hsfs.engine.FeatureViewEngine;

import lombok.NoArgsConstructor;
import lombok.NonNull;

import org.apache.spark.sql.Dataset;
import org.apache.spark.sql.Row;

import java.io.IOException;
import java.sql.SQLException;
import java.text.ParseException;
import java.util.HashSet;
import java.util.List;
import java.util.Map;
import java.util.stream.Collectors;

@NoArgsConstructor
public class FeatureView extends FeatureViewBase<FeatureView, FeatureStore, Query, Dataset<Row>> {

  private static final FeatureViewEngine featureViewEngine = new FeatureViewEngine();

  public static class FeatureViewBuilder {

    private String name;
    private Integer version;
    private String description;
    private FeatureStore featureStore;
    private Query query;
    private List<String> labels;

    public FeatureViewBuilder(FeatureStore featureStore) {
      this.featureStore = featureStore;
    }

    public FeatureViewBuilder name(String name) {
      this.name = name;
      return this;
    }

    public FeatureViewBuilder version(Integer version) {
      this.version = version;
      return this;
    }

    public FeatureViewBuilder description(String description) {
      this.description = description;
      return this;
    }

    /**
     * Query of a feature view. Note that `as_of` argument in the `Query` will be ignored because feature view does
     * not support time travel query.
     *
     * @param query Query object
     * @return builder
     */
    public FeatureViewBuilder query(Query query) {
      this.query = query;
      if (query.isTimeTravel()) {
        LOGGER.info("`as_of` argument in the `Query` will be ignored because "
            + "feature view does not support time travel query.");
      }
      return this;
    }

    public FeatureViewBuilder labels(List<String> labels) {
      this.labels = labels;
      return this;
    }

    public FeatureView build() throws FeatureStoreException, IOException {
      FeatureView featureView = new FeatureView(name, version, query, description, featureStore, labels);
      featureViewEngine.save(featureView, FeatureView.class);
      return featureView;
    }
  }

  public FeatureView(@NonNull String name, Integer version, @NonNull Query query, String description,
                     @NonNull FeatureStore featureStore, List<String> labels) {
    this.name = name;
    this.version = version;
    this.query = query;
    this.description = description;
    this.featureStore = featureStore;
    this.labels = labels != null ? labels.stream().map(String::toLowerCase).collect(Collectors.toList()) : null;
  }

<<<<<<< HEAD
  @Override
=======
  /**
   * Delete current feature view, all associated metadata and training data.
   *
   * <pre>
   * {@code
   *        // get feature store handle
   *        FeatureStore fs = HopsworksConnection.builder().build().getFeatureStore();
   *        // get feature view handle
   *        FeatureView fv = fs.getFeatureView("fv_name", 1);
   *        // delete feature view
   *        fv.delete();
   * }
   * </pre>
   *
   * @throws FeatureStoreException In case client is not connected to Hopsworks.
   * @throws IOException Generic IO exception.
   */
>>>>>>> 6c122978
  public void delete() throws FeatureStoreException, IOException {
    LOGGER.warn("JobWarning: All jobs associated to feature view `" + name + "`, version `"
        + version + "` will be removed.");
    featureViewEngine.delete(this.featureStore, this.name, this.version);
  }

<<<<<<< HEAD
  @Override
  public void clean(FeatureStore featureStore, String featureViewName, Integer featureViewVersion)
=======
  /**
   * Delete the feature view and all associated metadata and training data. This can delete corrupted feature view
   * which cannot be retrieved due to a corrupted query for example.
   *
   * <pre>
   * {@code
   *        // get feature store handle
   *        FeatureStore fs = HopsworksConnection.builder().build().getFeatureStore();
   *        // get feature view handle
   *        FeatureView fv = fs.getFeatureView("fv_name", 1);
   *        // delete feature view
   *        fv.clean();
   * }
   * </pre>
   *
   * @param featureStore Feature store metadata object.
   * @param featureViewName Name of feature view.
   * @param featureViewVersion Version of feature view.
   * @throws FeatureStoreException In case client is not connected to Hopsworks.
   * @throws IOException Generic IO exception.
   */
  public static void clean(FeatureStore featureStore, String featureViewName, Integer featureViewVersion)
>>>>>>> 6c122978
      throws FeatureStoreException, IOException {
    featureViewEngine.delete(featureStore, featureViewName, featureViewVersion);
  }

<<<<<<< HEAD
  @Override
=======
  /**
   * Update the description of the feature view.
   *
   * <pre>
   * {@code
   *        // get feature store handle
   *        FeatureStore fs = HopsworksConnection.builder().build().getFeatureStore();
   *        // get feature view handle
   *        FeatureView fv = fs.getFeatureView("fv_name", 1);
   *        // update with new description
   *        fv.setDescription("Updated description");
   *        // delete feature view
   *        fv.update(fv);
   * }
   * </pre>
   *
   * @param other Updated FeatureView metadata Object.
   * @return FeatureView Metadata Object.
   * @throws FeatureStoreException In case client is not connected to Hopsworks.
   * @throws IOException Generic IO exception.
   */
>>>>>>> 6c122978
  public FeatureView update(FeatureView other) throws FeatureStoreException, IOException {
    return featureViewEngine.update(other);
  }

<<<<<<< HEAD
=======
  /**
   * Initialise feature view to retrieve feature vector from online feature store.
   *
   * <pre>
   * {@code
   *        // get feature store handle
   *        FeatureStore fs = HopsworksConnection.builder().build().getFeatureStore();
   *        // get feature view handle
   *        FeatureView fv = fs.getFeatureView("fv_name", 1);
   *        // Initialise feature view serving
   *        fv.initServing();
   * }
   * </pre>
   *
   * @throws FeatureStoreException In case client is not connected to Hopsworks.
   * @throws IOException Generic IO exception.
   * @throws SQLException In case there is online storage (RonDB) access error or other errors.
   * @throws ClassNotFoundException In case class `com.mysql.jdbc.Driver` can not be found.
   */
  public void initServing() throws FeatureStoreException, IOException, SQLException, ClassNotFoundException {
    vectorServer.initServing(this, false);
  }

  /**
   * Initialise feature view to retrieve feature vector from online feature store.
   *
   * <pre>
   * {@code
   *        // get feature store handle
   *        FeatureStore fs = HopsworksConnection.builder().build().getFeatureStore();
   *        // get feature view handle
   *        FeatureView fv = fs.getFeatureView("fv_name", 1);
   *        // Initialise feature view batch serving
   *        fv.initServing(true, false);
   * }
   * </pre>
   *
   * @param batch Whether to initialise feature view to retrieve feature vector from offline feature store.
   * @param external If set to `true`, the connection to the online feature store is established using the same host as
   *                 for the `host` parameter in the connection object.
   *                 If set to False, the online feature store storage connector is used which relies on the private IP.
   * @throws FeatureStoreException In case client is not connected to Hopsworks.
   * @throws IOException Generic IO exception.
   * @throws SQLException In case there is online storage (RonDB) access error or other errors.
   * @throws ClassNotFoundException In case class `com.mysql.jdbc.Driver` can not be found.
   */
  @Deprecated
  public void initServing(Boolean batch, Boolean external)
      throws FeatureStoreException, IOException, SQLException, ClassNotFoundException {
    vectorServer.initServing(this, batch, external);
  }

  /**
   * Initialise feature view to retrieve feature vector from offline feature store.
   *
   * <pre>
   * {@code
   *        // get feature store handle
   *        FeatureStore fs = HopsworksConnection.builder().build().getFeatureStore();
   *        // get feature view handle
   *        FeatureView fv = fs.getFeatureView("fv_name", 1);
   *        // Initialise feature view batch scoring
   *        fv.initBatchScoring(1);
   * }
   * </pre>
   *
   * @param trainingDatasetVersion Version of training dataset to identify additional filters attached to the training
   *                               dataset and statistics to use for transformation functions.
   */
  public void initBatchScoring(Integer trainingDatasetVersion) {
    this.extraFilterVersion = trainingDatasetVersion;
  }

  /**
   * Returns assembled feature vector from online feature store.
   *
   * <pre>
   * {@code
   *        // get feature store handle
   *        FeatureStore fs = HopsworksConnection.builder().build().getFeatureStore();
   *        // get feature view handle
   *        FeatureView fv = fs.getFeatureView("fv_name", 1);
   *        // define primary key values to fetch data from online feature store
   *        Map<String, Object> pkMap = new HashMap<String, Object>() {
   *               {put("customer_id", 1);
   *                put("contract_id" , 100);
   *                }
   *        };
   *        // get feature vector
   *        fv.getFeatureVector(entry);
   * }
   * </pre>
   *
   * @param entry Fictionary of feature group primary key and values provided by serving application.
   * @return List of feature values related to provided primary keys, ordered according to positions of the features
   *         in the feature view query.
   * @throws FeatureStoreException In case client is not connected to Hopsworks.
   * @throws IOException Generic IO exception.
   * @throws SQLException In case there is online storage (RonDB) access error or other errors.
   * @throws ClassNotFoundException In case class `com.mysql.jdbc.Driver` can not be found.
   */
  @JsonIgnore
  public List<Object> getFeatureVector(Map<String, Object> entry)
      throws SQLException, FeatureStoreException, IOException, ClassNotFoundException {
    return vectorServer.getFeatureVector(this, entry);
  }

  /**
   * Returns assembled feature vector from online feature store.
   *
   * <pre>
   * {@code
   *        // get feature store handle
   *        FeatureStore fs = HopsworksConnection.builder().build().getFeatureStore();
   *        // get feature view handle
   *        FeatureView fv = fs.getFeatureView("fv_name", 1);
   *        // define primary key values to fetch data from online feature store
   *        Map<String, Object> pkMap = new HashMap<String, Object>() {
   *               {put("customer_id", 1);
   *                put("contract_id" , 100);
   *                }
   *        };
   *        // get feature vector
   *        fv.getFeatureVector(entry, false);
   * }
   * </pre>
   *
   * @param entry Dictionary of feature group primary key and values provided by serving application.
   * @param external If set to true, the connection to the online feature store is established using the same host as
   *                 for the `host` parameter in the connection object.
   *                 If set to false, the online feature store storage connector is used which relies on the private IP.
   *                 Defaults to True if connection to Hopsworks is established from external environment
   * @return List of feature values related to provided primary keys, ordered according to positions of the features
   *         in the feature view query.
   * @throws FeatureStoreException In case client is not connected to Hopsworks.
   * @throws IOException Generic IO exception.
   * @throws SQLException In case there is online storage (RonDB) access error or other errors.
   * @throws ClassNotFoundException In case class `com.mysql.jdbc.Driver` can not be found.
   */
  @JsonIgnore
  public List<Object> getFeatureVector(Map<String, Object> entry, boolean external)
      throws SQLException, FeatureStoreException, IOException, ClassNotFoundException {
    return vectorServer.getFeatureVector(this, entry, external);
  }


  /**
   * Returns assembled feature vectors in batches from online feature store.
   *
   * <pre>
   * {@code
   *        // get feature store handle
   *        FeatureStore fs = HopsworksConnection.builder().build().getFeatureStore();
   *        // get feature view handle
   *        FeatureView fv = fs.getFeatureView("fv_name", 1);
   *        // define primary key values to fetch data from online feature store
   *        Map<String, List<Long>> entry = ...;
   *        // get feature vector
   *        fv.getFeatureVector(entry);
   * }
   * </pre>
   *
   * @param entry A list of dictionaries of feature group primary key and values provided by serving application.
   * @return List of lists of feature values related to provided primary keys, ordered according to
   *         positions of the features in the feature view query.
   * @throws FeatureStoreException In case client is not connected to Hopsworks.
   * @throws IOException Generic IO exception.
   * @throws SQLException In case there is online storage (RonDB) access error or other errors.
   * @throws ClassNotFoundException In case class `com.mysql.jdbc.Driver` can not be found.
   */
  @JsonIgnore
  public List<List<Object>> getFeatureVectors(Map<String, List<Object>> entry)
      throws SQLException, FeatureStoreException, IOException, ClassNotFoundException {
    return vectorServer.getFeatureVectors(this, entry);
  }

  /**
   *Returns assembled feature vectors in batches from online feature store.
   *
   * <pre>
   * {@code
   *        // get feature store handle
   *        FeatureStore fs = HopsworksConnection.builder().build().getFeatureStore();
   *        // get feature view handle
   *        FeatureView fv = fs.getFeatureView("fv_name", 1);
   *        // define primary key values to fetch data from online feature store
   *        Map<String, List<Long>> entry = ...;
   *        // get feature vector
   *        fv.getFeatureVectors(entry, false);
   * }
   * </pre>
   *
   * @param entry A list of dictionaries of feature group primary key and values provided by serving application.
   * @param external If set to `true`, the connection to the  online feature store is established using the same host as
   *                 for the `host` parameter in the connection object.
   *                 If set to False, the online feature store storage connector is used which relies on the private IP.
   * @return List of lists of feature values related to provided primary keys, ordered according to
   *         positions of this features in the feature view query.
   * @throws FeatureStoreException In case client is not connected to Hopsworks.
   * @throws IOException Generic IO exception.
   * @throws SQLException In case there is online storage (RonDB) access error or other errors.
   * @throws ClassNotFoundException In case class `com.mysql.jdbc.Driver` can not be found.
   */
  @JsonIgnore
  public List<List<Object>> getFeatureVectors(Map<String, List<Object>> entry, boolean external)
      throws SQLException, FeatureStoreException, IOException, ClassNotFoundException {
    return vectorServer.getFeatureVectors(this, entry, external);
  }

  /**
   * Get a query string of the batch query.
   *
   * <pre>
   * {@code
   *        // get feature store handle
   *        FeatureStore fs = HopsworksConnection.builder().build().getFeatureStore();
   *        // get feature view handle
   *        FeatureView fv = fs.getFeatureView("fv_name", 1);
   *        // get batch query
   *        fv.getBatchQuery();
   * }
   * </pre>
   *
   * @return String query string of the batch query
   * @throws FeatureStoreException If Client is not connected to Hopsworks and/or unable to identify
   *                               date formats.
   * @throws IOException Generic IO exception.
   * @throws ParseException In case it's unable to parse strings dates to date types.
   */
>>>>>>> 6c122978
  @JsonIgnore
  @Override
  public String getBatchQuery() throws FeatureStoreException, IOException, ParseException {
    return getBatchQuery(null, null);
  }

  /**
   * Get a query string of the batch query.
   *
   * <pre>
   * {@code
   *        // get feature store handle
   *        FeatureStore fs = HopsworksConnection.builder().build().getFeatureStore();
   *        // get feature view handle
   *        FeatureView fv = fs.getFeatureView("fv_name", 1);
   *        // get batch query that will fetch data from jan 1, 2023 to Jan 31, 2023
   *        fv.getBatchQuery("20230101", "20130131");
   * }
   * </pre>
   *
   * @param startTime Datetime string. The String should be formatted in one of the following formats `yyyyMMdd`,
   *                 `yyyyMMddHH`, `yyyyMMddHHmm`, or `yyyyMMddHHmmss`.
   * @param endTime Datetime string. The String should be formatted in one of the following formats `yyyyMMdd`,
   *                `yyyyMMddHH`, `yyyyMMddHHmm`, or `yyyyMMddHHmmss`.
   * @return String query string of the batch query
   * @throws FeatureStoreException If Client is not connected to Hopsworks and/or unable to identify format of the
   *                               provided `startTime`/`endTime` date formats;
   * @throws IOException Generic IO exception.
   * @throws ParseException In case it's unable to parse provided `startTime`/`endTime` strings to date types.
   */
  @JsonIgnore
  @Override
  public String getBatchQuery(String startTime, String endTime)
      throws FeatureStoreException, IOException, ParseException {
    return featureViewEngine.getBatchQueryString(
        this,
        startTime != null ? FeatureGroupUtils.getDateFromDateString(startTime) : null,
        endTime != null ? FeatureGroupUtils.getDateFromDateString(endTime) : null,
        extraFilterVersion);
  }

  /**
   * Get a batch of data from an event time interval from the offline feature store.
   *
   * <pre>
   * {@code
   *        // get feature store handle
   *        FeatureStore fs = HopsworksConnection.builder().build().getFeatureStore();
   *        // get feature view handle
   *        FeatureView fv = fs.getFeatureView("fv_name", 1);
   *        // get batch query that will fetch data from jan 1, 2023 to Jan 31, 2023
   *        fv.getBatchQuery("20230101", "20130131");
   * }
   * </pre>
   *
   * @param startTime Datetime string. The String should be formatted in one of the following formats `yyyyMMdd`,
   *                 `yyyyMMddHH`, `yyyyMMddHHmm`, or `yyyyMMddHHmmss`.
   * @param endTime Datetime string. The String should be formatted in one of the following formats `yyyyMMdd`,
   *                `yyyyMMddHH`, `yyyyMMddHHmm`, or `yyyyMMddHHmmss`.
   * @return {@code Dataset<Row>} Spark dataframe of batch data.
   * @throws FeatureStoreException If Client is not connected to Hopsworks and/or unable to identify format of the
   *                               provided `startTime`/`endTime` date formats.
   * @throws IOException Generic IO exception.
   * @throws ParseException In case it's unable to parse provided `startTime`/`endTime` strings to date types.
   */
  @JsonIgnore
  public Dataset<Row> getBatchData() throws FeatureStoreException, IOException, ParseException {
    return getBatchData(null, null, null);
  }

  @JsonIgnore
  @Override
  public Dataset<Row> getBatchData(String startTime, String endTime)
      throws FeatureStoreException, IOException, ParseException {
    return getBatchData(startTime, endTime, Maps.newHashMap());
  }

  /**
   * Get a batch of data from an event time interval from the offline feature store.
   *
   * <pre>
   * {@code
   *        // get feature store handle
   *        FeatureStore fs = HopsworksConnection.builder().build().getFeatureStore();
   *        // get feature view handle
   *        FeatureView fv = fs.getFeatureView("fv_name", 1);
   *        // get batch query that will fetch data from jan 1, 2023 to Jan 31, 2023
   *        fv.getBatchQuery("20230101", "20130131");
   * }
   * </pre>
   *
   * @param startTime Datetime string. The String should be formatted in one of the following formats `yyyyMMdd`,
   *                 `yyyyMMddHH`, `yyyyMMddHHmm`, or `yyyyMMddHHmmss`.
   * @param endTime Datetime string. The String should be formatted in one of the following formats `yyyyMMdd`,
   *                `yyyyMMddHH`, `yyyyMMddHHmm`, or `yyyyMMddHHmmss`.
   * @param readOptions Additional read options as key/value pairs.
   * @return {@code Dataset<Row>} Spark dataframe of batch data.
   * @throws FeatureStoreException If Client is not connected to Hopsworks and/or unable to identify format of the
   *                               provided `startTime`/`endTime` date formats.
   * @throws IOException Generic IO exception.
   * @throws ParseException In case it's unable to parse provided `startTime`/`endTime` strings to date types.
   */
  @JsonIgnore
  @Override
  public Dataset<Row> getBatchData(String startTime, String endTime, Map<String, String> readOptions)
      throws FeatureStoreException, IOException, ParseException {
    return featureViewEngine.getBatchData(
        this,
        startTime != null ? FeatureGroupUtils.getDateFromDateString(startTime) : null,
        endTime != null ? FeatureGroupUtils.getDateFromDateString(endTime) : null,
        readOptions,
        extraFilterVersion
    );
  }

  /**
   * Add name/value tag to the feature view.
   * A tag consists of a name and value pair. Tag names are unique identifiers across the whole cluster. The value of a
   * tag can be any valid json - primitives, arrays or json objects.
   *
   * <pre>
   * {@code
   *        // get feature store handle
   *        FeatureStore fs = HopsworksConnection.builder().build().getFeatureStore();
   *        // get feature view handle
   *        FeatureView fv = fs.getFeatureView("fv_name", 1);
   *        // attach a tag to a feature view
   *        JSONObject value = ...;
   *        fv.addTag("tag_schema", value);
   * }
   * </pre>
   *
   * @param name
   *     Name of the tag
   * @param value
   *     Value of the tag. The value of a tag can be any valid json - primitives, arrays or json objects
   * @throws FeatureStoreException If Client is not connected to Hopsworks.
   * @throws IOException Generic IO exception.
   */
  @Override
  public void addTag(String name, Object value) throws FeatureStoreException, IOException {
    featureViewEngine.addTag(this, name, value);
  }

  /**
   * Get all tags of the feature view.
   *
   * <pre>
   * {@code
   *        // get feature store handle
   *        FeatureStore fs = HopsworksConnection.builder().build().getFeatureStore();
   *        // get feature view handle
   *        FeatureView fv = fs.getFeatureView("fv_name", 1);
   *        // get tags
   *        fv.getTags();
   * }
   * </pre>
   *
   * @return {@code Map<String, Object>} a map of tag name and values. The value of a tag can be any valid
   *          json - primitives, arrays or json objects
   * @throws FeatureStoreException If Client is not connected to Hopsworks.
   * @throws IOException Generic IO exception.
   */
  @JsonIgnore
  @Override
  public Map<String, Object> getTags() throws FeatureStoreException, IOException {
    return featureViewEngine.getTags(this);
  }

  /**
   * Get a single tag value of the feature view.
   *
   * <pre>
   * {@code
   *        // get feature store handle
   *        FeatureStore fs = HopsworksConnection.builder().build().getFeatureStore();
   *        // get feature view handle
   *        FeatureView fv = fs.getFeatureView("fv_name", 1);
   *        // get tag
   *        fv.getTag("tag_name");
   * }
   * </pre>
   *
   * @param name
   *     name of the tag
   * @return Object The value of a tag can be any valid json - primitives, arrays or json objects
   * @throws FeatureStoreException If Client is not connected to Hopsworks.
   * @throws IOException Generic IO exception.
   */
  @JsonIgnore
  @Override
  public Object getTag(String name) throws FeatureStoreException, IOException {
    return featureViewEngine.getTag(this, name);
  }

  /**
   * Delete a tag of the feature view.
   *
   * <pre>
   * {@code
   *        // get feature store handle
   *        FeatureStore fs = HopsworksConnection.builder().build().getFeatureStore();
   *        // get feature view handle
   *        FeatureView fv = fs.getFeatureView("fv_name", 1);
   *        // delete tag
   *        fv.deleteTag("tag_name");
   * }
   * </pre>
   *
   * @param name Name of the tag to be deleted.
   * @throws FeatureStoreException If Client is not connected to Hopsworks.
   * @throws IOException Generic IO exception.
   */
  @Override
  public void deleteTag(String name) throws FeatureStoreException, IOException {
    featureViewEngine.deleteTag(this, name);
  }

  /**
   * Create the metadata for a training dataset and save the corresponding training data into `location`. The training
   * data can be retrieved by calling `feature_view.getTrainingData()`.
   *
   * <pre>
   * {@code
   *        // get feature store handle
   *        FeatureStore fs = HopsworksConnection.builder().build().getFeatureStore();
   *        // get feature view handle
   *        FeatureView fv = fs.getFeatureView("fv_name", 1);
   *        // create training dataset
   *        String startTime = "20220101000000";
   *        String endTime = "20220606235959";
   *        String description = "demo training dataset":
   *        fv.createTrainingData(startTime, endTime, description, DataFormat.CSV);
   * }
   * </pre>
   *
   * @param startTime Datetime string. The String should be formatted in one of the following formats `yyyyMMdd`,
   *                 `yyyyMMddHH`, `yyyyMMddHHmm`, or `yyyyMMddHHmmss`.
   * @param endTime Datetime string. The String should be formatted in one of the following formats `yyyyMMdd`,
   *                `yyyyMMddHH`, `yyyyMMddHHmm`, or `yyyyMMddHHmmss`.
   * @param description A string describing the contents of the training dataset to  improve discoverability for
   *                    Data Scientists.
   * @param dataFormat  The data format used to save the training dataset.
   * @return Integer Training dataset version.
   * @throws FeatureStoreException If Client is not connected to Hopsworks and/or unable to identify format of the
   *                               provided `startTime`/`endTime` date formats.
   * @throws IOException Generic IO exception.
   * @throws ParseException In case it's unable to parse provided `startTime`/`endTime` strings to date types.
   */
  public Integer createTrainingData(
      String startTime, String endTime, String description, DataFormat dataFormat
  ) throws IOException, FeatureStoreException, ParseException {
    TrainingDataset trainingDataset =
        this.featureStore
            .createTrainingDataset()
            .name("") // name is set in the backend
            .eventStartTime(startTime)
            .eventEndTime(endTime)
            .description(description)
            .dataFormat(dataFormat)
            .build();
    return featureViewEngine.createTrainingDataset(this, trainingDataset, null).getVersion();
  }

<<<<<<< HEAD
  public Integer createTrainingData(String startTime, String endTime, String description, DataFormat dataFormat,
                                    Boolean coalesce, StorageConnector storageConnector,
                                    String location, Long seed, StatisticsConfig statisticsConfig,
                                    Map<String, String> writeOptions, FilterLogic extraFilterLogic, Filter extraFilter)
      throws IOException, FeatureStoreException, ParseException {
=======
  /**
   * Create the metadata for a training dataset and save the corresponding training data into `location`. The training
   * data can be retrieved by calling `featureView.getTrainingData()`.
   *
   * <pre>
   * {@code
   *        // get feature store handle
   *        FeatureStore fs = HopsworksConnection.builder().build().getFeatureStore();
   *        // get feature view handle
   *        FeatureView fv = fs.getFeatureView("fv_name", 1);
   *        // create training dataset
   *        String startTime = "20220101000000";
   *        String endTime = "20220606235959";
   *        String description = "demo training dataset":
   *        String location = "";
   *        StatisticsConfig statisticsConfig = new StatisticsConfig(true, true, true, true)
   *        fv.createTrainingData(startTime, endTime, description, DataFormat.CSV, true, location, statisticsConfig);
   * }
   * </pre>
   *
   * @param startTime Datetime string. The String should be formatted in one of the following formats `yyyyMMdd`,
   *                 `yyyyMMddHH`, `yyyyMMddHHmm`, or `yyyyMMddHHmmss`.
   * @param endTime Datetime string. The String should be formatted in one of the following formats `yyyyMMdd`,
   *                `yyyyMMddHH`, `yyyyMMddHHmm`, or `yyyyMMddHHmmss`.
   * @param description A string describing the contents of the training dataset to  improve discoverability for
   *                    Data Scientists.
   * @param dataFormat  The data format used to save the training dataset.
   * @param coalesce If true the training dataset data will be coalesced into a single partition before writing.
   *                 The resulting training dataset will be a single file per split.
   * @param storageConnector Storage connector defining the sink location for the  training dataset. If  `null` is
   *                         provided  and materializes training dataset on HopsFS.
   * @param location Path to complement the sink storage connector with, e.g if the storage connector points to an
   *                 S3 bucket, this path can be used to define a sub-directory inside the bucket to place the training
   *                 dataset.  If empty string is provided `""`, saving the training dataset at the root defined by the
   *                 storage connector.
   * @param seed Define a seed to create the random splits with, in order to guarantee reproducability,
   * @param statisticsConfig  A configuration object, to generally enable descriptive statistics computation for
   *                          this feature group, `"correlations`" to turn on feature correlation  computation,
   *                          `"histograms"` to compute feature value frequencies and `"exact_uniqueness"` to compute
   *                          uniqueness, distinctness and entropy. The values should be booleans indicating the
   *                          setting. To fully turn off statistics computation pass `statisticsConfig=null`.
   * @param writeOptions Additional write options as key-value pairs.
   * @param extraFilterLogic Additional filters (set of Filter objects) to be attached to the training dataset.
   *                         The filters will be also applied in `getBatchData`.
   * @param extraFilter  Additional filter to be attached to the training dataset. The filter will be also applied
   *                     in `getBatchData`.
   * @return Integer Training dataset version.
   * @throws FeatureStoreException If Client is not connected to Hopsworks and/or unable to identify format of the
   *                               provided `startTime`/`endTime` date formats.
   * @throws IOException Generic IO exception.
   * @throws ParseException In case it's unable to parse provided `startTime`/`endTime` strings to date types.
   */
  public Integer createTrainingData(
      String startTime, String endTime, String description, DataFormat dataFormat,
      Boolean coalesce, StorageConnector storageConnector, String location,
      Long seed, StatisticsConfig statisticsConfig, Map<String, String> writeOptions,
      FilterLogic extraFilterLogic, Filter extraFilter
  ) throws IOException, FeatureStoreException, ParseException {
>>>>>>> 6c122978
    TrainingDataset trainingDataset =
        this.featureStore
            .createTrainingDataset()
            .name("") // name is set in the backend
            .eventStartTime(startTime)
            .eventEndTime(endTime)
            .description(description)
            .dataFormat(dataFormat)
            .coalesce(coalesce)
            .storageConnector(storageConnector)
            .location(location)
            .seed(seed)
            .statisticsConfig(statisticsConfig)
            .extraFilterLogic(extraFilterLogic)
            .extraFilter(extraFilter)
            .build();
    return featureViewEngine.createTrainingDataset(this, trainingDataset, writeOptions).getVersion();
  }

  /**
   * Create the metadata for a training dataset and save the corresponding training data into `location`. The training
   * data is split into train and test set at random or according to time ranges. The training data can be retrieved by
   * calling `featureView.getTrainTestSplit` method.
   *
   * <pre>
   * {@code
   *        // get feature store handle
   *        FeatureStore fs = HopsworksConnection.builder().build().getFeatureStore();
   *        // get feature view handle
   *        FeatureView fv = fs.getFeatureView("fv_name", 1);
   *        // create training dataset based on time split
   *        String trainStart = "20220101000000";
   *        String trainEnd = "20220630235959";
   *        String testStart = "20220701000000";
   *        String testEnd = "20220830235959";
   *        String description = "demo training dataset":
   *        fv.createTrainTestSplit(null, trainStart, trainEnd, testStart, testEnd, description, DataFormat.CSV);
   *
   *        // or based on random split
   *        fv.createTrainTestSplit(30, null, null, null, null, description, DataFormat.CSV);
   * }
   * </pre>
   *
   * @param testSize Size of test set.
   * @param trainStart Datetime string. The String should be formatted in one of the following formats `yyyyMMdd`,
   *                   `yyyyMMddHH`, `yyyyMMddHHmm`, or `yyyyMMddHHmmss`.
   * @param trainEnd Datetime string. The String should be formatted in one of the following formats `yyyyMMdd`,
   *                 `yyyyMMddHH`, `yyyyMMddHHmm`, or `yyyyMMddHHmmss`.
   * @param testStart Datetime string. The String should be formatted in one of the following formats `yyyyMMdd`,
   *                  `yyyyMMddHH`, `yyyyMMddHHmm`, or `yyyyMMddHHmmss`.
   * @param testEnd Datetime string. The String should be formatted in one of the following formats `yyyyMMdd`,
   *                `yyyyMMddHH`, `yyyyMMddHHmm`, or `yyyyMMddHHmmss`.
   * @param description A string describing the contents of the training dataset to  improve discoverability for
   *                    Data Scientists.
   * @param dataFormat  The data format used to save the training dataset.
   * @return Integer Training dataset version
   * @throws FeatureStoreException If Client is not connected to Hopsworks and/or unable to identify format of the
   *                               provided date strings to date formats.
   * @throws IOException Generic IO exception.
   * @throws ParseException In case it's unable to parse provided date strings to date types.
   */
  public Integer createTrainTestSplit(
      Float testSize, String trainStart, String trainEnd, String testStart, String testEnd,
      String description, DataFormat dataFormat
  ) throws IOException, FeatureStoreException, ParseException {
    validateTrainTestSplit(testSize, trainEnd, testStart);
    TrainingDataset trainingDataset =
        this.featureStore
            .createTrainingDataset()
            .name("") // name is set in the backend
            .testSize(testSize)
            .trainStart(trainStart)
            .trainEnd(trainEnd)
            .testStart(testStart)
            .testEnd(testEnd)
            .description(description)
            .dataFormat(dataFormat)
            .trainSplit(Split.TRAIN)
            .timeSplitSize(2)
            .build();
    return featureViewEngine.createTrainingDataset(this, trainingDataset, null).getVersion();
  }

  /**
   * Create the metadata for a training dataset and save the corresponding training data into `location`. The training
   * data is split into train and test set at random or according to time ranges. The training data can be retrieved by
   * calling `featureView.getTrainTestSplit` method.
   *
   * <pre>
   * {@code
   *        // get feature store handle
   *        FeatureStore fs = HopsworksConnection.builder().build().getFeatureStore();
   *        // get feature view handle
   *        FeatureView fv = fs.getFeatureView("fv_name", 1);
   *        // create training dataset based on time split
   *        String trainStart = "20220101000000";
   *        String trainEnd = "20220630235959";
   *        String testStart = "20220701000000";
   *        String testEnd = "20220830235959";
   *        String description = "demo training dataset":
   *        fv.createTrainTestSplit(null, trainStart, trainEnd, testStart, testEnd, description, DataFormat.CSV);
   *
   *        // or based on random split
   *        fv.createTrainTestSplit(30, null, null, null, null, description, DataFormat.CSV);
   * }
   * </pre>
   *
   * @param testSize Size of test set.
   * @param trainStart Datetime string. The String should be formatted in one of the following formats `yyyyMMdd`,
   *                   `yyyyMMddHH`, `yyyyMMddHHmm`, or `yyyyMMddHHmmss`.
   * @param trainEnd Datetime string. The String should be formatted in one of the following formats `yyyyMMdd`,
   *                 `yyyyMMddHH`, `yyyyMMddHHmm`, or `yyyyMMddHHmmss`.
   * @param testStart Datetime string. The String should be formatted in one of the following formats `yyyyMMdd`,
   *                  `yyyyMMddHH`, `yyyyMMddHHmm`, or `yyyyMMddHHmmss`.
   * @param testEnd Datetime string. The String should be formatted in one of the following formats `yyyyMMdd`,
   *                `yyyyMMddHH`, `yyyyMMddHHmm`, or `yyyyMMddHHmmss`.
   * @param description A string describing the contents of the training dataset to  improve discoverability for
   *                    Data Scientists.
   * @param dataFormat  The data format used to save the training dataset.
   * @param coalesce If true the training dataset data will be coalesced into a single partition before writing.
   *                 The resulting training dataset will be a single file per split.
   * @param storageConnector Storage connector defining the sink location for the  training dataset. If  `null` is
   *                         provided  and materializes training dataset on HopsFS.
   * @param location Path to complement the sink storage connector with, e.g if the storage connector points to an
   *                 S3 bucket, this path can be used to define a sub-directory inside the bucket to place the training
   *                 dataset.  If empty string is provided `""`, saving the training dataset at the root defined by the
   *                 storage connector.
   * @param seed Define a seed to create the random splits with, in order to guarantee reproducability,
   * @param statisticsConfig  A configuration object, to generally enable descriptive statistics computation for
   *                          this feature group, `"correlations`" to turn on feature correlation  computation,
   *                          `"histograms"` to compute feature value frequencies and `"exact_uniqueness"` to compute
   *                          uniqueness, distinctness and entropy. The values should be booleans indicating the
   *                          setting. To fully turn off statistics computation pass `statisticsConfig=null`.
   * @param writeOptions Additional write options as key-value pairs.
   * @param extraFilterLogic Additional filters (set of Filter objects) to be attached to the training dataset.
   *                         The filters will be also applied in `getBatchData`.
   * @param extraFilter  Additional filter to be attached to the training dataset. The filter will be also applied
   *                     in `getBatchData`.
   * @return Integer Training dataset version.
   * @throws FeatureStoreException If Client is not connected to Hopsworks and/or unable to identify format of the
   *                               provided date strings to date formats.
   * @throws IOException Generic IO exception.
   * @throws ParseException In case it's unable to parse provided date strings to date types.
   */
  public Integer createTrainTestSplit(
      Float testSize, String trainStart, String trainEnd, String testStart, String testEnd,
      String description, DataFormat dataFormat, Boolean coalesce,
      StorageConnector storageConnector, String location,
      Long seed, StatisticsConfig statisticsConfig, Map<String, String> writeOptions,
      FilterLogic extraFilterLogic, Filter extraFilter
  ) throws IOException, FeatureStoreException, ParseException {
    validateTrainTestSplit(testSize, trainEnd, testStart);
    TrainingDataset trainingDataset =
        this.featureStore
            .createTrainingDataset()
            .name("") // name is set in the backend
            .testSize(testSize)
            .trainStart(trainStart)
            .trainEnd(trainEnd)
            .testStart(testStart)
            .testEnd(testEnd)
            .description(description)
            .dataFormat(dataFormat)
            .coalesce(coalesce)
            .storageConnector(storageConnector)
            .location(location)
            .trainSplit(Split.TRAIN)
            .seed(seed)
            .timeSplitSize(2)
            .statisticsConfig(statisticsConfig)
            .extraFilterLogic(extraFilterLogic)
            .extraFilter(extraFilter)
            .build();
    return featureViewEngine.createTrainingDataset(this, trainingDataset, writeOptions).getVersion();
  }

  /**
   * Create the metadata for a training dataset and save the corresponding training data into `location`. The training
   * data is split into train, validation, and test set at random or according to time range. The training data can be
   * retrieved by calling `featureView.getTrainValidationTestSplit`.
   *
   * <pre>
   * {@code
   *        // get feature store handle
   *        FeatureStore fs = HopsworksConnection.builder().build().getFeatureStore();
   *        // get feature view handle
   *        FeatureView fv = fs.getFeatureView("fv_name", 1);
   *        // create training dataset based on time split
   *        String trainStart = "20220101000000";
   *        String trainEnd = "20220630235959";
   *        String validationStart = "20220701000000";
   *        String validationEnd = "20220830235959";
   *        String testStart = "20220901000000";
   *        String testEnd = "20220931235959";
   *        String description = "demo training dataset":
   *        fv.createTrainTestSplit(null, null, trainStart, trainEnd, validationStart, validationEnd, testStart,
   *        testEnd, description, DataFormat.CSV);
   *
   *        // or based on random split
   *        fv.createTrainTestSplit(20, 10, null, null, null, null, null, null, description, DataFormat.CSV);
   * }
   * </pre>
   *
   * @param validationSize Size of validation set.
   * @param testSize Size of test set.
   * @param trainStart Datetime string. The String should be formatted in one of the following formats `yyyyMMdd`,
   *                   `yyyyMMddHH`, `yyyyMMddHHmm`, or `yyyyMMddHHmmss`.
   * @param trainEnd Datetime string. The String should be formatted in one of the following formats `yyyyMMdd`,
   *                 `yyyyMMddHH`, `yyyyMMddHHmm`, or `yyyyMMddHHmmss`.
   * @param validationStart Datetime string. The String should be formatted in one of the following formats `yyyyMMdd`,
   *                        `yyyyMMddHH`, `yyyyMMddHHmm`, or `yyyyMMddHHmmss`.
   * @param validationEnd Datetime string. The String should be formatted in one of the following formats `yyyyMMdd`,
   *                      `yyyyMMddHH`, `yyyyMMddHHmm`, or `yyyyMMddHHmmss`.
   * @param testStart Datetime string. The String should be formatted in one of the following formats `yyyyMMdd`,
   *                  `yyyyMMddHH`, `yyyyMMddHHmm`, or `yyyyMMddHHmmss`.
   * @param testEnd Datetime string. The String should be formatted in one of the following formats `yyyyMMdd`,
   *                `yyyyMMddHH`, `yyyyMMddHHmm`, or `yyyyMMddHHmmss`.
   * @param description A string describing the contents of the training dataset to  improve discoverability for
   *                    Data Scientists.
   * @param dataFormat  The data format used to save the training dataset.
   * @return Integer Training dataset version.
   * @throws FeatureStoreException If Client is not connected to Hopsworks and/or unable to identify format of the
   *                               provided date strings to date formats.
   * @throws IOException Generic IO exception.
   * @throws ParseException In case it's unable to parse provided date strings to date types.
   */
  public Integer createTrainValidationTestSplit(
      Float validationSize, Float testSize, String trainStart, String trainEnd, String validationStart,
      String validationEnd, String testStart, String testEnd, String description, DataFormat dataFormat
  ) throws IOException, FeatureStoreException, ParseException {
    validateTrainValidationTestSplit(validationSize, testSize, trainEnd, validationStart, validationEnd, testStart);
    TrainingDataset trainingDataset =
        this.featureStore
            .createTrainingDataset()
            .name("") // name is set in the backend
            .validationSize(validationSize)
            .testSize(testSize)
            .trainStart(trainStart)
            .trainEnd(trainEnd)
            .validationStart(validationStart)
            .validationEnd(validationEnd)
            .testStart(testStart)
            .testEnd(testEnd)
            .description(description)
            .dataFormat(dataFormat)
            .trainSplit(Split.TRAIN)
            .timeSplitSize(3)
            .build();
    return featureViewEngine.createTrainingDataset(this, trainingDataset, null).getVersion();
  }

  /**
   * Create the metadata for a training dataset and save the corresponding training data into `location`. The training
   * data is split into train, validation, and test set at random or according to time range. The training data can be
   * retrieved by calling `feature_view.getTrainValidationTestSplit`.
   *
   * <pre>
   * {@code
   *        // get feature store handle
   *        FeatureStore fs = HopsworksConnection.builder().build().getFeatureStore();
   *        // get feature view handle
   *        FeatureView fv = fs.getFeatureView("fv_name", 1);
   *        // create training dataset based on time split
   *        String trainStart = "20220101000000";
   *        String trainEnd = "20220630235959";
   *        String validationStart = "20220701000000";
   *        String validationEnd = "20220830235959";
   *        String testStart = "20220901000000";
   *        String testEnd = "20220931235959";
   *        String description = "demo training dataset":
   *        StorageConnector.S3Connector storageConnector = fs.getS3Connector("s3Connector");
   *        String location = "";
   *        Long seed = 1234L;
   *        Boolean coalesce = true;
   *        StatisticsConfig statisticsConfig = new StatisticsConfig(true, true, true, true)
   *        Map<String, String> writeOptions = new HashMap<String, String>() {{
   *                           put("header", "true");
   *                           put("delimiter", ",")}
   *                           };
   *        // define extra filters
   *        Filter leftFtFilter = new Filter();
   *        leftFtFilter.setFeature(new Feature("left_ft_name"));
   *        leftFtFilter.setValue("400");
   *        leftFtFilter.setCondition(SqlFilterCondition.EQUALS);
   *        Filter rightFtFilter = new Filter();
   *        rightFtFilter.setFeature(new Feature("right_ft_name"));
   *        rightFtFilter.setValue("50");
   *        rightFtFilter.setCondition(SqlFilterCondition.EQUALS);
   *        FilterLogic extraFilterLogic = new FilterLogic(SqlFilterLogic.AND, leftFtFilter, rightFtFilter);
   *        Filter extraFilter = new Filter();
   *        extraFilter.setFeature(new Feature("ft_name"));
   *        extraFilter.setValue("100");
   *        extraFilter.setCondition(SqlFilterCondition.GREATER_THAN);
   *        // create training data
   *        fv.createTrainTestSplit(null, null, trainStart, trainEnd, validationStart, validationEnd, testStart,
   *        testEnd,  description, DataFormat.CSV, coalesce, storageConnector, location, seed, statisticsConfig,
   *        writeOptions, extraFilterLogic, extraFilter);
   *
   *        // or based on random split
   *        fv.createTrainTestSplit(20, 10, null, null, null, null, null, null, description, DataFormat.CSV, coalesce,
   *        storageConnector, location, seed, statisticsConfig, writeOptions, extraFilterLogic, extraFilter);
   * }
   * </pre>
   *
   * @param validationSize Size of validation set.
   * @param testSize Size of test set.
   * @param trainStart Datetime string. The String should be formatted in one of the following formats `yyyyMMdd`,
   *                   `yyyyMMddHH`, `yyyyMMddHHmm`, or `yyyyMMddHHmmss`.
   * @param trainEnd Datetime string. The String should be formatted in one of the following formats `yyyyMMdd`,
   *                 `yyyyMMddHH`, `yyyyMMddHHmm`, or `yyyyMMddHHmmss`.
   * @param validationStart Datetime string. The String should be formatted in one of the following formats `yyyyMMdd`,
   *                        `yyyyMMddHH`, `yyyyMMddHHmm`, or `yyyyMMddHHmmss`.
   * @param validationEnd Datetime string. The String should be formatted in one of the following formats `yyyyMMdd`,
   *                      `yyyyMMddHH`, `yyyyMMddHHmm`, or `yyyyMMddHHmmss`.
   * @param testStart Datetime string. The String should be formatted in one of the following formats `yyyyMMdd`,
   *                  `yyyyMMddHH`, `yyyyMMddHHmm`, or `yyyyMMddHHmmss`.
   * @param testEnd Datetime string. The String should be formatted in one of the following formats `yyyyMMdd`,
   *                `yyyyMMddHH`, `yyyyMMddHHmm`, or `yyyyMMddHHmmss`.
   * @param description A string describing the contents of the training dataset to  improve discoverability for
   *                    Data Scientists.
   * @param dataFormat  The data format used to save the training dataset.
   * @param coalesce If true the training dataset data will be coalesced into a single partition before writing.
   *                 The resulting training dataset will be a single file per split.
   * @param storageConnector Storage connector defining the sink location for the  training dataset. If  `null` is
   *                         provided  and materializes training dataset on HopsFS.
   * @param location Path to complement the sink storage connector with, e.g if the storage connector points to an
   *                 S3 bucket, this path can be used to define a sub-directory inside the bucket to place the training
   *                 dataset.  If empty string is provided `""`, saving the training dataset at the root defined by the
   *                 storage connector.
   * @param seed Define a seed to create the random splits with, in order to guarantee reproducability,
   * @param statisticsConfig  A configuration object, to generally enable descriptive statistics computation for
   *                          this feature group, `"correlations`" to turn on feature correlation  computation,
   *                          `"histograms"` to compute feature value frequencies and `"exact_uniqueness"` to compute
   *                          uniqueness, distinctness and entropy. The values should be booleans indicating the
   *                          setting. To fully turn off statistics computation pass `statisticsConfig=null`.
   * @param writeOptions Additional write options as key-value pairs.
   * @param extraFilterLogic Additional filters (set of Filter objects) to be attached to the training dataset.
   *                         The filters will be also applied in `getBatchData`.
   * @param extraFilter  Additional filter to be attached to the training dataset. The filter will be also applied
   *                     in `getBatchData`.
   * @return Integer Training dataset version.
   * @throws FeatureStoreException If Client is not connected to Hopsworks and/or unable to identify format of the
   *                               provided date strings to date formats.
   * @throws IOException Generic IO exception.
   * @throws ParseException In case it's unable to parse provided date strings to date types.
   */
  public Integer createTrainValidationTestSplit(
      Float validationSize, Float testSize, String trainStart, String trainEnd, String validationStart,
      String validationEnd, String testStart, String testEnd, String description, DataFormat dataFormat,
      Boolean coalesce, StorageConnector storageConnector, String location,
      Long seed, StatisticsConfig statisticsConfig, Map<String, String> writeOptions,
      FilterLogic extraFilterLogic, Filter extraFilter
  ) throws IOException, FeatureStoreException, ParseException {
    validateTrainValidationTestSplit(validationSize, testSize, trainEnd, validationStart, validationEnd, testStart);
    TrainingDataset trainingDataset =
        this.featureStore
            .createTrainingDataset()
            .name("") // name is set in the backend
            .validationSize(validationSize)
            .testSize(testSize)
            .trainStart(trainStart)
            .trainEnd(trainEnd)
            .validationStart(validationStart)
            .validationEnd(validationEnd)
            .testStart(testStart)
            .testEnd(testEnd)
            .description(description)
            .dataFormat(dataFormat)
            .coalesce(coalesce)
            .storageConnector(storageConnector)
            .location(location)
            .trainSplit(Split.TRAIN)
            .timeSplitSize(3)
            .seed(seed)
            .statisticsConfig(statisticsConfig)
            .extraFilterLogic(extraFilterLogic)
            .extraFilter(extraFilter)
            .build();
    return featureViewEngine.createTrainingDataset(this, trainingDataset, writeOptions).getVersion();
  }

  private List<Dataset<Row>> getDataset(TrainingDatasetBundle trainingDatasetBundle, List<String> splits) {
    List<Dataset<Row>> features = Lists.newArrayList();
    List<Dataset<Row>> labels = Lists.newArrayList();
    for (String split: splits) {
      List<Dataset<Row>> featureLabel = trainingDatasetBundle.getDataset(split, true);
      features.add(featureLabel.get(0));
      labels.add(featureLabel.get(1));
    }
    features.addAll(labels);
    return features;
  }

  /**
   * Recreate a training dataset.
   *
   * <pre>
   * {@code
   *        // get feature store handle
   *        FeatureStore fs = HopsworksConnection.builder().build().getFeatureStore();
   *        // get feature view handle
   *        FeatureView fv = fs.getFeatureView("fv_name", 1);
   *        // define write options
   *        Map<String, String> writeOptions = new HashMap<String, String>() {{
   *                           put("header", "true");
   *                           put("delimiter", ",")}
   *                           };
   *        //recreate training data
   *        fv.recreateTrainingDataset(1, writeOptions);
   * }
   * </pre>
   *
   * @param version Training dataset version.
   * @param writeOptions Additional read options as key-value pairs.
   * @throws FeatureStoreException If Client is not connected to Hopsworks.
   * @throws IOException Generic IO exception.
   */
  public void recreateTrainingDataset(Integer version, Map<String, String> writeOptions)
      throws FeatureStoreException, IOException {
    featureViewEngine.recreateTrainingDataset(this, version, writeOptions);
  }

  /**
   * Get training data created by `featureView.createTrainingData` or `featureView.trainingData`.
   *
   * <pre>
   * {@code
   *        // get feature store handle
   *        FeatureStore fs = HopsworksConnection.builder().build().getFeatureStore();
   *        // get feature view handle
   *        FeatureView fv = fs.getFeatureView("fv_name", 1);
   *        // get training data
   *        fv.getTrainingData(1);
   * }
   * </pre>
   *
   * @param version Training dataset version.
   * @return {@code List<Dataset<Row>>} List of dataframe of features and labels.
   * @throws FeatureStoreException If Client is not connected to Hopsworks and/or unable to identify
   *                               date formats.
   * @throws IOException Generic IO exception.
   * @throws ParseException In case it's unable to parse strings dates to date types.
   */
  public List<Dataset<Row>> getTrainingData(
      Integer version
  ) throws IOException, FeatureStoreException, ParseException {
    return getTrainingData(version, null);
  }

<<<<<<< HEAD
  @Override
=======
  /**
   * Get training data created by `featureView.createTrainingData` or `featureView.trainingData`.
   *
   * <pre>
   * {@code
   *        // get feature store handle
   *        FeatureStore fs = HopsworksConnection.builder().build().getFeatureStore();
   *        // get feature view handle
   *        FeatureView fv = fs.getFeatureView("fv_name", 1);
   *        // define write options
   *        Map<String, String> writeOptions = new HashMap<String, String>() {{
   *                           put("header", "true");
   *                           put("delimiter", ",")}
   *                           };
   *        // get training data
   *        fv.getTrainingData(1, writeOptions);
   * }
   * </pre>
   *
   * @param version Training dataset version.
   * @param readOptions Additional read options as key/value pairs.
   * @return {@code List<Dataset<Row>>} List of dataframe of features and labels.
   * @throws FeatureStoreException If Client is not connected to Hopsworks and/or unable to identify
   *                               date formats.
   * @throws IOException Generic IO exception.
   * @throws ParseException In case it's unable to parse strings dates to date types.
   */
>>>>>>> 6c122978
  public List<Dataset<Row>> getTrainingData(
      Integer version, Map<String, String> readOptions
  ) throws IOException, FeatureStoreException, ParseException {
    return featureViewEngine.getTrainingDataset(
            this, version, Lists.newArrayList(), readOptions)
        .getDataset(true);
  }

  /**
   * Get training data created by `featureView.createTrainTestSplit` or `featureView.trainTestSplit`.
   *
   * <pre>
   * {@code
   *        // get feature store handle
   *        FeatureStore fs = HopsworksConnection.builder().build().getFeatureStore();
   *        // get feature view handle
   *        FeatureView fv = fs.getFeatureView("fv_name", 1);
   *        // get train test split dataframe of features and labels
   *        fv.getTrainTestSplit(1);
   * }
   * </pre>
   *
   * @param version Training dataset version.
   * @return {@code List<Dataset<Row>>} List of dataframe of features and labels.
   * @throws FeatureStoreException If Client is not connected to Hopsworks and/or unable to identify
   *                               date formats.
   * @throws IOException Generic IO exception.
   * @throws ParseException In case it's unable to parse strings dates to date types.
   */
  public List<Dataset<Row>> getTrainTestSplit(
      Integer version
  ) throws IOException, FeatureStoreException, ParseException {
    return getTrainTestSplit(version, null);
  }

<<<<<<< HEAD
  @Override
=======
  /**
   * Get training data created by `featureView.createTrainTestSplit` or `featureView.trainTestSplit`.
   *
   * <pre>
   * {@code
   *        // get feature store handle
   *        FeatureStore fs = HopsworksConnection.builder().build().getFeatureStore();
   *        // get feature view handle
   *        FeatureView fv = fs.getFeatureView("fv_name", 1);
   *        // define additional readOptions
   *        Map<String, String> readOptions =  new HashMap<String, String>() {{
   *                           put("header", "true");
   *                           put("delimiter", ",")}
   *                           };
   *        // get train test split dataframe of features and labels
   *        fv.getTrainTestSplit(1, readOptions);
   * }
   * </pre>
   *
   * @param version Training dataset version.
   * @param readOptions Additional read options as key/value pairs.
   * @return {@code List<Dataset<Row>>} List of dataframe of features and labels.
   * @throws FeatureStoreException If Client is not connected to Hopsworks and/or unable to identify
   *                               date formats.
   * @throws IOException Generic IO exception.
   * @throws ParseException In case it's unable to parse strings dates to date types.
   */
>>>>>>> 6c122978
  public List<Dataset<Row>> getTrainTestSplit(
      Integer version, Map<String, String> readOptions
  ) throws IOException, FeatureStoreException, ParseException {
    return getDataset(
        featureViewEngine.getTrainingDataset(
            this, version, Lists.newArrayList(Split.TRAIN, Split.TEST), readOptions),
        Lists.newArrayList(Split.TRAIN, Split.TEST));
  }

  /**
   * Get training data created by `featureView.createTrainValidationTestSplit` or featureView.trainValidationTestSplit`.
   *
   * <pre>
   * {@code
   *        // get feature store handle
   *        FeatureStore fs = HopsworksConnection.builder().build().getFeatureStore();
   *        // get feature view handle
   *        FeatureView fv = fs.getFeatureView("fv_name", 1);
   *        // get train, validation, test split dataframe of features and labels
   *        fv.getTrainValidationTestSplit(1);
   * }
   * </pre>
   *
   * @param version Training dataset version.
   * @return {@code List<Dataset<Row>>} List of dataframe of features and labels.
   * @throws FeatureStoreException If Client is not connected to Hopsworks and/or unable to identify
   *                               date formats.
   * @throws IOException Generic IO exception.
   * @throws ParseException In case it's unable to parse strings dates to date types.
   */
  public List<Dataset<Row>> getTrainValidationTestSplit(
      Integer version
  ) throws IOException, FeatureStoreException, ParseException {
    return getTrainValidationTestSplit(version, null);
  }

<<<<<<< HEAD
  @Override
=======
  /**
   * Get training data created by `featureView.createTrainValidationTestSplit` or featureView.trainValidationTestSplit`.
   *
   * <pre>
   * {@code
   *        // get feature store handle
   *        FeatureStore fs = HopsworksConnection.builder().build().getFeatureStore();
   *        // get feature view handle
   *        FeatureView fv = fs.getFeatureView("fv_name", 1);
   *        // define additional readOptions
   *        Map<String, String> readOptions =  new HashMap<String, String>() {{
   *                           put("header", "true");
   *                           put("delimiter", ",")}
   *                           };
   *        // get train, validation, test split dataframe of features and labels
   *        fv.getTrainValidationTestSplit(1, readOptions);
   * }
   * </pre>
   *
   * @param version Training dataset version.
   * @param readOptions Additional read options as key/value pairs.
   * @return {@code List<Dataset<Row>>} List of dataframe of features and labels.
   * @throws FeatureStoreException If Client is not connected to Hopsworks and/or unable to identify
   *                               date formats.
   * @throws IOException Generic IO exception.
   * @throws ParseException In case it's unable to parse strings dates to date types.
   */
>>>>>>> 6c122978
  public List<Dataset<Row>> getTrainValidationTestSplit(
      Integer version, Map<String, String> readOptions
  ) throws IOException, FeatureStoreException, ParseException {
    return getDataset(
        featureViewEngine.getTrainingDataset(
            this, version, Lists.newArrayList(Split.TRAIN, Split.VALIDATION, Split.TEST), readOptions),
        Lists.newArrayList(Split.TRAIN, Split.VALIDATION, Split.TEST));
  }

  /**
   * Create the metadata for a training dataset and get the corresponding training data from the offline feature store.
   * This returns the training data in memory and does not materialise data in storage. The training data can be
   * recreated by calling `featureView.getTrainingData` with the metadata created.
   *
   * <pre>
   * {@code
   *        // get feature store handle
   *        FeatureStore fs = HopsworksConnection.builder().build().getFeatureStore();
   *        // get feature view handle
   *        FeatureView fv = fs.getFeatureView("fv_name", 1);
   *        // create training dataset based on time split
   *        String startTime = "20220101000000";
   *        String endTime = "20220630235959";
   *        String description = "demo training dataset":
   *        fv.createTrainTestSplit(startTime, endTime, description);
   * }
   * </pre>
   *
   * @param startTime Datetime string. The String should be formatted in one of the following formats `yyyyMMdd`,
   *                  `yyyyMMddHH`, `yyyyMMddHHmm`, or `yyyyMMddHHmmss`.
   * @param endTime Datetime string. The String should be formatted in one of the following formats `yyyyMMdd`,
   *                `yyyyMMddHH`, `yyyyMMddHHmm`, or `yyyyMMddHHmmss`.
   * @param description A string describing the contents of the training dataset to  improve discoverability for
   *                    Data Scientists.
   * @return {@code List<Dataset<Row>>} List of dataframe of features and labels.
   * @throws FeatureStoreException If Client is not connected to Hopsworks and/or unable to identify format of the
   *                               provided date strings to date formats.
   * @throws IOException Generic IO exception.
   * @throws ParseException In case it's unable to parse provided date strings to date types.
   */
  public List<Dataset<Row>> trainingData(
      String startTime, String endTime, String description
  ) throws IOException, FeatureStoreException, ParseException {
    TrainingDataset trainingDataset =
        this.featureStore
            .createTrainingDataset()
            .name("") // name is set in the backend
            .eventStartTime(startTime)
            .eventEndTime(endTime)
            .description(description)
            .trainingDatasetType(TrainingDatasetType.IN_MEMORY_TRAINING_DATASET)
            .build();
    return featureViewEngine.getTrainingDataset(this, trainingDataset, null).getDataset(true);
  }

  /**
   * Create the metadata for a training dataset and get the corresponding training data from the offline feature store.
   * This returns the training data in memory and does not materialise data in storage. The training data can be
   * recreated by calling `featureView.getTrainingData` with the metadata created.
   *
   * <pre>
   * {@code
   *        // get feature store handle
   *        FeatureStore fs = HopsworksConnection.builder().build().getFeatureStore();
   *        // get feature view handle
   *        FeatureView fv = fs.getFeatureView("fv_name", 1);
   *        // create training dataset based on time split
   *        String startTime = "20220101000000";
   *        String endTime = "20220630235959";
   *        String description = "demo training dataset":
   *        Long seed = 1234L;
   *        StatisticsConfig statisticsConfig = new StatisticsConfig(true, true, true, true)
   *        Map<String, String> readOptions =  new HashMap<String, String>() {{
   *                           put("header", "true");
   *                           put("delimiter", ",")}
   *                           };
   *        // define extra filters
   *        Filter leftFtFilter = new Filter();
   *        leftFtFilter.setFeature(new Feature("left_ft_name"));
   *        leftFtFilter.setValue("400");
   *        leftFtFilter.setCondition(SqlFilterCondition.EQUALS);
   *        Filter rightFtFilter = new Filter();
   *        rightFtFilter.setFeature(new Feature("right_ft_name"));
   *        rightFtFilter.setValue("50");
   *        rightFtFilter.setCondition(SqlFilterCondition.EQUALS);
   *        FilterLogic extraFilterLogic = new FilterLogic(SqlFilterLogic.AND, leftFtFilter, rightFtFilter);
   *        Filter extraFilter = new Filter();
   *        extraFilter.setFeature(new Feature("ft_name"));
   *        extraFilter.setValue("100");
   *        extraFilter.setCondition(SqlFilterCondition.GREATER_THAN);
   *        // create training data
   *        fv.trainValidationTestSplit(startTime, endTime,  description, seed, statisticsConfig, readOptions,
   *        extraFilterLogic, extraFilter);
   * }
   * </pre>
   *
   * @param startTime Datetime string. The String should be formatted in one of the following formats `yyyyMMdd`,
   *                  `yyyyMMddHH`, `yyyyMMddHHmm`, or `yyyyMMddHHmmss`.
   * @param endTime Datetime string. The String should be formatted in one of the following formats `yyyyMMdd`,
   *                `yyyyMMddHH`, `yyyyMMddHHmm`, or `yyyyMMddHHmmss`.
   * @param description A string describing the contents of the training dataset to  improve discoverability for
   *                    Data Scientists.
   * @param seed Define a seed to create the random splits with, in order to guarantee reproducability.
   * @param statisticsConfig  A configuration object, to generally enable descriptive statistics computation for
   *                          this feature group, `"correlations`" to turn on feature correlation  computation,
   *                          `"histograms"` to compute feature value frequencies and `"exact_uniqueness"` to compute
   *                          uniqueness, distinctness and entropy. The values should be booleans indicating the
   *                          setting. To fully turn off statistics computation pass `statisticsConfig=null`.
   * @param readOptions Additional read options as key/value pairs.
   * @param extraFilterLogic Additional filters (set of Filter objects) to be attached to the training dataset.
   *                         The filters will be also applied in `getBatchData`.
   * @param extraFilter  Additional filter to be attached to the training dataset. The filter will be also applied
   *                     in `getBatchData`.
   * @return {@code List<Dataset<Row>>} List of dataframe of features and labels.
   * @throws FeatureStoreException If Client is not connected to Hopsworks and/or unable to identify format of the
   *                               provided date strings to date formats.
   * @throws IOException Generic IO exception.
   * @throws ParseException In case it's unable to parse provided date strings to date types.
   */
  public List<Dataset<Row>> trainingData(
      String startTime, String endTime, String description,
      Long seed, StatisticsConfig statisticsConfig, Map<String, String> readOptions,
      FilterLogic extraFilterLogic, Filter extraFilter
  ) throws IOException, FeatureStoreException, ParseException {
    TrainingDataset trainingDataset =
        this.featureStore
            .createTrainingDataset()
            .name("") // name is set in the backend
            .eventStartTime(startTime)
            .eventEndTime(endTime)
            .description(description)
            .seed(seed)
            .statisticsConfig(statisticsConfig)
            .trainingDatasetType(TrainingDatasetType.IN_MEMORY_TRAINING_DATASET)
            .extraFilterLogic(extraFilterLogic)
            .extraFilter(extraFilter)
            .build();
    return featureViewEngine.getTrainingDataset(this, trainingDataset, readOptions).getDataset(true);
  }

  /**
   * Create the metadata for a training dataset and get the corresponding training data from the offline feature store.
   * This returns the training data in memory and does not materialise data in storage. The training data is split
   * into train and test set at random or according to time ranges. The training data can be recreated by calling
   * `featureView.getTrainTestSplit` with the metadata created.
   *
   * <pre>
   * {@code
   *        // get feature store handle
   *        FeatureStore fs = HopsworksConnection.builder().build().getFeatureStore();
   *        // get feature view handle
   *        FeatureView fv = fs.getFeatureView("fv_name", 1);
   *        // create training dataset based on time split
   *        String trainStart = "20220101000000";
   *        String trainEnd = "20220630235959";
   *        String testStart = "20220701000000";
   *        String testEnd = "20220830235959";
   *        String description = "demo training dataset":
   *        StatisticsConfig statisticsConfig = new StatisticsConfig(true, true, true, true)
   *        Map<String, String> readOptions =  new HashMap<String, String>() {{
   *                           put("header", "true");
   *                           put("delimiter", ",")}
   *                           };
   *        // define extra filters
   *        Filter leftFtFilter = new Filter();
   *        leftFtFilter.setFeature(new Feature("left_ft_name"));
   *        leftFtFilter.setValue("400");
   *        leftFtFilter.setCondition(SqlFilterCondition.EQUALS);
   *        Filter rightFtFilter = new Filter();
   *        rightFtFilter.setFeature(new Feature("right_ft_name"));
   *        rightFtFilter.setValue("50");
   *        rightFtFilter.setCondition(SqlFilterCondition.EQUALS);
   *        FilterLogic extraFilterLogic = new FilterLogic(SqlFilterLogic.AND, leftFtFilter, rightFtFilter);
   *        Filter extraFilter = new Filter();
   *        extraFilter.setFeature(new Feature("ft_name"));
   *        extraFilter.setValue("100");
   *        extraFilter.setCondition(SqlFilterCondition.GREATER_THAN);
   *        // create training data
   *        fv.trainValidationTestSplit(null, trainStart, trainEnd, testStart, trainEnd, description);
   *        // or random split
   *        fv.trainValidationTestSplit(30, null, null, null, null, description);
   * }
   * </pre>
   *
   * @param testSize Size of test set.
   * @param trainStart Datetime string. The String should be formatted in one of the following formats `yyyyMMdd`,
   *                   `yyyyMMddHH`, `yyyyMMddHHmm`, or `yyyyMMddHHmmss`.
   * @param trainEnd Datetime string. The String should be formatted in one of the following formats `yyyyMMdd`,
   *                 `yyyyMMddHH`, `yyyyMMddHHmm`, or `yyyyMMddHHmmss`.
   * @param testStart Datetime string. The String should be formatted in one of the following formats `yyyyMMdd`,
   *                  `yyyyMMddHH`, `yyyyMMddHHmm`, or `yyyyMMddHHmmss`.
   * @param testEnd Datetime string. The String should be formatted in one of the following formats `yyyyMMdd`,
   *                `yyyyMMddHH`, `yyyyMMddHHmm`, or `yyyyMMddHHmmss`.
   * @param description A string describing the contents of the training dataset to  improve discoverability for
   *                    Data Scientists.
   * @return {@code List<Dataset<Row>>} List of Spark Dataframes containing training dataset splits.
   * @throws FeatureStoreException If Client is not connected to Hopsworks and/or unable to identify format of the
   *                               provided date strings to date formats.
   * @throws IOException Generic IO exception.
   * @throws ParseException In case it's unable to parse provided date strings to date types.
   */
  public List<Dataset<Row>> trainTestSplit(
      Float testSize, String trainStart, String trainEnd, String testStart, String testEnd,
      String description
  ) throws IOException, FeatureStoreException, ParseException {
    validateTrainTestSplit(testSize, trainEnd, testStart);
    TrainingDataset trainingDataset =
        this.featureStore
            .createTrainingDataset()
            .name("") // name is set in the backend
            .testSize(testSize)
            .trainStart(trainStart)
            .trainEnd(trainEnd)
            .testStart(testStart)
            .testEnd(testEnd)
            .description(description)
            .trainSplit(Split.TRAIN)
            .timeSplitSize(2)
            .trainingDatasetType(TrainingDatasetType.IN_MEMORY_TRAINING_DATASET)
            .build();
    return getDataset(
        featureViewEngine.getTrainingDataset(this, trainingDataset, null),
        Lists.newArrayList(Split.TRAIN, Split.TEST));
  }

  /**
   * Create the metadata for a training dataset and get the corresponding training data from the offline feature store.
   * This returns the training data in memory and does not materialise data in storage. The training data is split into
   * train and test set at random or according to time ranges. The training data can be recreated by calling
   * `feature_view.getTrainTestSplit` with the metadata created.
   *
   * <pre>
   * {@code
   *        // get feature store handle
   *        FeatureStore fs = HopsworksConnection.builder().build().getFeatureStore();
   *        // get feature view handle
   *        FeatureView fv = fs.getFeatureView("fv_name", 1);
   *        // create training dataset based on time split
   *        String trainStart = "20220101000000";
   *        String trainEnd = "20220630235959";
   *        String testStart = "20220701000000";
   *        String testEnd = "20220830235959";
   *        String description = "demo training dataset":
   *        Long seed = 1234L;
   *        StatisticsConfig statisticsConfig = new StatisticsConfig(true, true, true, true)
   *        Map<String, String> readOptions =  new HashMap<String, String>() {{
   *                           put("header", "true");
   *                           put("delimiter", ",")}
   *                           };
   *        // define extra filters
   *        Filter leftFtFilter = new Filter();
   *        leftFtFilter.setFeature(new Feature("left_ft_name"));
   *        leftFtFilter.setValue("400");
   *        leftFtFilter.setCondition(SqlFilterCondition.EQUALS);
   *        Filter rightFtFilter = new Filter();
   *        rightFtFilter.setFeature(new Feature("right_ft_name"));
   *        rightFtFilter.setValue("50");
   *        rightFtFilter.setCondition(SqlFilterCondition.EQUALS);
   *        FilterLogic extraFilterLogic = new FilterLogic(SqlFilterLogic.AND, leftFtFilter, rightFtFilter);
   *        Filter extraFilter = new Filter();
   *        extraFilter.setFeature(new Feature("ft_name"));
   *        extraFilter.setValue("100");
   *        extraFilter.setCondition(SqlFilterCondition.GREATER_THAN);
   *        // create training data
   *        fv.trainTestSplit(null, strainStart, trainEnd, testStart, trainEnd, description, seed, statisticsConfig,
   *        readOptions, extraFilterLogic, extraFilter);
   *
   *        // or random split
   *        fv.trainValidationTestSplit(30, null, null, null, null, description, seed, statisticsConfig, readOptions,
   *        extraFilterLogic, extraFilter);
   * }
   * </pre>
   *
   * @param testSize Size of test set.
   * @param trainStart Datetime string. The String should be formatted in one of the following formats `yyyyMMdd`,
   *                   `yyyyMMddHH`, `yyyyMMddHHmm`, or `yyyyMMddHHmmss`.
   * @param trainEnd Datetime string. The String should be formatted in one of the following formats `yyyyMMdd`,
   *                 `yyyyMMddHH`, `yyyyMMddHHmm`, or `yyyyMMddHHmmss`.
   * @param testStart Datetime string. The String should be formatted in one of the following formats `yyyyMMdd`,
   *                  `yyyyMMddHH`, `yyyyMMddHHmm`, or `yyyyMMddHHmmss`.
   * @param testEnd Datetime string. The String should be formatted in one of the following formats `yyyyMMdd`,
   *                `yyyyMMddHH`, `yyyyMMddHHmm`, or `yyyyMMddHHmmss`.
   * @param description A string describing the contents of the training dataset to  improve discoverability for
   *                    Data Scientists.
   * @param seed Define a seed to create the random splits with, in order to guarantee reproducability.
   * @param statisticsConfig  A configuration object, to generally enable descriptive statistics computation for
   *                          this feature group, `"correlations`" to turn on feature correlation  computation,
   *                          `"histograms"` to compute feature value frequencies and `"exact_uniqueness"` to compute
   *                          uniqueness, distinctness and entropy. The values should be booleans indicating the
   *                          setting. To fully turn off statistics computation pass `statisticsConfig=null`.
   * @param readOptions Additional read options as key/value pairs.
   * @param extraFilterLogic Additional filters (set of Filter objects) to be attached to the training dataset.
   *                         The filters will be also applied in `getBatchData`.
   * @param extraFilter  Additional filter to be attached to the training dataset. The filter will be also applied
   *                     in `getBatchData`.
   * @return {@code List<Dataset<Row>>} List of Spark Dataframes containing training dataset splits.
   * @throws FeatureStoreException If Client is not connected to Hopsworks and/or unable to identify format of the
   *                               provided date strings to date formats.
   * @throws IOException Generic IO exception.
   * @throws ParseException In case it's unable to parse provided date strings to date types.
   */
  public List<Dataset<Row>> trainTestSplit(
      Float testSize, String trainStart, String trainEnd, String testStart, String testEnd,
      String description, Long seed, StatisticsConfig statisticsConfig, Map<String, String> readOptions,
      FilterLogic extraFilterLogic, Filter extraFilter
  ) throws IOException, FeatureStoreException, ParseException {
    validateTrainTestSplit(testSize, trainEnd, testStart);
    TrainingDataset trainingDataset =
        this.featureStore
            .createTrainingDataset()
            .name("") // name is set in the backend
            .testSize(testSize)
            .trainStart(trainStart)
            .trainEnd(trainEnd)
            .testStart(testStart)
            .testEnd(testEnd)
            .description(description)
            .trainSplit(Split.TRAIN)
            .timeSplitSize(2)
            .seed(seed)
            .trainingDatasetType(TrainingDatasetType.IN_MEMORY_TRAINING_DATASET)
            .statisticsConfig(statisticsConfig)
            .extraFilterLogic(extraFilterLogic)
            .extraFilter(extraFilter)
            .build();
    return getDataset(
        featureViewEngine.getTrainingDataset(this, trainingDataset, readOptions),
        Lists.newArrayList(Split.TRAIN, Split.TEST));
  }

  /**
   * Create the metadata for a training dataset and get the corresponding training data from the offline feature store.
   * This returns the training data in memory and does not materialise data in storage. The training data is split into
   * train, validation, and test set at random or according to time ranges. The training data can be recreated by
   * calling `feature_view.getTrainValidationTestSplit` with the metadata created.
   *
   * <pre>
   * {@code
   *        // get feature store handle
   *        FeatureStore fs = HopsworksConnection.builder().build().getFeatureStore();
   *        // get feature view handle
   *        FeatureView fv = fs.getFeatureView("fv_name", 1);
   *        // create training dataset based on time split
   *        String trainStart = "20220101000000";
   *        String trainEnd = "20220630235959";
   *        String validationStart = "20220701000000";
   *        String validationEnd = "20220830235959";
   *        String testStart = "20220901000000";
   *        String testEnd = "20220931235959";
   *        String description = "demo training dataset":
   *        fv.trainValidationTestSplit(null, null, trainStart, trainEnd, validationStart, validationEnd, testStart,
   *        testEnd,  description);
   *
   *        // or based on random split
   *        fv.trainValidationTestSplit(20, 10, null, null, null, null, null, null, description);
   * }
   * </pre>
   *
   * @param validationSize Size of validation set.
   * @param testSize Size of test set.
   * @param trainStart Datetime string. The String should be formatted in one of the following formats `yyyyMMdd`,
   *                   `yyyyMMddHH`, `yyyyMMddHHmm`, or `yyyyMMddHHmmss`.
   * @param trainEnd Datetime string. The String should be formatted in one of the following formats `yyyyMMdd`,
   *                 `yyyyMMddHH`, `yyyyMMddHHmm`, or `yyyyMMddHHmmss`.
   * @param validationStart Datetime string. The String should be formatted in one of the following formats `yyyyMMdd`,
   *                        `yyyyMMddHH`, `yyyyMMddHHmm`, or `yyyyMMddHHmmss`.
   * @param validationEnd Datetime string. The String should be formatted in one of the following formats `yyyyMMdd`,
   *                      `yyyyMMddHH`, `yyyyMMddHHmm`, or `yyyyMMddHHmmss`.
   * @param testStart Datetime string. The String should be formatted in one of the following formats `yyyyMMdd`,
   *                  `yyyyMMddHH`, `yyyyMMddHHmm`, or `yyyyMMddHHmmss`.
   * @param testEnd Datetime string. The String should be formatted in one of the following formats `yyyyMMdd`,
   *                `yyyyMMddHH`, `yyyyMMddHHmm`, or `yyyyMMddHHmmss`.
   * @param description A string describing the contents of the training dataset to  improve discoverability for
   *                    Data Scientists.
   * @return {@code List<Dataset<Row>>} List of Spark Dataframes containing training dataset splits.
   * @throws FeatureStoreException If Client is not connected to Hopsworks and/or unable to identify format of the
   *                               provided date strings to date formats.
   * @throws IOException Generic IO exception.
   * @throws ParseException In case it's unable to parse provided date strings to date types.
   */
  public List<Dataset<Row>> trainValidationTestSplit(
      Float validationSize, Float testSize, String trainStart, String trainEnd, String validationStart,
      String validationEnd, String testStart, String testEnd, String description
  ) throws IOException, FeatureStoreException, ParseException {
    validateTrainValidationTestSplit(validationSize, testSize, trainEnd, validationStart, validationEnd, testStart);
    TrainingDataset trainingDataset =
        this.featureStore
            .createTrainingDataset()
            .name("") // name is set in the backend
            .validationSize(validationSize)
            .testSize(testSize)
            .trainStart(trainStart)
            .trainEnd(trainEnd)
            .validationStart(validationStart)
            .validationEnd(validationEnd)
            .testStart(testStart)
            .testEnd(testEnd)
            .description(description)
            .trainSplit(Split.TRAIN)
            .timeSplitSize(3)
            .trainingDatasetType(TrainingDatasetType.IN_MEMORY_TRAINING_DATASET)
            .build();
    return getDataset(
        featureViewEngine.getTrainingDataset(this, trainingDataset, null),
        Lists.newArrayList(Split.TRAIN, Split.VALIDATION, Split.TEST));
  }

  /**
   * Create the metadata for a training dataset and get the corresponding training data from the offline feature store.
   * This returns the training data in memory and does not materialise data in storage. The training data is split into
   * train, validation, and test set at random or according to time ranges. The training data can be recreated by
   * calling `featureView.getTrainValidationTestSplit` with the metadata created.
   *
   * <pre>
   * {@code
   *        // get feature store handle
   *        FeatureStore fs = HopsworksConnection.builder().build().getFeatureStore();
   *        // get feature view handle
   *        FeatureView fv = fs.getFeatureView("fv_name", 1);
   *        // create training dataset based on time split
   *        String trainStart = "20220101000000";
   *        String trainEnd = "20220630235959";
   *        String validationStart = "20220701000000";
   *        String validationEnd = "20220830235959";
   *        String testStart = "20220901000000";
   *        String testEnd = "20220931235959";
   *        String description = "demo training dataset":
   *        Long seed = 1234L;
   *        StatisticsConfig statisticsConfig = new StatisticsConfig(true, true, true, true)
   *        Map<String, String> readOptions =  new HashMap<String, String>() {{
   *                           put("header", "true");
   *                           put("delimiter", ",")}
   *                           };
   *        // define extra filters
   *        Filter leftFtFilter = new Filter();
   *        leftFtFilter.setFeature(new Feature("left_ft_name"));
   *        leftFtFilter.setValue("400");
   *        leftFtFilter.setCondition(SqlFilterCondition.EQUALS);
   *        Filter rightFtFilter = new Filter();
   *        rightFtFilter.setFeature(new Feature("right_ft_name"));
   *        rightFtFilter.setValue("50");
   *        rightFtFilter.setCondition(SqlFilterCondition.EQUALS);
   *        FilterLogic extraFilterLogic = new FilterLogic(SqlFilterLogic.AND, leftFtFilter, rightFtFilter);
   *        Filter extraFilter = new Filter();
   *        extraFilter.setFeature(new Feature("ft_name"));
   *        extraFilter.setValue("100");
   *        extraFilter.setCondition(SqlFilterCondition.GREATER_THAN);
   *        // create training data
   *        fv.trainValidationTestSplit(null, null, trainStart, trainEnd, validationStart, validationEnd, testStart,
   *        testEnd,  description, seed, statisticsConfig,
   *        readOptions, extraFilterLogic, extraFilter);
   *
   *        // or based on random split
   *        fv.trainValidationTestSplit(20, 10, null, null, null, null, null, null, description, statisticsConfig,
   *        seed, readOptions, extraFilterLogic, extraFilter);
   * }
   * </pre>
   *
   * @param validationSize Size of validation set.
   * @param testSize Size of test set.
   * @param trainStart Datetime string. The String should be formatted in one of the following formats `yyyyMMdd`,
   *                   `yyyyMMddHH`, `yyyyMMddHHmm`, or `yyyyMMddHHmmss`.
   * @param trainEnd Datetime string. The String should be formatted in one of the following formats `yyyyMMdd`,
   *                 `yyyyMMddHH`, `yyyyMMddHHmm`, or `yyyyMMddHHmmss`.
   * @param validationStart Datetime string. The String should be formatted in one of the following formats `yyyyMMdd`,
   *                        `yyyyMMddHH`, `yyyyMMddHHmm`, or `yyyyMMddHHmmss`.
   * @param validationEnd Datetime string. The String should be formatted in one of the following formats `yyyyMMdd`,
   *                      `yyyyMMddHH`, `yyyyMMddHHmm`, or `yyyyMMddHHmmss`.
   * @param testStart Datetime string. The String should be formatted in one of the following formats `yyyyMMdd`,
   *                  `yyyyMMddHH`, `yyyyMMddHHmm`, or `yyyyMMddHHmmss`.
   * @param testEnd Datetime string. The String should be formatted in one of the following formats `yyyyMMdd`,
   *                `yyyyMMddHH`, `yyyyMMddHHmm`, or `yyyyMMddHHmmss`.
   * @param description A string describing the contents of the training dataset to  improve discoverability for
   *                    Data Scientists.
   * @param seed Define a seed to create the random splits with, in order to guarantee reproducability.
   * @param statisticsConfig  A configuration object, to generally enable descriptive statistics computation for
   *                          this feature group, `"correlations`" to turn on feature correlation  computation,
   *                          `"histograms"` to compute feature value frequencies and `"exact_uniqueness"` to compute
   *                          uniqueness, distinctness and entropy. The values should be booleans indicating the
   *                          setting. To fully turn off statistics computation pass `statisticsConfig=null`.
   * @param readOptions Additional read options as key/value pairs.
   * @param extraFilterLogic Additional filters (set of Filter objects) to be attached to the training dataset.
   *                         The filters will be also applied in `getBatchData`.
   * @param extraFilter  Additional filter to be attached to the training dataset. The filter will be also applied
   *                     in `getBatchData`.
   * @return {@code List<Dataset<Row>>} List of Spark Dataframes containing training dataset splits.
   * @throws FeatureStoreException If Client is not connected to Hopsworks and/or unable to identify format of the
   *                               provided date strings to date formats.
   * @throws IOException Generic IO exception.
   * @throws ParseException In case it's unable to parse provided date strings to date types.
   */
  public List<Dataset<Row>> trainValidationTestSplit(
      Float validationSize, Float testSize, String trainStart, String trainEnd, String validationStart,
      String validationEnd, String testStart, String testEnd, String description,
      Long seed, StatisticsConfig statisticsConfig, Map<String, String> readOptions,
      FilterLogic extraFilterLogic, Filter extraFilter
  ) throws IOException, FeatureStoreException, ParseException {
    validateTrainValidationTestSplit(validationSize, testSize, trainEnd, validationStart, validationEnd, testStart);
    TrainingDataset trainingDataset =
        this.featureStore
            .createTrainingDataset()
            .name("") // name is set in the backend
            .validationSize(validationSize)
            .testSize(testSize)
            .trainStart(trainStart)
            .trainEnd(trainEnd)
            .validationStart(validationStart)
            .validationEnd(validationEnd)
            .testStart(testStart)
            .testEnd(testEnd)
            .description(description)
            .trainSplit(Split.TRAIN)
            .timeSplitSize(3)
            .seed(seed)
            .trainingDatasetType(TrainingDatasetType.IN_MEMORY_TRAINING_DATASET)
            .statisticsConfig(statisticsConfig)
            .extraFilterLogic(extraFilterLogic)
            .extraFilter(extraFilter)
            .build();
    return getDataset(
        featureViewEngine.getTrainingDataset(this, trainingDataset, readOptions),
        Lists.newArrayList(Split.TRAIN, Split.VALIDATION, Split.TEST));
  }

<<<<<<< HEAD
  @Override
=======
  private void validateTrainTestSplit(Float testSize, String trainEnd, String testStart) throws FeatureStoreException {
    if (!((testSize != null && testSize > 0 && testSize < 1)
        || (!Strings.isNullOrEmpty(trainEnd) || !Strings.isNullOrEmpty(testStart)))) {
      throw new FeatureStoreException(
          "Invalid split input."
              + "You should specify either `testSize` or (`trainEnd` or `testStart`)."
              + " `testSize` should be between 0 and 1 if specified."
      );
    }
  }

  private void validateTrainValidationTestSplit(
      Float validationSize, Float testSize, String trainEnd, String validationStart, String validationEnd,
      String testStart)
      throws FeatureStoreException {
    if (!((validationSize != null && validationSize > 0 && validationSize < 1
        && testSize != null && testSize > 0 && testSize < 1
        && validationSize + testSize < 1)
        || ((!Strings.isNullOrEmpty(trainEnd) || !Strings.isNullOrEmpty(validationStart))
        && (!Strings.isNullOrEmpty(validationEnd) || !Strings.isNullOrEmpty(testStart))))) {
      throw new FeatureStoreException(
          "Invalid split input."
              + " You should specify either (`validationSize` and `testSize`) or "
              + "((`trainEnd` or `validationStart`) and (`validationEnd` "
              + "or `testStart`))."
              + "`validationSize`, `testSize` and sum of `validationSize` and `testSize` should be between 0 and 1 "
              + "if specified."
      );
    }
  }

  /**
   * Delete a training dataset (data only).
   *
   * <pre>
   * {@code
   *        // get feature store handle
   *        FeatureStore fs = HopsworksConnection.builder().build().getFeatureStore();
   *        // get feature view handle
   *        FeatureView fv = fs.getFeatureView("fv_name", 1);
   *        // Delete a training dataset version 1
   *        fv.purgeAllTrainingData(1);
   * }
   * </pre>
   *
   * @param version Version of the training dataset to be removed.
   * @throws FeatureStoreException If Client is not connected to Hopsworks.
   * @throws IOException Generic IO exception.
   */
>>>>>>> 6c122978
  public void purgeTrainingData(Integer version) throws FeatureStoreException, IOException {
    featureViewEngine.deleteTrainingDatasetOnly(this, version);
  }

<<<<<<< HEAD
  @Override
=======
  /**
   * Delete all training datasets in this feature view (data only).
   *
   * <pre>
   * {@code
   *        // get feature store handle
   *        FeatureStore fs = HopsworksConnection.builder().build().getFeatureStore();
   *        // get feature view handle
   *        FeatureView fv = fs.getFeatureView("fv_name", 1);
   *        // Delete a training dataset.
   *        fv.purgeAllTrainingData(1);
   * }
   * </pre>
   *
   * @throws FeatureStoreException If Client is not connected to Hopsworks.
   * @throws IOException Generic IO exception.
   */
>>>>>>> 6c122978
  public void purgeAllTrainingData() throws FeatureStoreException, IOException {
    featureViewEngine.deleteTrainingDatasetOnly(this);
  }

<<<<<<< HEAD
  @Override
=======
  /**
   * Delete a training dataset. This will delete both metadata and training data.
   *
   * <pre>
   * {@code
   *        // get feature store handle
   *        FeatureStore fs = HopsworksConnection.builder().build().getFeatureStore();
   *        // get feature view handle
   *        FeatureView fv = fs.getFeatureView("fv_name", 1);
   *        // Delete a training dataset version 1.
   *        fv.deleteTrainingDataset(1);
   * }
   * </pre>
   *
   * @param version Version of the training dataset to be removed.
   * @throws FeatureStoreException If Client is not connected to Hopsworks.
   * @throws IOException Generic IO exception.
   */
>>>>>>> 6c122978
  public void deleteTrainingDataset(Integer version) throws FeatureStoreException, IOException {
    featureViewEngine.deleteTrainingData(this, version);
  }

<<<<<<< HEAD
  @Override
=======
  /**
   * Delete all training datasets. This will delete both metadata and training data.
   *
   * <pre>
   * {@code
   *        // get feature store handle
   *        FeatureStore fs = HopsworksConnection.builder().build().getFeatureStore();
   *        // get feature view handle
   *        FeatureView fv = fs.getFeatureView("fv_name", 1);
   *        // Delete all training datasets in this feature view.
   *        fv.deleteAllTrainingDatasets();
   * }
   * </pre>
   *
   * @throws FeatureStoreException If Client is not connected to Hopsworks.
   * @throws IOException Generic IO exception.
   */
>>>>>>> 6c122978
  public void deleteAllTrainingDatasets() throws FeatureStoreException, IOException {
    featureViewEngine.deleteTrainingData(this);
  }

  /**
   * Add name/value tag to the training dataset.
   *
   * <pre>
   * {@code
   *        // get feature store handle
   *        FeatureStore fs = HopsworksConnection.builder().build().getFeatureStore();
   *        // get feature view handle
   *        FeatureView fv = fs.getFeatureView("fv_name", 1);
   *        // add tag to datasets version 1 in this feature view.
   *        JSONObject json = ...;
   *        fv.addTrainingDatasetTag(1, "tag_name", json);
   * }
   * </pre>
   *
   * @param version Training dataset version.
   * @param name Name of the tag.
   * @param value Value of the tag. The value of a tag can be any valid json - primitives, arrays or json objects.
   * @throws FeatureStoreException If Client is not connected to Hopsworks.
   * @throws IOException Generic IO exception.
   */
  public void addTrainingDatasetTag(Integer version, String name, Object value) throws FeatureStoreException,
      IOException {
    featureViewEngine.addTag(this, name, value, version);
  }

  /**
   * Get all tags of the training dataset.
   *
   * <pre>
   * {@code
   *        // get feature store handle
   *        FeatureStore fs = HopsworksConnection.builder().build().getFeatureStore();
   *        // get feature view handle
   *        FeatureView fv = fs.getFeatureView("fv_name", 1);
   *        // get tags of training dataset version 1 in this feature view.
   *        fv.getTrainingDatasetTags(1);
   * }
   * </pre>
   *
   * @param version Training dataset version.
   * @return {@code Map<String, Object>} A map of tag name and values. The value of a tag can be any valid json -
   *          primitives, arrays or json objects
   * @throws FeatureStoreException If Client is not connected to Hopsworks.
   * @throws IOException Generic IO exception.
   */
  @JsonIgnore
  public Map<String, Object> getTrainingDatasetTags(Integer version) throws FeatureStoreException, IOException {
    return featureViewEngine.getTags(this, version);
  }

  /**
   * Get a single tag value of the training dataset.
   *
   * <pre>
   * {@code
   *        // get feature store handle
   *        FeatureStore fs = HopsworksConnection.builder().build().getFeatureStore();
   *        // get feature view handle
   *        FeatureView fv = fs.getFeatureView("fv_name", 1);
   *        // get tag with name `"demo_name"` of training dataset version 1 in this feature view.
   *        fv.getTrainingDatasetTags(1, "demo_name");
   * }
   * </pre>
   *
   * @param version Training dataset version.
   * @param name Name of the tag.
   * @return Object The value of a tag can be any valid json - primitives, arrays or json objects.
   * @throws FeatureStoreException If Client is not connected to Hopsworks.
   * @throws IOException Generic IO exception.
   */
  @JsonIgnore
  public Object getTrainingDatasetTag(Integer version, String name) throws FeatureStoreException, IOException {
    return featureViewEngine.getTag(this, name, version);
  }

  /**
   * Delete a tag of the training dataset.
   *
   * <pre>
   * {@code
   *        // get feature store handle
   *        FeatureStore fs = HopsworksConnection.builder().build().getFeatureStore();
   *        // get feature view handle
   *        FeatureView fv = fs.getFeatureView("fv_name", 1);
   *        // delete tag with name `"demo_name"` of training dataset version 1 in this feature view.
   *        fv.deleteTrainingDatasetTag(1, "demo_name");
   * }
   * </pre>
   *
   * @param version Tag version.
   * @param name Name of the tag to be deleted.
   * @throws FeatureStoreException If Client is not connected to Hopsworks.
   * @throws IOException Generic IO exception.
   */
  public void deleteTrainingDatasetTag(Integer version, String name) throws FeatureStoreException, IOException {
    featureViewEngine.deleteTag(this, name, version);
  }

  /**
   * Get set of primary key names that is used as keys in input dict object for `getServingVector` method.
   *
   * <pre>
   * {@code
   *        // get feature store handle
   *        FeatureStore fs = HopsworksConnection.builder().build().getFeatureStore();
   *        // get feature view handle
   *        FeatureView fv = fs.getFeatureView("fv_name", 1);
   *        // get set of primary key names
   *        fv.getPrimaryKeys();
   * }
   * </pre>
   *
   * @return {@code HashSet<String>}  Set of serving keys
   * @throws FeatureStoreException In case client is not connected to Hopsworks.
   * @throws IOException Generic IO exception.
   * @throws SQLException In case there is online storage (RonDB) access error or other errors.
   * @throws ClassNotFoundException In case class `com.mysql.jdbc.Driver` can not be found.
   */
  @JsonIgnore
  public HashSet<String> getPrimaryKeys()
      throws SQLException, IOException, FeatureStoreException, ClassNotFoundException {
    if (vectorServer.getServingKeys().isEmpty()) {
      initServing();
    }
    return vectorServer.getServingKeys();
  }
}<|MERGE_RESOLUTION|>--- conflicted
+++ resolved
@@ -117,9 +117,6 @@
     this.labels = labels != null ? labels.stream().map(String::toLowerCase).collect(Collectors.toList()) : null;
   }
 
-<<<<<<< HEAD
-  @Override
-=======
   /**
    * Delete current feature view, all associated metadata and training data.
    *
@@ -137,17 +134,13 @@
    * @throws FeatureStoreException In case client is not connected to Hopsworks.
    * @throws IOException Generic IO exception.
    */
->>>>>>> 6c122978
+  @Override
   public void delete() throws FeatureStoreException, IOException {
     LOGGER.warn("JobWarning: All jobs associated to feature view `" + name + "`, version `"
         + version + "` will be removed.");
     featureViewEngine.delete(this.featureStore, this.name, this.version);
   }
 
-<<<<<<< HEAD
-  @Override
-  public void clean(FeatureStore featureStore, String featureViewName, Integer featureViewVersion)
-=======
   /**
    * Delete the feature view and all associated metadata and training data. This can delete corrupted feature view
    * which cannot be retrieved due to a corrupted query for example.
@@ -169,15 +162,12 @@
    * @throws FeatureStoreException In case client is not connected to Hopsworks.
    * @throws IOException Generic IO exception.
    */
-  public static void clean(FeatureStore featureStore, String featureViewName, Integer featureViewVersion)
->>>>>>> 6c122978
+  @Override
+  public void clean(FeatureStore featureStore, String featureViewName, Integer featureViewVersion)
       throws FeatureStoreException, IOException {
     featureViewEngine.delete(featureStore, featureViewName, featureViewVersion);
   }
 
-<<<<<<< HEAD
-  @Override
-=======
   /**
    * Update the description of the feature view.
    *
@@ -199,220 +189,9 @@
    * @throws FeatureStoreException In case client is not connected to Hopsworks.
    * @throws IOException Generic IO exception.
    */
->>>>>>> 6c122978
+  @Override
   public FeatureView update(FeatureView other) throws FeatureStoreException, IOException {
     return featureViewEngine.update(other);
-  }
-
-<<<<<<< HEAD
-=======
-  /**
-   * Initialise feature view to retrieve feature vector from online feature store.
-   *
-   * <pre>
-   * {@code
-   *        // get feature store handle
-   *        FeatureStore fs = HopsworksConnection.builder().build().getFeatureStore();
-   *        // get feature view handle
-   *        FeatureView fv = fs.getFeatureView("fv_name", 1);
-   *        // Initialise feature view serving
-   *        fv.initServing();
-   * }
-   * </pre>
-   *
-   * @throws FeatureStoreException In case client is not connected to Hopsworks.
-   * @throws IOException Generic IO exception.
-   * @throws SQLException In case there is online storage (RonDB) access error or other errors.
-   * @throws ClassNotFoundException In case class `com.mysql.jdbc.Driver` can not be found.
-   */
-  public void initServing() throws FeatureStoreException, IOException, SQLException, ClassNotFoundException {
-    vectorServer.initServing(this, false);
-  }
-
-  /**
-   * Initialise feature view to retrieve feature vector from online feature store.
-   *
-   * <pre>
-   * {@code
-   *        // get feature store handle
-   *        FeatureStore fs = HopsworksConnection.builder().build().getFeatureStore();
-   *        // get feature view handle
-   *        FeatureView fv = fs.getFeatureView("fv_name", 1);
-   *        // Initialise feature view batch serving
-   *        fv.initServing(true, false);
-   * }
-   * </pre>
-   *
-   * @param batch Whether to initialise feature view to retrieve feature vector from offline feature store.
-   * @param external If set to `true`, the connection to the online feature store is established using the same host as
-   *                 for the `host` parameter in the connection object.
-   *                 If set to False, the online feature store storage connector is used which relies on the private IP.
-   * @throws FeatureStoreException In case client is not connected to Hopsworks.
-   * @throws IOException Generic IO exception.
-   * @throws SQLException In case there is online storage (RonDB) access error or other errors.
-   * @throws ClassNotFoundException In case class `com.mysql.jdbc.Driver` can not be found.
-   */
-  @Deprecated
-  public void initServing(Boolean batch, Boolean external)
-      throws FeatureStoreException, IOException, SQLException, ClassNotFoundException {
-    vectorServer.initServing(this, batch, external);
-  }
-
-  /**
-   * Initialise feature view to retrieve feature vector from offline feature store.
-   *
-   * <pre>
-   * {@code
-   *        // get feature store handle
-   *        FeatureStore fs = HopsworksConnection.builder().build().getFeatureStore();
-   *        // get feature view handle
-   *        FeatureView fv = fs.getFeatureView("fv_name", 1);
-   *        // Initialise feature view batch scoring
-   *        fv.initBatchScoring(1);
-   * }
-   * </pre>
-   *
-   * @param trainingDatasetVersion Version of training dataset to identify additional filters attached to the training
-   *                               dataset and statistics to use for transformation functions.
-   */
-  public void initBatchScoring(Integer trainingDatasetVersion) {
-    this.extraFilterVersion = trainingDatasetVersion;
-  }
-
-  /**
-   * Returns assembled feature vector from online feature store.
-   *
-   * <pre>
-   * {@code
-   *        // get feature store handle
-   *        FeatureStore fs = HopsworksConnection.builder().build().getFeatureStore();
-   *        // get feature view handle
-   *        FeatureView fv = fs.getFeatureView("fv_name", 1);
-   *        // define primary key values to fetch data from online feature store
-   *        Map<String, Object> pkMap = new HashMap<String, Object>() {
-   *               {put("customer_id", 1);
-   *                put("contract_id" , 100);
-   *                }
-   *        };
-   *        // get feature vector
-   *        fv.getFeatureVector(entry);
-   * }
-   * </pre>
-   *
-   * @param entry Fictionary of feature group primary key and values provided by serving application.
-   * @return List of feature values related to provided primary keys, ordered according to positions of the features
-   *         in the feature view query.
-   * @throws FeatureStoreException In case client is not connected to Hopsworks.
-   * @throws IOException Generic IO exception.
-   * @throws SQLException In case there is online storage (RonDB) access error or other errors.
-   * @throws ClassNotFoundException In case class `com.mysql.jdbc.Driver` can not be found.
-   */
-  @JsonIgnore
-  public List<Object> getFeatureVector(Map<String, Object> entry)
-      throws SQLException, FeatureStoreException, IOException, ClassNotFoundException {
-    return vectorServer.getFeatureVector(this, entry);
-  }
-
-  /**
-   * Returns assembled feature vector from online feature store.
-   *
-   * <pre>
-   * {@code
-   *        // get feature store handle
-   *        FeatureStore fs = HopsworksConnection.builder().build().getFeatureStore();
-   *        // get feature view handle
-   *        FeatureView fv = fs.getFeatureView("fv_name", 1);
-   *        // define primary key values to fetch data from online feature store
-   *        Map<String, Object> pkMap = new HashMap<String, Object>() {
-   *               {put("customer_id", 1);
-   *                put("contract_id" , 100);
-   *                }
-   *        };
-   *        // get feature vector
-   *        fv.getFeatureVector(entry, false);
-   * }
-   * </pre>
-   *
-   * @param entry Dictionary of feature group primary key and values provided by serving application.
-   * @param external If set to true, the connection to the online feature store is established using the same host as
-   *                 for the `host` parameter in the connection object.
-   *                 If set to false, the online feature store storage connector is used which relies on the private IP.
-   *                 Defaults to True if connection to Hopsworks is established from external environment
-   * @return List of feature values related to provided primary keys, ordered according to positions of the features
-   *         in the feature view query.
-   * @throws FeatureStoreException In case client is not connected to Hopsworks.
-   * @throws IOException Generic IO exception.
-   * @throws SQLException In case there is online storage (RonDB) access error or other errors.
-   * @throws ClassNotFoundException In case class `com.mysql.jdbc.Driver` can not be found.
-   */
-  @JsonIgnore
-  public List<Object> getFeatureVector(Map<String, Object> entry, boolean external)
-      throws SQLException, FeatureStoreException, IOException, ClassNotFoundException {
-    return vectorServer.getFeatureVector(this, entry, external);
-  }
-
-
-  /**
-   * Returns assembled feature vectors in batches from online feature store.
-   *
-   * <pre>
-   * {@code
-   *        // get feature store handle
-   *        FeatureStore fs = HopsworksConnection.builder().build().getFeatureStore();
-   *        // get feature view handle
-   *        FeatureView fv = fs.getFeatureView("fv_name", 1);
-   *        // define primary key values to fetch data from online feature store
-   *        Map<String, List<Long>> entry = ...;
-   *        // get feature vector
-   *        fv.getFeatureVector(entry);
-   * }
-   * </pre>
-   *
-   * @param entry A list of dictionaries of feature group primary key and values provided by serving application.
-   * @return List of lists of feature values related to provided primary keys, ordered according to
-   *         positions of the features in the feature view query.
-   * @throws FeatureStoreException In case client is not connected to Hopsworks.
-   * @throws IOException Generic IO exception.
-   * @throws SQLException In case there is online storage (RonDB) access error or other errors.
-   * @throws ClassNotFoundException In case class `com.mysql.jdbc.Driver` can not be found.
-   */
-  @JsonIgnore
-  public List<List<Object>> getFeatureVectors(Map<String, List<Object>> entry)
-      throws SQLException, FeatureStoreException, IOException, ClassNotFoundException {
-    return vectorServer.getFeatureVectors(this, entry);
-  }
-
-  /**
-   *Returns assembled feature vectors in batches from online feature store.
-   *
-   * <pre>
-   * {@code
-   *        // get feature store handle
-   *        FeatureStore fs = HopsworksConnection.builder().build().getFeatureStore();
-   *        // get feature view handle
-   *        FeatureView fv = fs.getFeatureView("fv_name", 1);
-   *        // define primary key values to fetch data from online feature store
-   *        Map<String, List<Long>> entry = ...;
-   *        // get feature vector
-   *        fv.getFeatureVectors(entry, false);
-   * }
-   * </pre>
-   *
-   * @param entry A list of dictionaries of feature group primary key and values provided by serving application.
-   * @param external If set to `true`, the connection to the  online feature store is established using the same host as
-   *                 for the `host` parameter in the connection object.
-   *                 If set to False, the online feature store storage connector is used which relies on the private IP.
-   * @return List of lists of feature values related to provided primary keys, ordered according to
-   *         positions of this features in the feature view query.
-   * @throws FeatureStoreException In case client is not connected to Hopsworks.
-   * @throws IOException Generic IO exception.
-   * @throws SQLException In case there is online storage (RonDB) access error or other errors.
-   * @throws ClassNotFoundException In case class `com.mysql.jdbc.Driver` can not be found.
-   */
-  @JsonIgnore
-  public List<List<Object>> getFeatureVectors(Map<String, List<Object>> entry, boolean external)
-      throws SQLException, FeatureStoreException, IOException, ClassNotFoundException {
-    return vectorServer.getFeatureVectors(this, entry, external);
   }
 
   /**
@@ -435,7 +214,6 @@
    * @throws IOException Generic IO exception.
    * @throws ParseException In case it's unable to parse strings dates to date types.
    */
->>>>>>> 6c122978
   @JsonIgnore
   @Override
   public String getBatchQuery() throws FeatureStoreException, IOException, ParseException {
@@ -478,6 +256,31 @@
   }
 
   /**
+   * Get all data from the feature view as a batch from the offline feature store.
+   *
+   * <pre>
+   * {@code
+   *        // get feature store handle
+   *        FeatureStore fs = HopsworksConnection.builder().build().getFeatureStore();
+   *        // get feature view handle
+   *        FeatureView fv = fs.getFeatureView("fv_name", 1);
+   *        // get batch data
+   *        fv.getBatchData();
+   * }
+   * </pre>
+   *
+   * @return {@code Dataset<Row>} Spark dataframe of batch data.
+   * @throws FeatureStoreException If Client is not connected to Hopsworks and/or unable to identify format of the
+   *                               provided `startTime`/`endTime` date formats.
+   * @throws IOException Generic IO exception.
+   * @throws ParseException In case it's unable to parse provided `startTime`/`endTime` strings to date types.
+   */
+  @JsonIgnore
+  public Dataset<Row> getBatchData() throws FeatureStoreException, IOException, ParseException {
+    return getBatchData(null, null, null);
+  }
+
+  /**
    * Get a batch of data from an event time interval from the offline feature store.
    *
    * <pre>
@@ -487,7 +290,7 @@
    *        // get feature view handle
    *        FeatureView fv = fs.getFeatureView("fv_name", 1);
    *        // get batch query that will fetch data from jan 1, 2023 to Jan 31, 2023
-   *        fv.getBatchQuery("20230101", "20130131");
+   *        fv.getBatchData("20230101", "20130131");
    * }
    * </pre>
    *
@@ -502,11 +305,6 @@
    * @throws ParseException In case it's unable to parse provided `startTime`/`endTime` strings to date types.
    */
   @JsonIgnore
-  public Dataset<Row> getBatchData() throws FeatureStoreException, IOException, ParseException {
-    return getBatchData(null, null, null);
-  }
-
-  @JsonIgnore
   @Override
   public Dataset<Row> getBatchData(String startTime, String endTime)
       throws FeatureStoreException, IOException, ParseException {
@@ -522,8 +320,12 @@
    *        FeatureStore fs = HopsworksConnection.builder().build().getFeatureStore();
    *        // get feature view handle
    *        FeatureView fv = fs.getFeatureView("fv_name", 1);
+   *        Map<String, String> readOptions =  new HashMap<String, String>() {{
+   *                           put("header", "true");
+   *                           put("delimiter", ",")}
+   *                           };
    *        // get batch query that will fetch data from jan 1, 2023 to Jan 31, 2023
-   *        fv.getBatchQuery("20230101", "20130131");
+   *        fv.getBatchData("20230101", "20130131");
    * }
    * </pre>
    *
@@ -700,13 +502,6 @@
     return featureViewEngine.createTrainingDataset(this, trainingDataset, null).getVersion();
   }
 
-<<<<<<< HEAD
-  public Integer createTrainingData(String startTime, String endTime, String description, DataFormat dataFormat,
-                                    Boolean coalesce, StorageConnector storageConnector,
-                                    String location, Long seed, StatisticsConfig statisticsConfig,
-                                    Map<String, String> writeOptions, FilterLogic extraFilterLogic, Filter extraFilter)
-      throws IOException, FeatureStoreException, ParseException {
-=======
   /**
    * Create the metadata for a training dataset and save the corresponding training data into `location`. The training
    * data can be retrieved by calling `featureView.getTrainingData()`.
@@ -759,13 +554,11 @@
    * @throws IOException Generic IO exception.
    * @throws ParseException In case it's unable to parse provided `startTime`/`endTime` strings to date types.
    */
-  public Integer createTrainingData(
-      String startTime, String endTime, String description, DataFormat dataFormat,
-      Boolean coalesce, StorageConnector storageConnector, String location,
-      Long seed, StatisticsConfig statisticsConfig, Map<String, String> writeOptions,
-      FilterLogic extraFilterLogic, Filter extraFilter
-  ) throws IOException, FeatureStoreException, ParseException {
->>>>>>> 6c122978
+  public Integer createTrainingData(String startTime, String endTime, String description, DataFormat dataFormat,
+                                    Boolean coalesce, StorageConnector storageConnector,
+                                    String location, Long seed, StatisticsConfig statisticsConfig,
+                                    Map<String, String> writeOptions, FilterLogic extraFilterLogic, Filter extraFilter)
+      throws IOException, FeatureStoreException, ParseException {
     TrainingDataset trainingDataset =
         this.featureStore
             .createTrainingDataset()
@@ -866,10 +659,35 @@
    *        String testStart = "20220701000000";
    *        String testEnd = "20220830235959";
    *        String description = "demo training dataset":
-   *        fv.createTrainTestSplit(null, trainStart, trainEnd, testStart, testEnd, description, DataFormat.CSV);
+   *        StatisticsConfig statisticsConfig = new StatisticsConfig(true, true, true, true)
+   *        Map<String, String> writeOptions = new HashMap<String, String>() {{
+   *                           put("header", "true");
+   *                           put("delimiter", ",")}
+   *                           };
+   *        // define extra filters
+   *        Filter leftFtFilter = new Filter();
+   *        leftFtFilter.setFeature(new Feature("left_ft_name"));
+   *        leftFtFilter.setValue("400");
+   *        leftFtFilter.setCondition(SqlFilterCondition.EQUALS);
+   *        Filter rightFtFilter = new Filter();
+   *        rightFtFilter.setFeature(new Feature("right_ft_name"));
+   *        rightFtFilter.setValue("50");
+   *        rightFtFilter.setCondition(SqlFilterCondition.EQUALS);
+   *        FilterLogic extraFilterLogic = new FilterLogic(SqlFilterLogic.AND, leftFtFilter, rightFtFilter);
+   *        Filter extraFilter = new Filter();
+   *        extraFilter.setFeature(new Feature("ft_name"));
+   *        extraFilter.setValue("100");
+   *        extraFilter.setCondition(SqlFilterCondition.GREATER_THAN);
+   *
+   *        // create training data
+   *        fv.createTrainTestSplit(null, null, trainStart, trainEnd, testStart,
+   *        testEnd,  description, DataFormat.CSV, coalesce, storageConnector, location, seed, statisticsConfig,
+   *        writeOptions, extraFilterLogic, extraFilter);
    *
    *        // or based on random split
-   *        fv.createTrainTestSplit(30, null, null, null, null, description, DataFormat.CSV);
+   *        fv.createTrainTestSplit(20, 10, null, null,  null, null, description, DataFormat.CSV, coalesce,
+   *        storageConnector, location, seed, statisticsConfig, writeOptions, extraFilterLogic, extraFilter);
+
    * }
    * </pre>
    *
@@ -1215,9 +1033,6 @@
     return getTrainingData(version, null);
   }
 
-<<<<<<< HEAD
-  @Override
-=======
   /**
    * Get training data created by `featureView.createTrainingData` or `featureView.trainingData`.
    *
@@ -1228,12 +1043,12 @@
    *        // get feature view handle
    *        FeatureView fv = fs.getFeatureView("fv_name", 1);
    *        // define write options
-   *        Map<String, String> writeOptions = new HashMap<String, String>() {{
+   *        Map<String, String> readOptions = new HashMap<String, String>() {{
    *                           put("header", "true");
    *                           put("delimiter", ",")}
    *                           };
    *        // get training data
-   *        fv.getTrainingData(1, writeOptions);
+   *        fv.getTrainingData(1, readOptions);
    * }
    * </pre>
    *
@@ -1245,7 +1060,7 @@
    * @throws IOException Generic IO exception.
    * @throws ParseException In case it's unable to parse strings dates to date types.
    */
->>>>>>> 6c122978
+  @Override
   public List<Dataset<Row>> getTrainingData(
       Integer version, Map<String, String> readOptions
   ) throws IOException, FeatureStoreException, ParseException {
@@ -1281,9 +1096,6 @@
     return getTrainTestSplit(version, null);
   }
 
-<<<<<<< HEAD
-  @Override
-=======
   /**
    * Get training data created by `featureView.createTrainTestSplit` or `featureView.trainTestSplit`.
    *
@@ -1311,7 +1123,7 @@
    * @throws IOException Generic IO exception.
    * @throws ParseException In case it's unable to parse strings dates to date types.
    */
->>>>>>> 6c122978
+  @Override
   public List<Dataset<Row>> getTrainTestSplit(
       Integer version, Map<String, String> readOptions
   ) throws IOException, FeatureStoreException, ParseException {
@@ -1348,9 +1160,6 @@
     return getTrainValidationTestSplit(version, null);
   }
 
-<<<<<<< HEAD
-  @Override
-=======
   /**
    * Get training data created by `featureView.createTrainValidationTestSplit` or featureView.trainValidationTestSplit`.
    *
@@ -1378,7 +1187,7 @@
    * @throws IOException Generic IO exception.
    * @throws ParseException In case it's unable to parse strings dates to date types.
    */
->>>>>>> 6c122978
+  @Override
   public List<Dataset<Row>> getTrainValidationTestSplit(
       Integer version, Map<String, String> readOptions
   ) throws IOException, FeatureStoreException, ParseException {
@@ -1537,25 +1346,6 @@
    *        String testStart = "20220701000000";
    *        String testEnd = "20220830235959";
    *        String description = "demo training dataset":
-   *        StatisticsConfig statisticsConfig = new StatisticsConfig(true, true, true, true)
-   *        Map<String, String> readOptions =  new HashMap<String, String>() {{
-   *                           put("header", "true");
-   *                           put("delimiter", ",")}
-   *                           };
-   *        // define extra filters
-   *        Filter leftFtFilter = new Filter();
-   *        leftFtFilter.setFeature(new Feature("left_ft_name"));
-   *        leftFtFilter.setValue("400");
-   *        leftFtFilter.setCondition(SqlFilterCondition.EQUALS);
-   *        Filter rightFtFilter = new Filter();
-   *        rightFtFilter.setFeature(new Feature("right_ft_name"));
-   *        rightFtFilter.setValue("50");
-   *        rightFtFilter.setCondition(SqlFilterCondition.EQUALS);
-   *        FilterLogic extraFilterLogic = new FilterLogic(SqlFilterLogic.AND, leftFtFilter, rightFtFilter);
-   *        Filter extraFilter = new Filter();
-   *        extraFilter.setFeature(new Feature("ft_name"));
-   *        extraFilter.setValue("100");
-   *        extraFilter.setCondition(SqlFilterCondition.GREATER_THAN);
    *        // create training data
    *        fv.trainValidationTestSplit(null, trainStart, trainEnd, testStart, trainEnd, description);
    *        // or random split
@@ -1647,7 +1437,7 @@
    *        readOptions, extraFilterLogic, extraFilter);
    *
    *        // or random split
-   *        fv.trainValidationTestSplit(30, null, null, null, null, description, seed, statisticsConfig, readOptions,
+   *        fv.trainTestSplit(30, null, null, null, null, description, seed, statisticsConfig, readOptions,
    *        extraFilterLogic, extraFilter);
    * }
    * </pre>
@@ -1903,40 +1693,6 @@
         Lists.newArrayList(Split.TRAIN, Split.VALIDATION, Split.TEST));
   }
 
-<<<<<<< HEAD
-  @Override
-=======
-  private void validateTrainTestSplit(Float testSize, String trainEnd, String testStart) throws FeatureStoreException {
-    if (!((testSize != null && testSize > 0 && testSize < 1)
-        || (!Strings.isNullOrEmpty(trainEnd) || !Strings.isNullOrEmpty(testStart)))) {
-      throw new FeatureStoreException(
-          "Invalid split input."
-              + "You should specify either `testSize` or (`trainEnd` or `testStart`)."
-              + " `testSize` should be between 0 and 1 if specified."
-      );
-    }
-  }
-
-  private void validateTrainValidationTestSplit(
-      Float validationSize, Float testSize, String trainEnd, String validationStart, String validationEnd,
-      String testStart)
-      throws FeatureStoreException {
-    if (!((validationSize != null && validationSize > 0 && validationSize < 1
-        && testSize != null && testSize > 0 && testSize < 1
-        && validationSize + testSize < 1)
-        || ((!Strings.isNullOrEmpty(trainEnd) || !Strings.isNullOrEmpty(validationStart))
-        && (!Strings.isNullOrEmpty(validationEnd) || !Strings.isNullOrEmpty(testStart))))) {
-      throw new FeatureStoreException(
-          "Invalid split input."
-              + " You should specify either (`validationSize` and `testSize`) or "
-              + "((`trainEnd` or `validationStart`) and (`validationEnd` "
-              + "or `testStart`))."
-              + "`validationSize`, `testSize` and sum of `validationSize` and `testSize` should be between 0 and 1 "
-              + "if specified."
-      );
-    }
-  }
-
   /**
    * Delete a training dataset (data only).
    *
@@ -1955,14 +1711,11 @@
    * @throws FeatureStoreException If Client is not connected to Hopsworks.
    * @throws IOException Generic IO exception.
    */
->>>>>>> 6c122978
+  @Override
   public void purgeTrainingData(Integer version) throws FeatureStoreException, IOException {
     featureViewEngine.deleteTrainingDatasetOnly(this, version);
   }
 
-<<<<<<< HEAD
-  @Override
-=======
   /**
    * Delete all training datasets in this feature view (data only).
    *
@@ -1980,14 +1733,11 @@
    * @throws FeatureStoreException If Client is not connected to Hopsworks.
    * @throws IOException Generic IO exception.
    */
->>>>>>> 6c122978
+  @Override
   public void purgeAllTrainingData() throws FeatureStoreException, IOException {
     featureViewEngine.deleteTrainingDatasetOnly(this);
   }
 
-<<<<<<< HEAD
-  @Override
-=======
   /**
    * Delete a training dataset. This will delete both metadata and training data.
    *
@@ -2006,14 +1756,11 @@
    * @throws FeatureStoreException If Client is not connected to Hopsworks.
    * @throws IOException Generic IO exception.
    */
->>>>>>> 6c122978
+  @Override
   public void deleteTrainingDataset(Integer version) throws FeatureStoreException, IOException {
     featureViewEngine.deleteTrainingData(this, version);
   }
 
-<<<<<<< HEAD
-  @Override
-=======
   /**
    * Delete all training datasets. This will delete both metadata and training data.
    *
@@ -2031,7 +1778,7 @@
    * @throws FeatureStoreException If Client is not connected to Hopsworks.
    * @throws IOException Generic IO exception.
    */
->>>>>>> 6c122978
+  @Override
   public void deleteAllTrainingDatasets() throws FeatureStoreException, IOException {
     featureViewEngine.deleteTrainingData(this);
   }
