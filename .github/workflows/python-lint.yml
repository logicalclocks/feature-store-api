--- conflicted
+++ resolved
@@ -13,17 +13,10 @@
         with:
           python-version: "3.10"
       - name: install deps
-<<<<<<< HEAD
         run: pip install ruff==0.3.2
 
       - name: ruff
-        run: ruff check python --fix --config python/pyproject.toml --output-format=github
-=======
-        run: pip install ruff==0.3.2 pre-commit-hooks==2.4.0
-
-      - name: ruff
         run: ruff check python --fix --config=python/pyproject.toml --output-format=github
->>>>>>> 295816df
 
   unit_tests_ubuntu_utc:
     name: Unit Testing (Ubuntu)
