name: python

on: pull_request

jobs:
  lint_stylecheck:
    name: Lint and Stylecheck
    runs-on: ubuntu-latest

    steps:
      - uses: actions/checkout@v4
<<<<<<< HEAD
      - uses: actions/setup-python@v5
        with:
          python-version: "3.11"

      - name: Get all changed files
        id: get-changed-files
        uses: tj-actions/changed-files@v44
        with:
=======

      - id: get-changed-files
        uses: tj-actions/changed-files@v44
        with:
>>>>>>> a2fb5b87
          files_yaml: |
            src:
              - 'python/**/*.py'
              - '!python/tests/**/*.py'
            test:
              - 'python/tests/**/*.py'
<<<<<<< HEAD
=======
            fixtures:
              - 'python/tests/**/*.json'
>>>>>>> a2fb5b87

      - name: install deps
        run: pip install ruff==0.3.5

      - name: ruff on python files
        if: steps.get-changed-files.outputs.src_any_changed == 'true'
        env:
          SRC_ALL_CHANGED_FILES: ${{ steps.get-changed-files.outputs.src_all_changed_files }}
        run: ruff check --output-format=github $SRC_ALL_CHANGED_FILES

      - name: ruff on test files
        if: steps.get-changed-files.outputs.test_any_changed == 'true'
        env:
          TEST_ALL_CHANGED_FILES: ${{ steps.get-changed-files.outputs.test_all_changed_files }}
        run: ruff check --output-format=github $TEST_ALL_CHANGED_FILES

<<<<<<< HEAD
      - name: ruff format --check $ALL_CHANGED_FILES
=======
      - name: ruff format
>>>>>>> a2fb5b87
        env:
          ALL_CHANGED_FILES: ${{ steps.get-changed-files.outputs.all_changed_files }}
        run: ruff format $ALL_CHANGED_FILES

  unit_tests_ubuntu_utc:
    name: Unit Testing (Ubuntu)
    needs: lint_stylecheck
    runs-on: ubuntu-latest
    strategy:
      matrix:
        python-version: ["3.8", "3.9", "3.10"]

    steps:
      - name: Set Timezone
        run: sudo timedatectl set-timezone UTC

      - uses: actions/checkout@v4
      - name: Copy README
        run: cp README.md python/

      - uses: actions/setup-python@v5
        name: Setup Python
        with:
          python-version: ${{ matrix.python-version }}
          cache: "pip"
          cache-dependency-path: "python/setup.py"
      - run: pip install -e python[python,dev]

      - name: Display Python version
        run: python --version

      - name: Run Pytest suite
        env:
          ENABLE_HOPSWORKS_USAGE: "false"
        run: pytest python/tests

  unit_tests_ubuntu_pandas:
    name: Unit Testing (Ubuntu) (Pandas 1.x)
    needs: lint_stylecheck
    runs-on: ubuntu-latest

    steps:
      - name: Set Timezone
        run: sudo timedatectl set-timezone UTC

      - uses: actions/checkout@v4
      - name: Copy README
        run: cp README.md python/

      - uses: actions/setup-python@v4
        name: Setup Python
        with:
          python-version: "3.10"
          cache: "pip"
          cache-dependency-path: "python/setup.py"
      - run: pip install -e python[python,dev-pandas1]

      - name: Display Python version
        run: python --version

      - name: Run Pytest suite
        env:
          ENABLE_HOPSWORKS_USAGE: "false"
        run: pytest python/tests

  unit_tests_ubuntu_local:
    name: Unit Testing (Ubuntu) (Local TZ)
    needs: lint_stylecheck
    runs-on: ubuntu-latest

    steps:
      - name: Set Timezone
        run: sudo timedatectl set-timezone Europe/Amsterdam

      - uses: actions/checkout@v4
      - name: Copy README
        run: cp README.md python/

      - uses: actions/setup-python@v5
        name: Setup Python
        with:
          python-version: "3.10"
          cache: "pip"
          cache-dependency-path: "python/setup.py"
      - run: pip install -e 'python[python,dev]'

      - name: Display Python version
        run: python --version

      - name: Run Pytest suite
        env:
          ENABLE_HOPSWORKS_USAGE: "false"
        run: pytest python/tests

  unit_tests_ubuntu_typechecked:
    name: Typechecked Unit Testing (Ubuntu)
    needs: lint_stylecheck
    runs-on: ubuntu-latest

    steps:
      - uses: actions/checkout@v3
      - name: Copy README
        run: cp README.md python/

      - uses: actions/setup-python@v4
        name: Setup Python
        with:
          python-version: "3.10"
          cache: "pip"
          cache-dependency-path: "python/setup.py"
      - run: pip install -e python[python,dev,docs]

      - name: Run Pytest suite
        env:
          ENABLE_HOPSWORKS_USAGE: "false"
          HOPSWORKS_RUN_WITH_TYPECHECK: "true"
        run: pytest python/tests
        continue-on-error: true

  unit_tests_windows_utc:
    name: Unit Testing (Windows)
    needs: lint_stylecheck
    runs-on: windows-latest

    steps:
      - name: Set Timezone
        run: tzutil /s "UTC"

      - uses: actions/checkout@v4
      - name: Copy README
        run: cp README.md python/

      - uses: actions/setup-python@v5
        name: Setup Python
        with:
          python-version: "3.10"
          cache: "pip"
          cache-dependency-path: "python/setup.py"
      - run: pip install -e python[python,dev]

      - name: Display Python version
        run: python --version

      - name: Run Pytest suite
        env:
          ENABLE_HOPSWORKS_USAGE: "false"
        run: pytest python/tests

  unit_tests_windows_local:
    name: Unit Testing (Windows) (Local TZ)
    needs: lint_stylecheck
    runs-on: windows-latest

    steps:
      - name: Set Timezone
        run: tzutil /s "W. Europe Standard Time"

      - uses: actions/checkout@v4
      - name: Copy README
        run: cp README.md python/

      - uses: actions/setup-python@v5
        name: Setup Python
        with:
          python-version: "3.10"
          cache: "pip"
          cache-dependency-path: "python/setup.py"
      - run: pip install -e python[python,dev]

      - name: Display Python version
        run: python --version

      - name: Display pip freeze
        run: pip freeze

      - name: Run Pytest suite
        env:
          ENABLE_HOPSWORKS_USAGE: "false"
        run: pytest python/tests<|MERGE_RESOLUTION|>--- conflicted
+++ resolved
@@ -9,7 +9,7 @@
 
     steps:
       - uses: actions/checkout@v4
-<<<<<<< HEAD
+
       - uses: actions/setup-python@v5
         with:
           python-version: "3.11"
@@ -18,23 +18,12 @@
         id: get-changed-files
         uses: tj-actions/changed-files@v44
         with:
-=======
-
-      - id: get-changed-files
-        uses: tj-actions/changed-files@v44
-        with:
->>>>>>> a2fb5b87
           files_yaml: |
             src:
               - 'python/**/*.py'
               - '!python/tests/**/*.py'
             test:
               - 'python/tests/**/*.py'
-<<<<<<< HEAD
-=======
-            fixtures:
-              - 'python/tests/**/*.json'
->>>>>>> a2fb5b87
 
       - name: install deps
         run: pip install ruff==0.3.5
@@ -51,11 +40,7 @@
           TEST_ALL_CHANGED_FILES: ${{ steps.get-changed-files.outputs.test_all_changed_files }}
         run: ruff check --output-format=github $TEST_ALL_CHANGED_FILES
 
-<<<<<<< HEAD
       - name: ruff format --check $ALL_CHANGED_FILES
-=======
-      - name: ruff format
->>>>>>> a2fb5b87
         env:
           ALL_CHANGED_FILES: ${{ steps.get-changed-files.outputs.all_changed_files }}
         run: ruff format $ALL_CHANGED_FILES
