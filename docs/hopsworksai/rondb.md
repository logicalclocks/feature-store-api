--- conflicted
+++ resolved
@@ -50,11 +50,7 @@
 ### Number of replicas
 RonDB is a distributed in-memory database. To provide high-availability RonDB replicates data on different node groups. The
 default number of replicas is 2 which covers most of the cases. If you change this value, you must change the number of
-<<<<<<< HEAD
-*Datanodes* too. The number of Datanodes configured in the `Basic` tab should be evenly divisible by the numer of replicas.
-=======
-*Datanodes* accordingly.
->>>>>>> fc5dd569
+*Datanodes* accordingly. The number of Datanodes configured in the `Basic` tab should be evenly divisible by the numer of replicas.
 
 ### API nodes
 API nodes are specialized nodes which can run user code connecting directly to RonDB datanodes for increased performance.
