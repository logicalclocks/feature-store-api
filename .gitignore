# Byte-compiled / optimized / DLL files
__pycache__/
*.py[cod]
*$py.class

# C extensions
*.so

# Distribution / packaging
.Python
build/
develop-eggs/
dist/
downloads/
eggs/
.eggs/
lib/
lib64/
parts/
sdist/
var/
wheels/
share/python-wheels/
*.egg-info/
.installed.cfg
*.egg
MANIFEST
python/README.md
python/LICENSE

# PyInstaller
#  Usually these files are written by a python script from a template
#  before PyInstaller builds the exe, so as to inject date/other infos into it.
*.manifest
*.spec

# Installer logs
pip-log.txt
pip-delete-this-directory.txt

# Unit test / coverage reports
htmlcov/
.tox/
.nox/
.coverage
.coverage.*
.cache
nosetests.xml
coverage.xml
*.cover
.hypothesis/
.pytest_cache/
.ruff_cache/
bigquery.json

# Translations
*.mo
*.pot

# Django stuff:
*.log
local_settings.py
db.sqlite3

# Flask stuff:
instance/
.webassets-cache

# Scrapy stuff:
.scrapy

# Sphinx documentation
docs/_build/

# Mike Javadoc
docs/javadoc

# PyBuilder
target/

# Jupyter Notebook
.ipynb_checkpoints

# IPython
profile_default/
ipython_config.py

# pyenv
.python-version

# celery beat schedule file
celerybeat-schedule

# SageMath parsed files
*.sage.py

# Environments
.env
.venv
env/
venv/
ENV/
env.bak/
venv.bak/

# Spyder project settings
.spyderproject
.spyproject

# Rope project settings
.ropeproject

# mkdocs documentation
/site

# mypy
.mypy_cache/
.dmypy.json
dmypy.json

# Pyre type checker
.pyre/

# Java
.idea
.vscode
*.iml
target/

# Mac
.DS_Store

# mkdocs intemediate files
docs/generated

# Test artifacts
keyFile.json

# delombok dir
delombok

# dev scripts dir
<<<<<<< HEAD
dev_scripts/
dev_tools/
=======
dev_scripts
dev_tools
>>>>>>> 523ccfb5
<|MERGE_RESOLUTION|>--- conflicted
+++ resolved
@@ -140,10 +140,5 @@
 delombok
 
 # dev scripts dir
-<<<<<<< HEAD
 dev_scripts/
-dev_tools/
-=======
-dev_scripts
-dev_tools
->>>>>>> 523ccfb5
+dev_tools/