# Byte-compiled / optimized / DLL files
__pycache__/
*.py[cod]
*$py.class

# C extensions
*.so

# Distribution / packaging
.Python
build/
develop-eggs/
dist/
downloads/
eggs/
.eggs/
lib/
lib64/
parts/
sdist/
var/
wheels/
share/python-wheels/
*.egg-info/
.installed.cfg
*.egg
MANIFEST
python/README.md
python/LICENSE

# PyInstaller
#  Usually these files are written by a python script from a template
#  before PyInstaller builds the exe, so as to inject date/other infos into it.
*.manifest
*.spec

# Installer logs
pip-log.txt
pip-delete-this-directory.txt

# Unit test / coverage reports
htmlcov/
.tox/
.nox/
.coverage
.coverage.*
.cache
nosetests.xml
coverage.xml
*.cover
.hypothesis/
.pytest_cache/
.ruff_cache/
bigquery.json

# Translations
*.mo
*.pot

# Django stuff:
*.log
local_settings.py
db.sqlite3

# Flask stuff:
instance/
.webassets-cache

# Scrapy stuff:
.scrapy

# Sphinx documentation
docs/_build/

# Mike Javadoc
docs/javadoc

# PyBuilder
target/

# Jupyter Notebook
.ipynb_checkpoints

# IPython
profile_default/
ipython_config.py

# pyenv
.python-version

# celery beat schedule file
celerybeat-schedule

# SageMath parsed files
*.sage.py

# Environments
.env
.venv
env/
venv/
ENV/
env.bak/
venv.bak/

# Spyder project settings
.spyderproject
.spyproject

# Rope project settings
.ropeproject

# mkdocs documentation
/site

# mypy
.mypy_cache/
.dmypy.json
dmypy.json

# Pyre type checker
.pyre/

# Java
.idea
.vscode
*.iml
target/

# Mac
.DS_Store

# mkdocs intemediate files
docs/generated

# Test artifacts
keyFile.json

# delombok dir
delombok

# dev scripts dir
dev_scripts
<<<<<<< HEAD

*.html
*.ipynb
=======
dev_tools
>>>>>>> fbeb6845
<|MERGE_RESOLUTION|>--- conflicted
+++ resolved
@@ -141,10 +141,4 @@
 
 # dev scripts dir
 dev_scripts
-<<<<<<< HEAD
-
-*.html
-*.ipynb
-=======
-dev_tools
->>>>>>> fbeb6845
+dev_tools