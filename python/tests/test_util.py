#
#   Copyright 2022 Hopsworks AB
#
#   Licensed under the Apache License, Version 2.0 (the "License");
#   you may not use this file except in compliance with the License.
#   You may obtain a copy of the License at
#
#       http://www.apache.org/licenses/LICENSE-2.0
#
#   Unless required by applicable law or agreed to in writing, software
#   distributed under the License is distributed on an "AS IS" BASIS,
#   WITHOUT WARRANTIES OR CONDITIONS OF ANY KIND, either express or implied.
#   See the License for the specific language governing permissions and
#   limitations under the License.
#

from datetime import datetime, date
from hsfs import util
import pytest
import pytz


class TestUtil:
    def test_get_hudi_datestr_from_timestamp(self):
        dt = util.get_hudi_datestr_from_timestamp(1640995200000)
        assert dt == "20220101000000000"

    def test_convert_event_time_to_timestamp_timestamp(self):
        dt = util.convert_event_time_to_timestamp(1640995200)
        assert dt == 1640995200000

    def test_convert_event_time_to_timestamp_datetime(self):
        dt = util.convert_event_time_to_timestamp(datetime(2022, 1, 1, 0, 0, 0))
        assert dt == 1640995200000

    def test_convert_event_time_to_timestamp_datetime_tz(self):
        dt = util.convert_event_time_to_timestamp(
            pytz.timezone("US/Pacific").localize(datetime(2021, 12, 31, 16, 0, 0))
        )
        assert dt == 1640995200000

    def test_convert_event_time_to_timestamp_date(self):
        dt = util.convert_event_time_to_timestamp(date(2022, 1, 1))
        assert dt == 1640995200000

    def test_convert_event_time_to_timestamp_string(self):
        dt = util.convert_event_time_to_timestamp("2022-01-01 00:00:00")
        assert dt == 1640995200000

    def test_convert_iso_event_time_to_timestamp_string(self):
        dt = util.convert_event_time_to_timestamp("2022-01-01T00:00:00.000000Z")
        assert dt == 1640995200000

    def test_convert_event_time_to_timestamp_yyyy_mm_dd(self):
        timestamp = util.get_timestamp_from_date_string("2022-01-01")
        assert timestamp == 1640995200000

    def test_convert_event_time_to_timestamp_yyyy_mm_dd_hh(self):
        timestamp = util.get_timestamp_from_date_string("2022-01-01 00")
        assert timestamp == 1640995200000

    def test_convert_event_time_to_timestamp_yyyy_mm_dd_hh_mm(self):
        timestamp = util.get_timestamp_from_date_string("2022-01-01 00:00")
        assert timestamp == 1640995200000

    def test_convert_event_time_to_timestamp_yyyy_mm_dd_hh_mm_ss(self):
        timestamp = util.get_timestamp_from_date_string("2022-01-01 00:00:00")
        assert timestamp == 1640995200000

    def test_convert_event_time_to_timestamp_yyyy_mm_dd_hh_mm_ss_f(self):
        timestamp = util.get_timestamp_from_date_string("2022-01-01 00:00:00.000")
        assert timestamp == 1640995200000

    def test_convert_event_time_to_timestamp_yyyy_mm_dd_hh_mm_ss_error(self):
        with pytest.raises(ValueError):
            util.get_timestamp_from_date_string("2022-13-01 00:00:00")

    def test_convert_event_time_to_timestamp_yyyy_mm_dd_hh_mm_ss_error2(self):
        with pytest.raises(ValueError):
            util.get_timestamp_from_date_string("202-13-01 00:00:00")

    def test_convert_event_time_to_timestamp_yyyy_mm_dd_hh_mm_ss_error3(self):
        with pytest.raises(ValueError):
            util.get_timestamp_from_date_string("00:00:00 2022-01-01")

    def test_convert_hudi_commit_time_to_timestamp(self):
        timestamp = util.get_timestamp_from_date_string("20221118095233099")
        assert timestamp == 1668765153099

<<<<<<< HEAD
    def test_get_dataset_type_HIVEDB(self):
        db_type = util.get_dataset_type(
            "/apps/hive/warehouse/temp_featurestore.db/storage_connector_resources/kafka__tstore.jks"
        )
        assert db_type == "HIVEDB"

    def test_get_dataset_type_HIVEDB_with_dfs(self):
        db_type = util.get_dataset_type(
            "hdfs:///apps/hive/warehouse/temp_featurestore.db/storage_connector_resources/kafka__tstore.jks"
        )
        assert db_type == "HIVEDB"

    def test_get_dataset_type_DATASET(self):
        db_type = util.get_dataset_type("/Projects/temp/Resources/kafka__tstore.jks")
        assert db_type == "DATASET"

    def test_get_dataset_type_DATASET_with_dfs(self):
        db_type = util.get_dataset_type(
            "hdfs:///Projects/temp/Resources/kafka__tstore.jks"
        )
        assert db_type == "DATASET"
=======
    def test_get_job_url(self, mocker):
        # Arrange
        mock_client_get_instance = mocker.patch("hsfs.client.get_instance")

        # Act
        util.get_job_url(href="1/2/3/4/5/6/7/8")

        # Assert
        assert (
            mock_client_get_instance.return_value.replace_public_host.call_args[0][
                0
            ].path
            == "p/5/jobs/named/7/executions"
        )
>>>>>>> 2cd5b2f7
<|MERGE_RESOLUTION|>--- conflicted
+++ resolved
@@ -87,7 +87,6 @@
         timestamp = util.get_timestamp_from_date_string("20221118095233099")
         assert timestamp == 1668765153099
 
-<<<<<<< HEAD
     def test_get_dataset_type_HIVEDB(self):
         db_type = util.get_dataset_type(
             "/apps/hive/warehouse/temp_featurestore.db/storage_connector_resources/kafka__tstore.jks"
@@ -109,7 +108,7 @@
             "hdfs:///Projects/temp/Resources/kafka__tstore.jks"
         )
         assert db_type == "DATASET"
-=======
+
     def test_get_job_url(self, mocker):
         # Arrange
         mock_client_get_instance = mocker.patch("hsfs.client.get_instance")
@@ -123,5 +122,4 @@
                 0
             ].path
             == "p/5/jobs/named/7/executions"
-        )
->>>>>>> 2cd5b2f7
+        )