#
#   Copyright 2021 Logical Clocks AB
#
#   Licensed under the Apache License, Version 2.0 (the "License");
#   you may not use this file except in compliance with the License.
#   You may obtain a copy of the License at
#
#       http://www.apache.org/licenses/LICENSE-2.0
#
#   Unless required by applicable law or agreed to in writing, software
#   distributed under the License is distributed on an "AS IS" BASIS,
#   WITHOUT WARRANTIES OR CONDITIONS OF ANY KIND, either express or implied.
#   See the License for the specific language governing permissions and
#   limitations under the License.
#

<<<<<<< HEAD
import base64

from hsfs import engine, storage_connector
from hsfs.storage_connector import BigQueryConnector
=======
from hsfs import storage_connector
>>>>>>> c1302360
from hsfs.engine import spark


class TestHopsfsConnector:
    def test_from_response_json(self, backend_fixtures):
        # Arrange
        json = backend_fixtures["storage_connector"]["get_hopsfs"]["response"]

        # Act
        sc = storage_connector.StorageConnector.from_response_json(json)

        # Assert
        assert sc.id == 1
        assert sc.name == "test_hopsfs"
        assert sc._featurestore_id == 67
        assert sc.description == "HOPSFS connector description"
        assert sc._hopsfs_path == "test_path"
        assert sc._dataset_name == "test_dataset_name"

    def test_from_response_json_basic_info(self, backend_fixtures):
        # Arrange
        json = backend_fixtures["storage_connector"]["get_hopsfs_basic_info"][
            "response"
        ]

        # Act
        sc = storage_connector.StorageConnector.from_response_json(json)

        # Assert
        assert sc.id == 1
        assert sc.name == "test_hopsfs"
        assert sc._featurestore_id == 67
        assert sc.description is None
        assert sc._hopsfs_path is None
        assert sc._dataset_name is None


class TestS3Connector:
    def test_from_response_json(self, backend_fixtures):
        # Arrange
        json = backend_fixtures["storage_connector"]["get_s3"]["response"]

        # Act
        sc = storage_connector.StorageConnector.from_response_json(json)

        # Assert
        assert sc.id == 1
        assert sc.name == "test_s3"
        assert sc._featurestore_id == 67
        assert sc.description == "S3 connector description"
        assert sc.access_key == "test_access_key"
        assert sc.secret_key == "test_secret_key"
        assert sc.server_encryption_algorithm == "test_server_encryption_algorithm"
        assert sc.server_encryption_key == "test_server_encryption_key"
        assert sc.bucket == "test_bucket"
        assert sc.session_token == "test_session_token"
        assert sc.iam_role == "test_iam_role"

    def test_from_response_json_basic_info(self, backend_fixtures):
        # Arrange
        json = backend_fixtures["storage_connector"]["get_s3_basic_info"]["response"]

        # Act
        sc = storage_connector.StorageConnector.from_response_json(json)

        # Assert
        assert sc.id == 1
        assert sc.name == "test_s3"
        assert sc._featurestore_id == 67
        assert sc.description is None
        assert sc.access_key is None
        assert sc.secret_key is None
        assert sc.server_encryption_algorithm is None
        assert sc.server_encryption_key is None
        assert sc.bucket is None
        assert sc.session_token is None
        assert sc.iam_role is None


class TestRedshiftConnector:
    def test_from_response_json(self, backend_fixtures):
        # Arrange
        json = backend_fixtures["storage_connector"]["get_redshift"]["response"]

        # Act
        sc = storage_connector.StorageConnector.from_response_json(json)

        # Assert
        assert sc.id == 1
        assert sc.name == "test_redshift"
        assert sc._featurestore_id == 67
        assert sc.description == "Redshift connector description"
        assert sc.cluster_identifier == "test_cluster_identifier"
        assert sc.database_driver == "test_database_driver"
        assert sc.database_endpoint == "test_database_endpoint"
        assert sc.database_name == "test_database_name"
        assert sc.database_port == "test_database_port"
        assert sc.table_name == "test_table_name"
        assert sc.database_user_name == "test_database_user_name"
        assert sc.auto_create == "test_auto_create"
        assert sc.database_password == "test_database_password"
        assert sc.database_group == "test_database_group"
        assert sc.iam_role == "test_iam_role"
        assert sc.arguments == "test_arguments"
        assert sc.expiration == "test_expiration"

    def test_from_response_json_basic_info(self, backend_fixtures):
        # Arrange
        json = backend_fixtures["storage_connector"]["get_redshift_basic_info"][
            "response"
        ]

        # Act
        sc = storage_connector.StorageConnector.from_response_json(json)

        # Assert
        assert sc.id == 1
        assert sc.name == "test_redshift"
        assert sc._featurestore_id == 67
        assert sc.description is None
        assert sc.cluster_identifier is None
        assert sc.database_driver is None
        assert sc.database_endpoint is None
        assert sc.database_name is None
        assert sc.database_port is None
        assert sc.table_name is None
        assert sc.database_user_name is None
        assert sc.auto_create is None
        assert sc.database_password is None
        assert sc.database_group is None
        assert sc.iam_role is None
        assert sc.arguments is None
        assert sc.expiration is None


class TestAdlsConnector:
    def test_from_response_json(self, backend_fixtures):
        # Arrange
        json = backend_fixtures["storage_connector"]["get_adls"]["response"]

        # Act
        sc = storage_connector.StorageConnector.from_response_json(json)

        # Assert
        assert sc.id == 1
        assert sc.name == "test_adls"
        assert sc._featurestore_id == 67
        assert sc.description == "Adls connector description"
        assert sc.generation == "test_generation"
        assert sc.directory_id == "test_directory_id"
        assert sc.application_id == "test_application_id"
        assert sc.service_credential == "test_service_credential"
        assert sc.account_name == "test_account_name"
        assert sc.container_name == "test_container_name"
        assert sc._spark_options == {"test_name": "test_value"}

    def test_from_response_json_basic_info(self, backend_fixtures):
        # Arrange
        json = backend_fixtures["storage_connector"]["get_adls_basic_info"]["response"]

        # Act
        sc = storage_connector.StorageConnector.from_response_json(json)

        # Assert
        assert sc.id == 1
        assert sc.name == "test_adls"
        assert sc._featurestore_id == 67
        assert sc.description is None
        assert sc.generation is None
        assert sc.directory_id is None
        assert sc.application_id is None
        assert sc.service_credential is None
        assert sc.account_name is None
        assert sc.container_name is None
        assert sc._spark_options == {}


class TestSnowflakeConnector:
    def test_read_query_option(self, mocker):
        mocker.patch("hsfs.engine.get_instance", return_value=spark.Engine())
        mock_engine_read = mocker.patch("hsfs.engine.spark.Engine.read")

        snowflake_connector = storage_connector.SnowflakeConnector(
            id=1, name="test_connector", featurestore_id=1, table="snowflake_table"
        )
        query = "select * from table"
        snowflake_connector.read(query=query)

        assert mock_engine_read.call_args[0][2].get("dbtable", None) is None
        assert mock_engine_read.call_args[0][2].get("query") == query

    def test_spark_options_db_table_none(self):
        snowflake_connector = storage_connector.SnowflakeConnector(
            id=1, name="test_connector", featurestore_id=1, table=None
        )

        spark_options = snowflake_connector.spark_options()

        assert "dbtable" not in spark_options

    def test_spark_options_db_table_empty(self):
        snowflake_connector = storage_connector.SnowflakeConnector(
            id=1, name="test_connector", featurestore_id=1, table=""
        )

        spark_options = snowflake_connector.spark_options()

        assert "dbtable" not in spark_options

    def test_spark_options_db_table_value(self):
        snowflake_connector = storage_connector.SnowflakeConnector(
            id=1, name="test_connector", featurestore_id=1, table="test"
        )

        spark_options = snowflake_connector.spark_options()

        assert spark_options["dbtable"] == "test"

    def test_from_response_json(self, backend_fixtures):
        # Arrange
        json = backend_fixtures["storage_connector"]["get_snowflake"]["response"]

        # Act
        sc = storage_connector.StorageConnector.from_response_json(json)

        # Assert
        assert sc.id == 1
        assert sc.name == "test_snowflake"
        assert sc._featurestore_id == 67
        assert sc.description == "Snowflake connector description"
        assert sc.database == "test_database"
        assert sc.password == "test_password"
        assert sc.token == "test_token"
        assert sc.role == "test_role"
        assert sc.schema == "test_schema"
        assert sc.table == "test_table"
        assert sc.url == "test_url"
        assert sc.user == "test_user"
        assert sc.warehouse == "test_warehouse"
        assert sc.application == "test_application"
        assert sc._options == {"test_name": "test_value"}

    def test_from_response_json_basic_info(self, backend_fixtures):
        # Arrange
        json = backend_fixtures["storage_connector"]["get_snowflake_basic_info"][
            "response"
        ]

        # Act
        sc = storage_connector.StorageConnector.from_response_json(json)

        # Assert
        assert sc.id == 1
        assert sc.name == "test_snowflake"
        assert sc._featurestore_id == 67
        assert sc.description is None
        assert sc.database is None
        assert sc.password is None
        assert sc.token is None
        assert sc.role is None
        assert sc.schema is None
        assert sc.table is None
        assert sc.url is None
        assert sc.user is None
        assert sc.warehouse is None
        assert sc.application is None
        assert sc._options == {}


class TestJdbcConnector:
    def test_spark_options_arguments_none(self):
        connection_string = (
            "jdbc:mysql://mysql_server_ip:1433;database=test;loginTimeout=30;"
        )

        jdbc_connector = storage_connector.JdbcConnector(
            id=1,
            name="test_connector",
            featurestore_id=1,
            connection_string=connection_string,
            arguments=None,
        )

        spark_options = jdbc_connector.spark_options()

        assert spark_options["url"] == connection_string

    def test_spark_options_arguments_empty(self):
        connection_string = (
            "jdbc:mysql://mysql_server_ip:1433;database=test;loginTimeout=30;"
        )

        jdbc_connector = storage_connector.JdbcConnector(
            id=1,
            name="test_connector",
            featurestore_id=1,
            connection_string=connection_string,
            arguments="",
        )

        spark_options = jdbc_connector.spark_options()

        assert spark_options["url"] == connection_string

    def test_spark_options_arguments_arguments(self):
        connection_string = (
            "jdbc:mysql://mysql_server_ip:1433;database=test;loginTimeout=30;"
        )
        arguments = [
            {"name": "arg1", "value": "value1"},
            {"name": "arg2", "value": "value2"},
        ]

        jdbc_connector = storage_connector.JdbcConnector(
            id=1,
            name="test_connector",
            featurestore_id=1,
            connection_string=connection_string,
            arguments=arguments,
        )

        spark_options = jdbc_connector.spark_options()

        assert spark_options["url"] == connection_string
        assert spark_options["arg1"] == "value1"
        assert spark_options["arg2"] == "value2"

    def test_from_response_json(self, backend_fixtures):
        # Arrange
        json = backend_fixtures["storage_connector"]["get_jdbc"]["response"]

        # Act
        sc = storage_connector.StorageConnector.from_response_json(json)

        # Assert
        assert sc.id == 1
        assert sc.name == "test_jdbc"
        assert sc._featurestore_id == 67
        assert sc.description == "JDBC connector description"
        assert sc.connection_string == "test_conn_string"
        assert sc.arguments == [
            {"name": "sslTrustStore"},
            {"name": "trustStorePassword"},
            {"name": "sslKeyStore"},
            {"name": "keyStorePassword"},
        ]

    def test_from_response_json_basic_info(self, backend_fixtures):
        # Arrange
        json = backend_fixtures["storage_connector"]["get_jdbc_basic_info"]["response"]

        # Act
        sc = storage_connector.StorageConnector.from_response_json(json)

        # Assert
        assert sc.id == 1
        assert sc.name == "test_jdbc"
        assert sc._featurestore_id == 67
        assert sc.description is None
        assert sc.connection_string is None
        assert sc.arguments is None


class TestKafkaConnector:
    def test_from_response_json(self, mocker, backend_fixtures):
        # Arrange
        mock_engine_get_instance = mocker.patch("hsfs.engine.get_instance")
        json = backend_fixtures["storage_connector"]["get_kafka"]["response"]

        mock_engine_get_instance.return_value.add_file.return_value = (
            "result_from_add_file"
        )

        # Act
        sc = storage_connector.StorageConnector.from_response_json(json)

        # Assert
        assert sc.id == 1
        assert sc.name == "test_kafka"
        assert sc._featurestore_id == 67
        assert sc.description == "Kafka connector description"
        assert sc._bootstrap_servers == "test_bootstrap_servers"
        assert sc.security_protocol == "test_security_protocol"
        assert sc.ssl_truststore_location == "result_from_add_file"
        assert sc._ssl_truststore_password == "test_ssl_truststore_password"
        assert sc.ssl_keystore_location == "result_from_add_file"
        assert sc._ssl_keystore_password == "test_ssl_keystore_password"
        assert sc._ssl_key_password == "test_ssl_key_password"
        assert (
            sc.ssl_endpoint_identification_algorithm
            == "test_ssl_endpoint_identification_algorithm"
        )
        assert sc.options == {"test_name": "test_value"}

    def test_from_response_json_basic_info(self, mocker, backend_fixtures):
        # Arrange
        mock_engine_get_instance = mocker.patch("hsfs.engine.get_instance")
        json = backend_fixtures["storage_connector"]["get_kafka_basic_info"]["response"]

        mock_engine_get_instance.return_value.add_file.return_value = (
            "result_from_add_file"
        )

        # Act
        sc = storage_connector.StorageConnector.from_response_json(json)

        # Assert
        assert sc.id == 1
        assert sc.name == "test_kafka"
        assert sc._featurestore_id == 67
        assert sc.description is None
        assert sc._bootstrap_servers is None
        assert sc.security_protocol is None
        assert sc.ssl_truststore_location == "result_from_add_file"
        assert sc._ssl_truststore_password is None
        assert sc.ssl_keystore_location == "result_from_add_file"
        assert sc._ssl_keystore_password is None
        assert sc._ssl_key_password is None
        assert sc.ssl_endpoint_identification_algorithm is None
        assert sc.options == {}


class TestGcsConnector:
    def test_from_response_json(self, backend_fixtures):
        # Arrange
        json = backend_fixtures["storage_connector"]["get_gcs"]["response"]

        # Act
        sc = storage_connector.StorageConnector.from_response_json(json)

        # Assert
        assert sc.id == 1
        assert sc.name == "test_gcs"
        assert sc._featurestore_id == 67
        assert sc.description == "Gcs connector description"
        assert sc.key_path == "test_key_path"
        assert sc.bucket == "test_bucket"
        assert sc.algorithm == "test_algorithm"
        assert sc.encryption_key == "test_encryption_key"
        assert sc.encryption_key_hash == "test_encryption_key_hash"

    def test_from_response_json_basic_info(self, backend_fixtures):
        # Arrange
        json = backend_fixtures["storage_connector"]["get_gcs_basic_info"]["response"]

        # Act
        sc = storage_connector.StorageConnector.from_response_json(json)

        # Assert
        assert sc.id == 1
        assert sc.name == "test_gcs"
        assert sc._featurestore_id == 67
        assert sc.description is None
        assert sc.key_path is None
        assert sc.bucket is None
        assert sc.algorithm is None
        assert sc.encryption_key is None
        assert sc.encryption_key_hash is None


class TestBigQueryConnector:
    def test_from_response_json(self, backend_fixtures):
        # Arrange
        json = backend_fixtures["storage_connector"]["get_big_query"]["response"]

        # Act
        sc = storage_connector.StorageConnector.from_response_json(json)

        # Assert
        assert sc.id == 1
        assert sc.name == "test_big_query"
        assert sc._featurestore_id == 67
        assert sc.description == "BigQuery connector description"
        assert sc.key_path == "test_key_path"
        assert sc.parent_project == "test_parent_project"
        assert sc.dataset == "test_dataset"
        assert sc.query_table == "test_query_table"
        assert sc.query_project == "test_query_project"
        assert sc.materialization_dataset == "test_materialization_dataset"
        assert sc.arguments == {"test_name": "test_value"}

    def test_from_response_json_basic_info(self, backend_fixtures):
        # Arrange
        json = backend_fixtures["storage_connector"]["get_big_query_basic_info"][
            "response"
        ]

        # Act
        sc = storage_connector.StorageConnector.from_response_json(json)

        # Assert
        assert sc.id == 1
        assert sc.name == "test_big_query"
        assert sc._featurestore_id == 67
        assert sc.description is None
        assert sc.key_path is None
        assert sc.parent_project is None
        assert sc.dataset is None
        assert sc.query_table is None
        assert sc.query_project is None
        assert sc.materialization_dataset is None
        assert sc.arguments == {}

    def test_credentials_base64_encoded(self, backend_fixtures, tmp_path):
        # Arrange
        engine.set_instance("spark", spark.Engine())

        credentials = '{"type": "service_account", "project_id": "test"}'

        credentialsFile = tmp_path / "bigquery.json"
        credentialsFile.write_text(credentials)

        json = backend_fixtures["storage_connector"]["get_big_query"]["response"]
        json["key_path"] = "file://" + str(credentialsFile.resolve())

        sc = storage_connector.StorageConnector.from_response_json(json)

        # Act
        spark_options = sc.spark_options()

        # Assert - Credentials should be base64 encoded
        assert (
            base64.b64decode(spark_options[BigQueryConnector.BIGQ_CREDENTIALS]).decode(
                "utf-8"
            )
            == credentials
        )<|MERGE_RESOLUTION|>--- conflicted
+++ resolved
@@ -14,14 +14,10 @@
 #   limitations under the License.
 #
 
-<<<<<<< HEAD
 import base64
 
 from hsfs import engine, storage_connector
 from hsfs.storage_connector import BigQueryConnector
-=======
-from hsfs import storage_connector
->>>>>>> c1302360
 from hsfs.engine import spark
 
 
