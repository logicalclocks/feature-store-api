#
#   Copyright 2022 Hopsworks AB
#
#   Licensed under the Apache License, Version 2.0 (the "License");
#   you may not use this file except in compliance with the License.
#   You may obtain a copy of the License at
#
#       http://www.apache.org/licenses/LICENSE-2.0
#
#   Unless required by applicable law or agreed to in writing, software
#   distributed under the License is distributed on an "AS IS" BASIS,
#   WITHOUT WARRANTIES OR CONDITIONS OF ANY KIND, either express or implied.
#   See the License for the specific language governing permissions and
#   limitations under the License.
#

import pytest
import json

with open('python/tests/fixtures/backend_fixtures.json', 'r') as json_file:
<<<<<<< HEAD
    backend_fixtures = json.load(json_file)
=======
    backend_fixtures_json = json.load(json_file)
>>>>>>> c513bbe5

@pytest.fixture
def backend_fixtures():
    return backend_fixtures_json<|MERGE_RESOLUTION|>--- conflicted
+++ resolved
@@ -18,11 +18,7 @@
 import json
 
 with open('python/tests/fixtures/backend_fixtures.json', 'r') as json_file:
-<<<<<<< HEAD
-    backend_fixtures = json.load(json_file)
-=======
     backend_fixtures_json = json.load(json_file)
->>>>>>> c513bbe5
 
 @pytest.fixture
 def backend_fixtures():
