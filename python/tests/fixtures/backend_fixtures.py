--- conflicted
+++ resolved
@@ -58,11 +58,8 @@
     "transformation_function",
     "user",
     "validation_report",
-<<<<<<< HEAD
     "rondb_server",
-=======
     "serving_keys",
->>>>>>> 8a54daa2
 ]
 
 backend_fixtures_json = {}
