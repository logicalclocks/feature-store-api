#
#   Copyright 2022 Hopsworks AB
#
#   Licensed under the Apache License, Version 2.0 (the "License");
#   you may not use this file except in compliance with the License.
#   You may obtain a copy of the License at
#
#       http://www.apache.org/licenses/LICENSE-2.0
#
#   Unless required by applicable law or agreed to in writing, software
#   distributed under the License is distributed on an "AS IS" BASIS,
#   WITHOUT WARRANTIES OR CONDITIONS OF ANY KIND, either express or implied.
#   See the License for the specific language governing permissions and
#   limitations under the License.
#

import numpy
<<<<<<< HEAD
import pandas as pd
import pytest
=======
from pyspark.sql.types import (
    ByteType,
    ShortType,
    IntegerType,
    LongType,
    FloatType,
    DoubleType,
    DecimalType,
    DateType,
    StringType,
    TimestampType,
    StructType,
    BinaryType,
    BooleanType,
    StructField,
    MapType,
    ArrayType,
)
from pyspark.sql import DataFrame

>>>>>>> 88e21d3d
from hsfs import (
    engine,
    expectation_suite,
    feature,
    feature_group,
    storage_connector,
    training_dataset,
    training_dataset_feature,
    transformation_function,
)
from hsfs.client import exceptions
from hsfs.constructor import hudi_feature_group_alias, query
from hsfs.core import training_dataset_engine
from hsfs.engine import spark
from hsfs.training_dataset_feature import TrainingDatasetFeature
from pyspark.sql.types import (
    ArrayType,
    BinaryType,
    BooleanType,
    ByteType,
    DateType,
    DecimalType,
    DoubleType,
    FloatType,
    IntegerType,
    LongType,
    MapType,
    ShortType,
    StringType,
    StructField,
    StructType,
    TimestampType,
)


engine._engine_type = "spark"


class TestSpark:
    def test_sql(self, mocker):
        # Arrange
        mock_spark_engine_sql_offline = mocker.patch(
            "hsfs.engine.spark.Engine._sql_offline"
        )
        mocker.patch("hsfs.engine.spark.Engine.set_job_group")
        mock_spark_engine_return_dataframe_type = mocker.patch(
            "hsfs.engine.spark.Engine._return_dataframe_type"
        )

        spark_engine = spark.Engine()

        # Act
        spark_engine.sql(
            sql_query=None,
            feature_store=None,
            connector=None,
            dataframe_type=None,
            read_options=None,
        )

        # Assert
        assert mock_spark_engine_sql_offline.call_count == 1
        assert mock_spark_engine_return_dataframe_type.call_count == 1

    def test_sql_connector(self, mocker):
        # Arrange
        mock_spark_engine_sql_offline = mocker.patch(
            "hsfs.engine.spark.Engine._sql_offline"
        )
        mocker.patch("hsfs.engine.spark.Engine.set_job_group")
        mock_spark_engine_return_dataframe_type = mocker.patch(
            "hsfs.engine.spark.Engine._return_dataframe_type"
        )

        spark_engine = spark.Engine()

        connector = mocker.Mock()

        # Act
        spark_engine.sql(
            sql_query=None,
            feature_store=None,
            connector=connector,
            dataframe_type=None,
            read_options=None,
        )

        # Assert
        assert mock_spark_engine_sql_offline.call_count == 0
        assert connector.read.call_count == 1
        assert mock_spark_engine_return_dataframe_type.call_count == 1

    def test_sql_offline(self, mocker):
        # Arrange
        mock_pyspark_getOrCreate = mocker.patch(
            "pyspark.sql.session.SparkSession.builder.getOrCreate"
        )

        spark_engine = spark.Engine()

        # Act
        spark_engine._sql_offline(
            sql_query=None,
            feature_store=None,
        )

        # Assert
        assert mock_pyspark_getOrCreate.return_value.sql.call_count == 2

    def test_show(self, mocker):
        # Arrange
        mock_spark_engine_sql = mocker.patch("hsfs.engine.spark.Engine.sql")

        spark_engine = spark.Engine()

        # Act
        spark_engine.show(
            sql_query=None,
            feature_store=None,
            n=None,
            online_conn=None,
        )

        # Assert
        assert mock_spark_engine_sql.call_count == 1

    def test_set_job_group(self, mocker):
        # Arrange
        mock_pyspark_getOrCreate = mocker.patch(
            "pyspark.sql.session.SparkSession.builder.getOrCreate"
        )

        spark_engine = spark.Engine()

        # Act
        spark_engine.set_job_group(
            group_id=None,
            description=None,
        )

        # Assert
        assert (
            mock_pyspark_getOrCreate.return_value.sparkContext.setJobGroup.call_count
            == 1
        )

    def test_register_external_temporary_table(self, mocker):
        # Arrange
        mocker.patch("hsfs.client.get_instance")
        mock_sc_read = mocker.patch("hsfs.storage_connector.JdbcConnector.read")
        mock_pyspark_getOrCreate = mocker.patch(
            "pyspark.sql.session.SparkSession.builder.getOrCreate"
        )

        spark_engine = spark.Engine()

        jdbc_connector = storage_connector.JdbcConnector(
            id=1,
            name="test_connector",
            featurestore_id=1,
            connection_string="",
            arguments="",
        )

        external_fg = feature_group.ExternalFeatureGroup(
            storage_connector=jdbc_connector, id=10
        )

        # Act
        spark_engine.register_external_temporary_table(
            external_fg=external_fg,
            alias=None,
        )

        # Assert
        assert (
            mock_pyspark_getOrCreate.return_value.sparkContext.textFile.call_count == 0
        )
        assert mock_sc_read.return_value.createOrReplaceTempView.call_count == 1

    def test_register_external_temporary_table_external_fg_location(self, mocker):
        # Arrange
        mocker.patch("hsfs.client.get_instance")
        mock_sc_read = mocker.patch("hsfs.storage_connector.JdbcConnector.read")
        mock_pyspark_getOrCreate = mocker.patch(
            "pyspark.sql.session.SparkSession.builder.getOrCreate"
        )

        spark_engine = spark.Engine()

        jdbc_connector = storage_connector.JdbcConnector(
            id=1,
            name="test_connector",
            featurestore_id=1,
            connection_string="",
            arguments="",
        )

        external_fg = feature_group.ExternalFeatureGroup(
            storage_connector=jdbc_connector, id=10, location="test_location"
        )

        # Act
        spark_engine.register_external_temporary_table(
            external_fg=external_fg,
            alias=None,
        )

        # Assert
        assert (
            mock_pyspark_getOrCreate.return_value.sparkContext.textFile.call_count == 1
        )
        assert mock_sc_read.return_value.createOrReplaceTempView.call_count == 1

    def test_register_hudi_temporary_table(self, mocker):
        # Arrange
        mock_hudi_engine = mocker.patch("hsfs.core.hudi_engine.HudiEngine")
        mocker.patch("hsfs.feature_group.FeatureGroup.from_response_json")

        spark_engine = spark.Engine()

        hudi_fg_alias = hudi_feature_group_alias.HudiFeatureGroupAlias(
            feature_group=None, alias=None
        )

        # Act
        spark_engine.register_hudi_temporary_table(
            hudi_fg_alias=hudi_fg_alias,
            feature_store_id=None,
            feature_store_name=None,
            read_options=None,
        )

        # Assert
        assert mock_hudi_engine.return_value.register_temporary_table.call_count == 1

    def test_return_dataframe_type_default(self, mocker):
        # Arrange
        spark_engine = spark.Engine()

        mock_df = mocker.Mock()

        # Act
        result = spark_engine._return_dataframe_type(
            dataframe=mock_df,
            dataframe_type="default",
        )

        # Assert
        assert result == mock_df

    def test_return_dataframe_type_spark(self, mocker):
        # Arrange
        spark_engine = spark.Engine()

        mock_df = mocker.Mock()

        # Act
        result = spark_engine._return_dataframe_type(
            dataframe=mock_df,
            dataframe_type="spark",
        )

        # Assert
        assert result == mock_df

    def test_return_dataframe_type_pandas(self, mocker):
        # Arrange
        spark_engine = spark.Engine()

        mock_df = mocker.Mock(spec=DataFrame)

        # Act
        result = spark_engine._return_dataframe_type(
            dataframe=mock_df,
            dataframe_type="pandas",
        )
        # Assert
        assert result == mock_df.toPandas()

        mock_df = mocker.Mock(spec=pd.DataFrame)

        # Act
        result = spark_engine._return_dataframe_type(
            dataframe=mock_df,
            dataframe_type="pandas",
        )
        # Assert
        assert result == mock_df

    def test_return_dataframe_type_numpy(self, mocker):
        # Arrange
        spark_engine = spark.Engine()

        mock_df = mocker.Mock(spec=DataFrame)

        # Act
        result = spark_engine._return_dataframe_type(
            dataframe=mock_df,
            dataframe_type="numpy",
        )

        # Assert
        assert result == mock_df.toPandas().values

        mock_df = mocker.Mock(spec=pd.DataFrame)

        # Act
        result = spark_engine._return_dataframe_type(
            dataframe=mock_df,
            dataframe_type="numpy",
        )
        # Assert
        assert result == mock_df.values

    def test_return_dataframe_type_python(self, mocker):
        # Arrange
        spark_engine = spark.Engine()

        mock_df = mocker.Mock(spec=DataFrame)

        # Act
        result = spark_engine._return_dataframe_type(
            dataframe=mock_df,
            dataframe_type="python",
        )

        # Assert
        assert result == mock_df.toPandas().values.tolist()

        mock_df = mocker.Mock(spec=pd.DataFrame)

        # Act
        result = spark_engine._return_dataframe_type(
            dataframe=mock_df,
            dataframe_type="python",
        )
        # Assert
        assert result == mock_df.values.tolist()

    def test_return_dataframe_type_other(self, mocker):
        # Arrange
        spark_engine = spark.Engine()

        mock_df = mocker.Mock()

        # Act
        with pytest.raises(TypeError) as e_info:
            spark_engine._return_dataframe_type(
                dataframe=mock_df,
                dataframe_type="other",
            )

        # Assert
        assert (
            str(e_info.value)
            == "Dataframe type `other` not supported on this platform."
        )

    def test_convert_to_default_dataframe_list_1dimension(self):
        # Arrange
        spark_engine = spark.Engine()

        # Act
        with pytest.raises(TypeError) as e_info:
            spark_engine.convert_to_default_dataframe(
                dataframe=list(),
            )

        # Assert
        assert (
            str(e_info.value)
            == "Cannot convert numpy array that do not have two dimensions to a dataframe. The number of dimensions are: 1"
        )

    def test_convert_to_default_dataframe_list(self):
        # Arrange
        spark_engine = spark.Engine()

        d = {"col_0": [1, 2], "col_1": ["test_1", "test_2"]}
        expected = pd.DataFrame(data=d)

        # Act
        result = spark_engine.convert_to_default_dataframe(
            dataframe=[[1, "test_1"], [2, "test_2"]],
        )

        # Assert
        result_df = result.toPandas()
        assert list(result_df) == list(expected)
        for column in list(result_df):
            assert result_df[column].equals(result_df[column])

    def test_convert_to_default_dataframe_numpy_array(self):
        # Arrange
        spark_engine = spark.Engine()

        d = {"col_0": [1, 2], "col_1": ["test_1", "test_2"]}
        expected = pd.DataFrame(data=d)

        # Act
        result = spark_engine.convert_to_default_dataframe(
            dataframe=numpy.array([[1, "test_1"], [2, "test_2"]]),
        )

        # Assert
        result_df = result.toPandas()
        assert list(result_df) == list(expected)
        for column in list(result_df):
            assert result_df[column].equals(result_df[column])

    def test_convert_to_default_dataframe_pandas_dataframe(self):
        # Arrange
        spark_engine = spark.Engine()

        d = {"col_0": [1, 2], "col_1": ["test_1", "test_2"]}
        expected = pd.DataFrame(data=d)

        # Act
        result = spark_engine.convert_to_default_dataframe(
            dataframe=expected,
        )

        # Assert
        result_df = result.toPandas()
        assert list(result_df) == list(expected)
        for column in list(result_df):
            assert result_df[column].equals(result_df[column])

    def test_convert_to_default_dataframe_pyspark_rdd(self):
        # Arrange
        spark_engine = spark.Engine()

        d = {"_1": [1, 2], "_2": ["test_1", "test_2"]}
        expected = pd.DataFrame(data=d)

        rdd = spark_engine._spark_session.sparkContext.parallelize(
            [[1, "test_1"], [2, "test_2"]]
        )

        # Act
        result = spark_engine.convert_to_default_dataframe(
            dataframe=rdd,
        )

        # Assert
        result_df = result.toPandas()
        print(result_df)
        assert list(result_df) == list(expected)
        for column in list(result_df):
            assert result_df[column].equals(result_df[column])

    def test_convert_to_default_dataframe_pyspark_dataframe(self):
        # Arrange
        spark_engine = spark.Engine()

        d = {"col_0": [1, 2], "col_1": ["test_1", "test_2"]}
        expected = pd.DataFrame(data=d)

        df = spark_engine._spark_session.createDataFrame(expected)

        # Act
        result = spark_engine.convert_to_default_dataframe(
            dataframe=df,
        )

        # Assert
        result_df = result.toPandas()
        assert list(result_df) == list(expected)
        for column in list(result_df):
            assert result_df[column].equals(result_df[column])

    def test_convert_to_default_dataframe_pyspark_dataframe_capitalized_columns(self):
        # Arrange
        spark_engine = spark.Engine()

        d = {"col_0": [1, 2], "Col_1": ["test_1", "test_2"]}
        expected = pd.DataFrame(data=d)

        df = spark_engine._spark_session.createDataFrame(expected)

        # Act
        result = spark_engine.convert_to_default_dataframe(
            dataframe=df,
        )

        # Assert
        result_df = result.toPandas()
        assert list(result_df) != list(expected)
        for column in list(result_df):
            assert result_df[column.lower()].equals(result_df[column])

    def test_convert_to_default_dataframe_wrong_type(self):
        # Arrange
        spark_engine = spark.Engine()

        # Act
        with pytest.raises(TypeError) as e_info:
            spark_engine.convert_to_default_dataframe(
                dataframe=None,
            )

        # Assert
        assert (
            str(e_info.value)
            == "The provided dataframe type is not recognized. Supported types are: spark rdds, spark dataframes, pandas dataframes, python 2D lists, and numpy 2D arrays. The provided dataframe has type: <class 'NoneType'>"
        )

    def test_convert_to_default_dataframe_nullable(self):
        # Arrange
        spark_engine = spark.Engine()

        d = {"col_0": [1, 2], "col_1": ["test_1", "test_2"], "col_2": [None, "test_2"]}
        data = pd.DataFrame(data=d)

        schema = StructType(
            [
                StructField("col_0", IntegerType(), nullable=False),
                StructField("col_1", StringType(), nullable=False),
                StructField("col_2", StringType(), nullable=True),
            ]
        )
        original_df = spark_engine._spark_session.createDataFrame(data, schema=schema)

        # Act
        result_df = spark_engine.convert_to_default_dataframe(dataframe=original_df)

        # Assert
        original_schema = StructType(
            [
                StructField("col_0", IntegerType(), nullable=False),
                StructField("col_1", StringType(), nullable=False),
                StructField("col_2", StringType(), nullable=True),
            ]
        )
        result_schema = StructType(
            [
                StructField("col_0", IntegerType(), nullable=True),
                StructField("col_1", StringType(), nullable=True),
                StructField("col_2", StringType(), nullable=True),
            ]
        )

        assert original_schema == original_df.schema
        assert result_schema == result_df.schema

    def test_convert_to_default_dataframe_nullable_uppercase(self):
        # Arrange
        spark_engine = spark.Engine()

        d = {"COL_0": [1, 2], "COL_1": ["test_1", "test_2"], "COL_2": [None, "test_2"]}
        data = pd.DataFrame(data=d)

        schema = StructType(
            [
                StructField("COL_0", IntegerType(), nullable=False),
                StructField("COL_1", StringType(), nullable=False),
                StructField("COL_2", StringType(), nullable=True),
            ]
        )
        original_df = spark_engine._spark_session.createDataFrame(data, schema=schema)

        # Act
        result_df = spark_engine.convert_to_default_dataframe(dataframe=original_df)

        # Assert
        original_schema = StructType(
            [
                StructField("COL_0", IntegerType(), nullable=False),
                StructField("COL_1", StringType(), nullable=False),
                StructField("COL_2", StringType(), nullable=True),
            ]
        )
        result_schema = StructType(
            [
                StructField("col_0", IntegerType(), nullable=True),
                StructField("col_1", StringType(), nullable=True),
                StructField("col_2", StringType(), nullable=True),
            ]
        )

        assert original_schema == original_df.schema
        assert result_schema == result_df.schema

    def test_save_dataframe(self, mocker):
        # Arrange
        mock_spark_engine_save_online_dataframe = mocker.patch(
            "hsfs.engine.spark.Engine._save_online_dataframe"
        )
        mock_spark_engine_save_offline_dataframe = mocker.patch(
            "hsfs.engine.spark.Engine._save_offline_dataframe"
        )

        spark_engine = spark.Engine()

        fg = feature_group.FeatureGroup(
            name="test",
            version=1,
            featurestore_id=99,
            primary_key=[],
            partition_key=[],
            id=10,
        )

        # Act
        spark_engine.save_dataframe(
            feature_group=fg,
            dataframe=None,
            operation=None,
            online_enabled=None,
            storage=None,
            offline_write_options=None,
            online_write_options=None,
            validation_id=None,
        )

        # Assert
        assert mock_spark_engine_save_online_dataframe.call_count == 0
        assert mock_spark_engine_save_offline_dataframe.call_count == 1

    def test_save_dataframe_storage_offline(self, mocker):
        # Arrange
        mock_spark_engine_save_online_dataframe = mocker.patch(
            "hsfs.engine.spark.Engine._save_online_dataframe"
        )
        mock_spark_engine_save_offline_dataframe = mocker.patch(
            "hsfs.engine.spark.Engine._save_offline_dataframe"
        )

        spark_engine = spark.Engine()

        fg = feature_group.FeatureGroup(
            name="test",
            version=1,
            featurestore_id=99,
            primary_key=[],
            partition_key=[],
            id=10,
        )

        # Act
        spark_engine.save_dataframe(
            feature_group=fg,
            dataframe=None,
            operation=None,
            online_enabled=None,
            storage="offline",
            offline_write_options=None,
            online_write_options=None,
            validation_id=None,
        )

        # Assert
        assert mock_spark_engine_save_online_dataframe.call_count == 0
        assert mock_spark_engine_save_offline_dataframe.call_count == 1

    def test_save_dataframe_storage_offline_online_enabled(self, mocker):
        # Arrange
        mock_spark_engine_save_online_dataframe = mocker.patch(
            "hsfs.engine.spark.Engine._save_online_dataframe"
        )
        mock_spark_engine_save_offline_dataframe = mocker.patch(
            "hsfs.engine.spark.Engine._save_offline_dataframe"
        )

        spark_engine = spark.Engine()

        fg = feature_group.FeatureGroup(
            name="test",
            version=1,
            featurestore_id=99,
            primary_key=[],
            partition_key=[],
            id=10,
        )

        # Act
        spark_engine.save_dataframe(
            feature_group=fg,
            dataframe=None,
            operation=None,
            online_enabled=True,
            storage="offline",
            offline_write_options=None,
            online_write_options=None,
            validation_id=None,
        )

        # Assert
        assert mock_spark_engine_save_online_dataframe.call_count == 0
        assert mock_spark_engine_save_offline_dataframe.call_count == 1

    def test_save_dataframe_storage_online(self, mocker):
        # Arrange
        mock_spark_engine_save_online_dataframe = mocker.patch(
            "hsfs.engine.spark.Engine._save_online_dataframe"
        )
        mock_spark_engine_save_offline_dataframe = mocker.patch(
            "hsfs.engine.spark.Engine._save_offline_dataframe"
        )

        spark_engine = spark.Engine()

        fg = feature_group.FeatureGroup(
            name="test",
            version=1,
            featurestore_id=99,
            primary_key=[],
            partition_key=[],
            id=10,
        )

        # Act
        spark_engine.save_dataframe(
            feature_group=fg,
            dataframe=None,
            operation=None,
            online_enabled=None,
            storage="online",
            offline_write_options=None,
            online_write_options=None,
            validation_id=None,
        )

        # Assert
        assert mock_spark_engine_save_online_dataframe.call_count == 0
        assert mock_spark_engine_save_offline_dataframe.call_count == 1

    def test_save_dataframe_storage_online_online_enabled(self, mocker):
        # Arrange
        mock_spark_engine_save_online_dataframe = mocker.patch(
            "hsfs.engine.spark.Engine._save_online_dataframe"
        )
        mock_spark_engine_save_offline_dataframe = mocker.patch(
            "hsfs.engine.spark.Engine._save_offline_dataframe"
        )

        spark_engine = spark.Engine()

        fg = feature_group.FeatureGroup(
            name="test",
            version=1,
            featurestore_id=99,
            primary_key=[],
            partition_key=[],
            id=10,
        )

        # Act
        spark_engine.save_dataframe(
            feature_group=fg,
            dataframe=None,
            operation=None,
            online_enabled=True,
            storage="online",
            offline_write_options=None,
            online_write_options=None,
            validation_id=None,
        )

        # Assert
        assert mock_spark_engine_save_online_dataframe.call_count == 1
        assert mock_spark_engine_save_offline_dataframe.call_count == 0

    def test_save_dataframe_online_enabled(self, mocker):
        # Arrange
        mock_spark_engine_save_online_dataframe = mocker.patch(
            "hsfs.engine.spark.Engine._save_online_dataframe"
        )
        mock_spark_engine_save_offline_dataframe = mocker.patch(
            "hsfs.engine.spark.Engine._save_offline_dataframe"
        )

        spark_engine = spark.Engine()

        fg = feature_group.FeatureGroup(
            name="test",
            version=1,
            featurestore_id=99,
            primary_key=[],
            partition_key=[],
            id=10,
        )

        # Act
        spark_engine.save_dataframe(
            feature_group=fg,
            dataframe=None,
            operation=None,
            online_enabled=True,
            storage=None,
            offline_write_options=None,
            online_write_options=None,
            validation_id=None,
        )

        # Assert
        assert mock_spark_engine_save_online_dataframe.call_count == 1
        assert mock_spark_engine_save_offline_dataframe.call_count == 1

    def test_save_dataframe_fg_stream(self, mocker):
        # Arrange
        mock_spark_engine_save_online_dataframe = mocker.patch(
            "hsfs.engine.spark.Engine._save_online_dataframe"
        )
        mock_spark_engine_save_offline_dataframe = mocker.patch(
            "hsfs.engine.spark.Engine._save_offline_dataframe"
        )

        spark_engine = spark.Engine()

        fg = feature_group.FeatureGroup(
            name="test",
            version=1,
            featurestore_id=99,
            primary_key=[],
            partition_key=[],
            id=10,
            stream=True,
        )

        # Act
        spark_engine.save_dataframe(
            feature_group=fg,
            dataframe=None,
            operation=None,
            online_enabled=None,
            storage=None,
            offline_write_options=None,
            online_write_options=None,
            validation_id=None,
        )

        # Assert
        assert mock_spark_engine_save_online_dataframe.call_count == 1
        assert mock_spark_engine_save_offline_dataframe.call_count == 0

    def test_save_stream_dataframe(self, mocker, backend_fixtures):
        # Arrange
        mock_client_get_instance = mocker.patch("hsfs.client.get_instance")
        mocker.patch("hsfs.engine.spark.Engine._encode_complex_features")
        mock_spark_engine_online_fg_to_avro = mocker.patch(
            "hsfs.engine.spark.Engine._online_fg_to_avro"
        )

        mock_engine_get_instance = mocker.patch("hsfs.engine.get_instance")
        mock_engine_get_instance.return_value.add_file.return_value = (
            "result_from_add_file"
        )

        mock_storage_connector_api = mocker.patch(
            "hsfs.core.storage_connector_api.StorageConnectorApi"
        )
        json = backend_fixtures["storage_connector"]["get_kafka_external"]["response"]
        sc = storage_connector.StorageConnector.from_response_json(json)
        mock_storage_connector_api.return_value.get_kafka_connector.return_value = sc

        spark_engine = spark.Engine()

        fg = feature_group.FeatureGroup(
            name="test",
            version=1,
            featurestore_id=99,
            primary_key=[],
            partition_key=[],
            id=10,
            online_topic_name="test_online_topic_name",
        )
        fg.feature_store = mocker.Mock()
        project_id = 1
        fg.feature_store.project_id = project_id

        mock_client_get_instance.return_value._project_name = "test_project_name"

        # Act
        spark_engine.save_stream_dataframe(
            feature_group=fg,
            dataframe=None,
            query_name=None,
            output_mode="test_mode",
            await_termination=None,
            timeout=None,
            checkpoint_dir=None,
            write_options={"test_name": "test_value"},
        )

        # Assert
        assert (
            mock_spark_engine_online_fg_to_avro.return_value.withColumn.call_args[0][0]
            == "headers"
        )
        assert (
            mock_spark_engine_online_fg_to_avro.return_value.withColumn.return_value.writeStream.outputMode.call_args[
                0
            ][0]
            == "test_mode"
        )
        assert (
            mock_spark_engine_online_fg_to_avro.return_value.withColumn.return_value.writeStream.outputMode.return_value.format.call_args[
                0
            ][0]
            == "kafka"
        )
        assert (
            mock_spark_engine_online_fg_to_avro.return_value.withColumn.return_value.writeStream.outputMode.return_value.format.return_value.option.call_args[
                0
            ][0]
            == "checkpointLocation"
        )
        assert (
            mock_spark_engine_online_fg_to_avro.return_value.withColumn.return_value.writeStream.outputMode.return_value.format.return_value.option.call_args[
                0
            ][1]
            == f"/Projects/test_project_name/Resources/{self._get_spark_query_name(project_id, fg)}-checkpoint"
        )
        assert (
            mock_spark_engine_online_fg_to_avro.return_value.withColumn.return_value.writeStream.outputMode.return_value.format.return_value.option.return_value.options.call_args[
                1
            ]
            == {
                "kafka.bootstrap.servers": "test_bootstrap_servers",
                "kafka.security.protocol": "test_security_protocol",
                "kafka.ssl.endpoint.identification.algorithm": "test_ssl_endpoint_identification_algorithm",
                "kafka.ssl.key.password": "test_ssl_key_password",
                "kafka.ssl.keystore.location": "result_from_add_file",
                "kafka.ssl.keystore.password": "test_ssl_keystore_password",
                "kafka.ssl.truststore.location": "result_from_add_file",
                "kafka.ssl.truststore.password": "test_ssl_truststore_password",
                "kafka.test_option_name": "test_option_value",
                "test_name": "test_value",
            }
        )
        assert (
            mock_spark_engine_online_fg_to_avro.return_value.withColumn.return_value.writeStream.outputMode.return_value.format.return_value.option.return_value.options.return_value.option.call_args[
                0
            ][0]
            == "topic"
        )
        assert (
            mock_spark_engine_online_fg_to_avro.return_value.withColumn.return_value.writeStream.outputMode.return_value.format.return_value.option.return_value.options.return_value.option.call_args[
                0
            ][1]
            == "test_online_topic_name"
        )
        assert (
            mock_spark_engine_online_fg_to_avro.return_value.withColumn.return_value.writeStream.outputMode.return_value.format.return_value.option.return_value.options.return_value.option.return_value.queryName.call_args[
                0
            ][0]
            == self._get_spark_query_name(project_id, fg)
        )
        assert (
            mock_spark_engine_online_fg_to_avro.return_value.withColumn.return_value.writeStream.outputMode.return_value.format.return_value.option.return_value.options.return_value.option.return_value.queryName.return_value.start.return_value.awaitTermination.call_count
            == 0
        )

    def test_save_stream_dataframe_query_name(self, mocker, backend_fixtures):
        # Arrange
        mock_client_get_instance = mocker.patch("hsfs.client.get_instance")
        mocker.patch("hsfs.engine.spark.Engine._encode_complex_features")
        mock_spark_engine_online_fg_to_avro = mocker.patch(
            "hsfs.engine.spark.Engine._online_fg_to_avro"
        )

        mock_engine_get_instance = mocker.patch("hsfs.engine.get_instance")
        mock_engine_get_instance.return_value.add_file.return_value = (
            "result_from_add_file"
        )

        mock_storage_connector_api = mocker.patch(
            "hsfs.core.storage_connector_api.StorageConnectorApi"
        )
        json = backend_fixtures["storage_connector"]["get_kafka_external"]["response"]
        sc = storage_connector.StorageConnector.from_response_json(json)
        mock_storage_connector_api.return_value.get_kafka_connector.return_value = sc

        spark_engine = spark.Engine()

        fg = feature_group.FeatureGroup(
            name="test",
            version=1,
            featurestore_id=99,
            primary_key=[],
            partition_key=[],
            id=10,
            online_topic_name="test_online_topic_name",
        )
        fg.feature_store = mocker.Mock()

        mock_client_get_instance.return_value._project_name = "test_project_name"

        # Act
        spark_engine.save_stream_dataframe(
            feature_group=fg,
            dataframe=None,
            query_name="test_query_name",
            output_mode="test_mode",
            await_termination=None,
            timeout=None,
            checkpoint_dir=None,
            write_options={"test_name": "test_value"},
        )

        # Assert
        assert (
            mock_spark_engine_online_fg_to_avro.return_value.withColumn.call_args[0][0]
            == "headers"
        )
        assert (
            mock_spark_engine_online_fg_to_avro.return_value.withColumn.return_value.writeStream.outputMode.call_args[
                0
            ][0]
            == "test_mode"
        )
        assert (
            mock_spark_engine_online_fg_to_avro.return_value.withColumn.return_value.writeStream.outputMode.return_value.format.call_args[
                0
            ][0]
            == "kafka"
        )
        assert (
            mock_spark_engine_online_fg_to_avro.return_value.withColumn.return_value.writeStream.outputMode.return_value.format.return_value.option.call_args[
                0
            ][0]
            == "checkpointLocation"
        )
        assert (
            mock_spark_engine_online_fg_to_avro.return_value.withColumn.return_value.writeStream.outputMode.return_value.format.return_value.option.call_args[
                0
            ][1]
            == "/Projects/test_project_name/Resources/test_query_name-checkpoint"
        )
        assert (
            mock_spark_engine_online_fg_to_avro.return_value.withColumn.return_value.writeStream.outputMode.return_value.format.return_value.option.return_value.options.call_args[
                1
            ]
            == {
                "kafka.bootstrap.servers": "test_bootstrap_servers",
                "kafka.security.protocol": "test_security_protocol",
                "kafka.ssl.endpoint.identification.algorithm": "test_ssl_endpoint_identification_algorithm",
                "kafka.ssl.key.password": "test_ssl_key_password",
                "kafka.ssl.keystore.location": "result_from_add_file",
                "kafka.ssl.keystore.password": "test_ssl_keystore_password",
                "kafka.ssl.truststore.location": "result_from_add_file",
                "kafka.ssl.truststore.password": "test_ssl_truststore_password",
                "kafka.test_option_name": "test_option_value",
                "test_name": "test_value",
            }
        )
        assert (
            mock_spark_engine_online_fg_to_avro.return_value.withColumn.return_value.writeStream.outputMode.return_value.format.return_value.option.return_value.options.return_value.option.call_args[
                0
            ][0]
            == "topic"
        )
        assert (
            mock_spark_engine_online_fg_to_avro.return_value.withColumn.return_value.writeStream.outputMode.return_value.format.return_value.option.return_value.options.return_value.option.call_args[
                0
            ][1]
            == "test_online_topic_name"
        )
        assert (
            mock_spark_engine_online_fg_to_avro.return_value.withColumn.return_value.writeStream.outputMode.return_value.format.return_value.option.return_value.options.return_value.option.return_value.queryName.call_args[
                0
            ][0]
            == "test_query_name"
        )
        assert (
            mock_spark_engine_online_fg_to_avro.return_value.withColumn.return_value.writeStream.outputMode.return_value.format.return_value.option.return_value.options.return_value.option.return_value.queryName.return_value.start.return_value.awaitTermination.call_count
            == 0
        )

    def _get_spark_query_name(self, project_id, feature_group):
        return (
            f"insert_stream_{project_id}_{feature_group.id}"
            f"_{feature_group.name}_{feature_group.version}_onlinefs"
        )

    def test_save_stream_dataframe_checkpoint_dir(self, mocker, backend_fixtures):
        # Arrange
        mock_client_get_instance = mocker.patch("hsfs.client.get_instance")
        mocker.patch("hsfs.engine.spark.Engine._encode_complex_features")
        mock_spark_engine_online_fg_to_avro = mocker.patch(
            "hsfs.engine.spark.Engine._online_fg_to_avro"
        )

        mock_engine_get_instance = mocker.patch("hsfs.engine.get_instance")
        mock_engine_get_instance.return_value.add_file.return_value = (
            "result_from_add_file"
        )

        mock_storage_connector_api = mocker.patch(
            "hsfs.core.storage_connector_api.StorageConnectorApi"
        )
        json = backend_fixtures["storage_connector"]["get_kafka_external"]["response"]
        sc = storage_connector.StorageConnector.from_response_json(json)
        mock_storage_connector_api.return_value.get_kafka_connector.return_value = sc

        spark_engine = spark.Engine()

        fg = feature_group.FeatureGroup(
            name="test",
            version=1,
            featurestore_id=99,
            primary_key=[],
            partition_key=[],
            id=10,
            online_topic_name="test_online_topic_name",
        )
        fg.feature_store = mocker.Mock()
        project_id = 1
        fg.feature_store.project_id = project_id
        mock_client_get_instance.return_value._project_name = "test_project_name"

        # Act
        spark_engine.save_stream_dataframe(
            feature_group=fg,
            dataframe=None,
            query_name=None,
            output_mode="test_mode",
            await_termination=None,
            timeout=None,
            checkpoint_dir="test_checkpoint_dir",
            write_options={"test_name": "test_value"},
        )

        # Assert
        assert (
            mock_spark_engine_online_fg_to_avro.return_value.withColumn.call_args[0][0]
            == "headers"
        )
        assert (
            mock_spark_engine_online_fg_to_avro.return_value.withColumn.return_value.writeStream.outputMode.call_args[
                0
            ][0]
            == "test_mode"
        )
        assert (
            mock_spark_engine_online_fg_to_avro.return_value.withColumn.return_value.writeStream.outputMode.return_value.format.call_args[
                0
            ][0]
            == "kafka"
        )
        assert (
            mock_spark_engine_online_fg_to_avro.return_value.withColumn.return_value.writeStream.outputMode.return_value.format.return_value.option.call_args[
                0
            ][0]
            == "checkpointLocation"
        )
        assert (
            mock_spark_engine_online_fg_to_avro.return_value.withColumn.return_value.writeStream.outputMode.return_value.format.return_value.option.call_args[
                0
            ][1]
            == "test_checkpoint_dir"
        )
        assert (
            mock_spark_engine_online_fg_to_avro.return_value.withColumn.return_value.writeStream.outputMode.return_value.format.return_value.option.return_value.options.call_args[
                1
            ]
            == {
                "kafka.bootstrap.servers": "test_bootstrap_servers",
                "kafka.security.protocol": "test_security_protocol",
                "kafka.ssl.endpoint.identification.algorithm": "test_ssl_endpoint_identification_algorithm",
                "kafka.ssl.key.password": "test_ssl_key_password",
                "kafka.ssl.keystore.location": "result_from_add_file",
                "kafka.ssl.keystore.password": "test_ssl_keystore_password",
                "kafka.ssl.truststore.location": "result_from_add_file",
                "kafka.ssl.truststore.password": "test_ssl_truststore_password",
                "kafka.test_option_name": "test_option_value",
                "test_name": "test_value",
            }
        )
        assert (
            mock_spark_engine_online_fg_to_avro.return_value.withColumn.return_value.writeStream.outputMode.return_value.format.return_value.option.return_value.options.return_value.option.call_args[
                0
            ][0]
            == "topic"
        )
        assert (
            mock_spark_engine_online_fg_to_avro.return_value.withColumn.return_value.writeStream.outputMode.return_value.format.return_value.option.return_value.options.return_value.option.call_args[
                0
            ][1]
            == "test_online_topic_name"
        )
        assert (
            mock_spark_engine_online_fg_to_avro.return_value.withColumn.return_value.writeStream.outputMode.return_value.format.return_value.option.return_value.options.return_value.option.return_value.queryName.call_args[
                0
            ][0]
            == self._get_spark_query_name(project_id, fg)
        )
        assert (
            mock_spark_engine_online_fg_to_avro.return_value.withColumn.return_value.writeStream.outputMode.return_value.format.return_value.option.return_value.options.return_value.option.return_value.queryName.return_value.start.return_value.awaitTermination.call_count
            == 0
        )

    def test_save_stream_dataframe_await_termination(self, mocker, backend_fixtures):
        # Arrange
        mock_client_get_instance = mocker.patch("hsfs.client.get_instance")
        mocker.patch("hsfs.engine.spark.Engine._encode_complex_features")
        mock_spark_engine_online_fg_to_avro = mocker.patch(
            "hsfs.engine.spark.Engine._online_fg_to_avro"
        )

        mock_engine_get_instance = mocker.patch("hsfs.engine.get_instance")
        mock_engine_get_instance.return_value.add_file.return_value = (
            "result_from_add_file"
        )

        mock_storage_connector_api = mocker.patch(
            "hsfs.core.storage_connector_api.StorageConnectorApi"
        )
        json = backend_fixtures["storage_connector"]["get_kafka_external"]["response"]
        sc = storage_connector.StorageConnector.from_response_json(json)
        mock_storage_connector_api.return_value.get_kafka_connector.return_value = sc

        spark_engine = spark.Engine()

        fg = feature_group.FeatureGroup(
            name="test",
            version=1,
            featurestore_id=99,
            primary_key=[],
            partition_key=[],
            id=10,
            online_topic_name="test_online_topic_name",
        )
        fg.feature_store = mocker.Mock()
        project_id = 1
        fg.feature_store.project_id = project_id
        mock_client_get_instance.return_value._project_name = "test_project_name"

        # Act
        spark_engine.save_stream_dataframe(
            feature_group=fg,
            dataframe=None,
            query_name=None,
            output_mode="test_mode",
            await_termination=True,
            timeout=123,
            checkpoint_dir=None,
            write_options={"test_name": "test_value"},
        )

        # Assert
        assert (
            mock_spark_engine_online_fg_to_avro.return_value.withColumn.call_args[0][0]
            == "headers"
        )
        assert (
            mock_spark_engine_online_fg_to_avro.return_value.withColumn.return_value.writeStream.outputMode.call_args[
                0
            ][0]
            == "test_mode"
        )
        assert (
            mock_spark_engine_online_fg_to_avro.return_value.withColumn.return_value.writeStream.outputMode.return_value.format.call_args[
                0
            ][0]
            == "kafka"
        )
        assert (
            mock_spark_engine_online_fg_to_avro.return_value.withColumn.return_value.writeStream.outputMode.return_value.format.return_value.option.call_args[
                0
            ][0]
            == "checkpointLocation"
        )
        assert (
            mock_spark_engine_online_fg_to_avro.return_value.withColumn.return_value.writeStream.outputMode.return_value.format.return_value.option.call_args[
                0
            ][1]
            == f"/Projects/test_project_name/Resources/{self._get_spark_query_name(project_id, fg)}-checkpoint"
        )
        assert (
            mock_spark_engine_online_fg_to_avro.return_value.withColumn.return_value.writeStream.outputMode.return_value.format.return_value.option.return_value.options.call_args[
                1
            ]
            == {
                "kafka.bootstrap.servers": "test_bootstrap_servers",
                "kafka.security.protocol": "test_security_protocol",
                "kafka.ssl.endpoint.identification.algorithm": "test_ssl_endpoint_identification_algorithm",
                "kafka.ssl.key.password": "test_ssl_key_password",
                "kafka.ssl.keystore.location": "result_from_add_file",
                "kafka.ssl.keystore.password": "test_ssl_keystore_password",
                "kafka.ssl.truststore.location": "result_from_add_file",
                "kafka.ssl.truststore.password": "test_ssl_truststore_password",
                "kafka.test_option_name": "test_option_value",
                "test_name": "test_value",
            }
        )
        assert (
            mock_spark_engine_online_fg_to_avro.return_value.withColumn.return_value.writeStream.outputMode.return_value.format.return_value.option.return_value.options.return_value.option.call_args[
                0
            ][0]
            == "topic"
        )
        assert (
            mock_spark_engine_online_fg_to_avro.return_value.withColumn.return_value.writeStream.outputMode.return_value.format.return_value.option.return_value.options.return_value.option.call_args[
                0
            ][1]
            == "test_online_topic_name"
        )
        assert (
            mock_spark_engine_online_fg_to_avro.return_value.withColumn.return_value.writeStream.outputMode.return_value.format.return_value.option.return_value.options.return_value.option.return_value.queryName.call_args[
                0
            ][0]
            == self._get_spark_query_name(project_id, fg)
        )
        assert (
            mock_spark_engine_online_fg_to_avro.return_value.withColumn.return_value.writeStream.outputMode.return_value.format.return_value.option.return_value.options.return_value.option.return_value.queryName.return_value.start.return_value.awaitTermination.call_count
            == 1
        )
        assert (
            mock_spark_engine_online_fg_to_avro.return_value.withColumn.return_value.writeStream.outputMode.return_value.format.return_value.option.return_value.options.return_value.option.return_value.queryName.return_value.start.return_value.awaitTermination.call_args[
                0
            ][0]
            == 123
        )

    def test_save_offline_dataframe(self, mocker):
        # Arrange
        mocker.patch(
            "hsfs.feature_group.FeatureGroup._get_table_name",
            return_value="test_get_table_name",
        )
        mock_hudi_engine = mocker.patch("hsfs.core.hudi_engine.HudiEngine")

        spark_engine = spark.Engine()

        fg = feature_group.FeatureGroup(
            name="test", version=1, featurestore_id=99, primary_key=[], id=10
        )
        fg.feature_store = mocker.Mock()

        mock_df = mocker.Mock()

        # Act
        spark_engine._save_offline_dataframe(
            feature_group=fg,
            dataframe=mock_df,
            operation=None,
            write_options={"test_name": "test_value"},
            validation_id=None,
        )

        # Assert
        assert mock_df.write.format.call_count == 1
        assert mock_hudi_engine.return_value.save_hudi_fg.call_count == 0
        assert mock_df.write.format.call_args[0][0] == "hive"
        assert mock_df.write.format.return_value.mode.call_args[0][0] == "append"
        assert mock_df.write.format.return_value.mode.return_value.options.call_args[
            1
        ] == {"test_name": "test_value"}
        assert (
            mock_df.write.format.return_value.mode.return_value.options.return_value.partitionBy.call_args[
                0
            ][0]
            == []
        )
        assert (
            mock_df.write.format.return_value.mode.return_value.options.return_value.partitionBy.return_value.saveAsTable.call_args[
                0
            ][0]
            == "test_get_table_name"
        )

    def test_save_offline_dataframe_partition_by(self, mocker):
        # Arrange
        mocker.patch(
            "hsfs.feature_group.FeatureGroup._get_table_name",
            return_value="test_get_table_name",
        )
        mock_hudi_engine = mocker.patch("hsfs.core.hudi_engine.HudiEngine")

        spark_engine = spark.Engine()

        f = feature.Feature(name="f", type="str", partition=True)
        f1 = feature.Feature(name="f1", type="str")

        fg = feature_group.FeatureGroup(
            name="test",
            version=1,
            featurestore_id=99,
            primary_key=[],
            partition_key=[],
            id=10,
            features=[f, f1],
        )

        mock_df = mocker.Mock()

        # Act
        spark_engine._save_offline_dataframe(
            feature_group=fg,
            dataframe=mock_df,
            operation=None,
            write_options={"test_name": "test_value"},
            validation_id=None,
        )

        # Assert
        assert mock_df.write.format.call_count == 1
        assert mock_hudi_engine.return_value.save_hudi_fg.call_count == 0
        assert mock_df.write.format.call_args[0][0] == "hive"
        assert mock_df.write.format.return_value.mode.call_args[0][0] == "append"
        assert mock_df.write.format.return_value.mode.return_value.options.call_args[
            1
        ] == {"test_name": "test_value"}
        assert (
            mock_df.write.format.return_value.mode.return_value.options.return_value.partitionBy.call_args[
                0
            ][0]
            == ["f"]
        )
        assert (
            mock_df.write.format.return_value.mode.return_value.options.return_value.partitionBy.return_value.saveAsTable.call_args[
                0
            ][0]
            == "test_get_table_name"
        )

    def test_save_offline_dataframe_hudi_time_travel_format(self, mocker):
        # Arrange
        mock_hudi_engine = mocker.patch("hsfs.core.hudi_engine.HudiEngine")

        spark_engine = spark.Engine()

        fg = feature_group.FeatureGroup(
            name="test",
            version=1,
            featurestore_id=99,
            primary_key=[],
            partition_key=[],
            id=10,
            time_travel_format="HUDI",
        )

        mock_df = mocker.Mock()

        # Act
        spark_engine._save_offline_dataframe(
            feature_group=fg,
            dataframe=mock_df,
            operation=None,
            write_options=None,
            validation_id=None,
        )

        # Assert
        assert mock_df.write.format.call_count == 0
        assert mock_hudi_engine.return_value.save_hudi_fg.call_count == 1

    def test_save_online_dataframe(self, mocker, backend_fixtures):
        # Arrange
        mocker.patch("hsfs.client.get_instance")
        mocker.patch("hsfs.engine.spark.Engine._encode_complex_features")
        mock_spark_engine_online_fg_to_avro = mocker.patch(
            "hsfs.engine.spark.Engine._online_fg_to_avro"
        )

        mock_engine_get_instance = mocker.patch("hsfs.engine.get_instance")
        mock_engine_get_instance.return_value.add_file.return_value = (
            "result_from_add_file"
        )

        mock_storage_connector_api = mocker.patch(
            "hsfs.core.storage_connector_api.StorageConnectorApi"
        )
        json = backend_fixtures["storage_connector"]["get_kafka_external"]["response"]
        sc = storage_connector.StorageConnector.from_response_json(json)
        mock_storage_connector_api.return_value.get_kafka_connector.return_value = sc

        spark_engine = spark.Engine()

        fg = feature_group.FeatureGroup(
            name="test",
            version=1,
            featurestore_id=99,
            primary_key=[],
            partition_key=[],
            id=10,
            online_topic_name="test_online_topic_name",
        )
        fg.feature_store = mocker.Mock()

        # Act
        spark_engine._save_online_dataframe(
            feature_group=fg,
            dataframe=None,
            write_options={"test_name": "test_value"},
        )

        # Assert
        assert mock_spark_engine_online_fg_to_avro.call_count == 1
        assert (
            mock_spark_engine_online_fg_to_avro.return_value.withColumn.call_args[0][0]
            == "headers"
        )
        assert (
            mock_spark_engine_online_fg_to_avro.return_value.withColumn.return_value.write.format.call_args[
                0
            ][0]
            == "kafka"
        )
        assert (
            mock_spark_engine_online_fg_to_avro.return_value.withColumn.return_value.write.format.return_value.options.call_args[
                1
            ]
            == {
                "kafka.bootstrap.servers": "test_bootstrap_servers",
                "kafka.security.protocol": "test_security_protocol",
                "kafka.ssl.endpoint.identification.algorithm": "test_ssl_endpoint_identification_algorithm",
                "kafka.ssl.key.password": "test_ssl_key_password",
                "kafka.ssl.keystore.location": "result_from_add_file",
                "kafka.ssl.keystore.password": "test_ssl_keystore_password",
                "kafka.ssl.truststore.location": "result_from_add_file",
                "kafka.ssl.truststore.password": "test_ssl_truststore_password",
                "kafka.test_option_name": "test_option_value",
                "test_name": "test_value",
            }
        )
        assert (
            mock_spark_engine_online_fg_to_avro.return_value.withColumn.return_value.write.format.return_value.options.return_value.option.call_args[
                0
            ][0]
            == "topic"
        )
        assert (
            mock_spark_engine_online_fg_to_avro.return_value.withColumn.return_value.write.format.return_value.options.return_value.option.call_args[
                0
            ][1]
            == "test_online_topic_name"
        )
        assert (
            mock_spark_engine_online_fg_to_avro.return_value.withColumn.return_value.write.format.return_value.options.return_value.option.return_value.save.call_count
            == 1
        )

    def test_encode_complex_features(self, mocker):
        # Arrange
        mocker.patch("hsfs.client.get_instance")
        mocker.patch(
            "hsfs.feature_group.FeatureGroup.get_complex_features",
            return_value=["col_1"],
        )
        mocker.patch("hsfs.feature_group.FeatureGroup._get_feature_avro_schema")

        spark_engine = spark.Engine()

        d = {"col_0": ["test_1", "test_2"], "col_1": ["test_1", "test_2"]}
        df = pd.DataFrame(data=d)

        spark_df = spark_engine._spark_session.createDataFrame(df)

        fg = feature_group.FeatureGroup(
            name="test",
            version=1,
            featurestore_id=99,
            primary_key=[],
            partition_key=[],
            id=10,
        )
        fg._subject = {"schema": '{"fields": [{"name": "col_0"}]}'}

        expected = pd.DataFrame(data={"col_0": ["test_1", "test_2"]})

        # Act
        result = spark_engine._encode_complex_features(
            feature_group=fg,
            dataframe=spark_df,
        )

        # Assert
        result_df = result.toPandas()
        assert list(result_df) == list(expected)
        for column in list(result_df):
            assert result_df[column].equals(expected[column])

    def test_encode_complex_features_col_in_complex_features(self, mocker):
        # Arrange
        mocker.patch(
            "hsfs.feature_group.FeatureGroup.get_complex_features",
            return_value=["col_0"],
        )
        mocker.patch("hsfs.feature_group.FeatureGroup._get_feature_avro_schema")

        spark_engine = spark.Engine()

        d = {"col_0": ["test_1", "test_2"], "col_1": ["test_1", "test_2"]}
        df = pd.DataFrame(data=d)

        spark_df = spark_engine._spark_session.createDataFrame(df)

        fg = feature_group.FeatureGroup(
            name="test",
            version=1,
            featurestore_id=99,
            primary_key=[],
            partition_key=[],
            id=10,
        )
        fg._subject = {"schema": '{"fields": [{"name": "col_0"}]}'}

        # Act
        with pytest.raises(
            TypeError
        ) as e_info:  # todo look into this (to_avro has to be mocked)
            spark_engine._encode_complex_features(
                feature_group=fg,
                dataframe=spark_df,
            )

        # Assert
        assert str(e_info.value) == "'JavaPackage' object is not callable"

    def test_online_fg_to_avro(self):
        # Arrange
        spark_engine = spark.Engine()

        d = {"col_0": ["test_1", "test_2"], "col_1": ["test_1", "test_2"]}
        df = pd.DataFrame(data=d)

        spark_df = spark_engine._spark_session.createDataFrame(df)

        fg = feature_group.FeatureGroup(
            name="test",
            version=1,
            featurestore_id=99,
            primary_key=[],
            partition_key=[],
            id=10,
        )
        fg._avro_schema = '{"fields": [{"name": "col_0"}]}'

        # Act
        with pytest.raises(
            TypeError
        ) as e_info:  # todo look into this (to_avro has to be mocked)
            spark_engine._online_fg_to_avro(
                feature_group=fg,
                dataframe=spark_df,
            )

        # Assert
        assert str(e_info.value) == "'JavaPackage' object is not callable"

    def test_get_training_data(self, mocker):
        # Arrange
        mock_spark_engine_write_training_dataset = mocker.patch(
            "hsfs.engine.spark.Engine.write_training_dataset"
        )

        spark_engine = spark.Engine()

        # Act
        spark_engine.get_training_data(
            training_dataset=None,
            feature_view_obj=None,
            query_obj=None,
            read_options=None,
            dataframe_type="default",
        )

        # Assert
        assert mock_spark_engine_write_training_dataset.call_count == 1

    def test_split_labels(self):
        # Arrange
        spark_engine = spark.Engine()

        d = {"col_0": ["test_1", "test_2"], "col_1": ["test_1", "test_2"]}
        df = pd.DataFrame(data=d)

        # Act
        result = spark_engine.split_labels(df=df, labels=None, dataframe_type="default")

        # Assert
        assert result == (df, None)

    def test_split_labels_labels(self):
        # Arrange
        spark_engine = spark.Engine()

        d = {"col_0": [1, 2], "col_1": ["test_1", "test_2"]}
        df = pd.DataFrame(data=d)

        spark_df = spark_engine._spark_session.createDataFrame(df)

        expected_df_new = pd.DataFrame(data={"col_1": ["test_1", "test_2"]})
        expected_labels_df = pd.DataFrame(data={"col_0": [1, 2]})

        # Act
        df_new, labels_df = spark_engine.split_labels(
            df=spark_df, labels=["col_0"], dataframe_type="default"
        )

        # Assert
        result_df_new = df_new.toPandas()
        result_labels_df = labels_df.toPandas()
        assert result_labels_df.equals(expected_labels_df)
        assert result_df_new.equals(expected_df_new)

    def test_write_training_dataset(self, mocker):
        # Arrange
        mocker.patch("hsfs.client.get_instance")
        mocker.patch("hsfs.engine.spark.Engine.write_options")
        mock_spark_engine_convert_to_default_dataframe = mocker.patch(
            "hsfs.engine.spark.Engine.convert_to_default_dataframe"
        )
        mocker.patch(
            "hsfs.core.transformation_function_engine.TransformationFunctionEngine.populate_builtin_transformation_functions"
        )
        mock_spark_engine_write_training_dataset_single = mocker.patch(
            "hsfs.engine.spark.Engine._write_training_dataset_single"
        )
        mocker.patch("hsfs.engine.spark.Engine._split_df")
        mock_spark_engine_write_training_dataset_splits = mocker.patch(
            "hsfs.engine.spark.Engine._write_training_dataset_splits"
        )

        spark_engine = spark.Engine()

        td = training_dataset.TrainingDataset(
            name="test",
            version=1,
            data_format="CSV",
            featurestore_id=99,
            splits={},
        )

        # Act
        with pytest.raises(ValueError) as e_info:
            spark_engine.write_training_dataset(
                training_dataset=td,
                query_obj=None,
                user_write_options=None,
                save_mode=None,
                read_options=None,
                feature_view_obj=None,
                to_df=None,
            )

        # Assert
        assert str(e_info.value) == "Dataset should be a query."
        assert (
            mock_spark_engine_convert_to_default_dataframe.return_value.coalesce.call_count
            == 0
        )
        assert mock_spark_engine_write_training_dataset_single.call_count == 0
        assert mock_spark_engine_write_training_dataset_splits.call_count == 0

    def test_write_training_dataset_to_df(self, mocker, backend_fixtures):
        # Arrange
        mocker.patch("hsfs.engine.get_type", return_value="python")
        mocker.patch("hsfs.client.get_instance")

        spark_engine = spark.Engine()

        jsonq = backend_fixtures["query"]["get"]["response"]
        q = query.Query.from_response_json(jsonq)

        mock_query_read = mocker.patch("hsfs.constructor.query.Query.read")
        d = {
            "col_0": [1, 2],
            "col_1": ["test_1", "test_2"],
            "col_2": [3, 4],
            "event_time": [1, 2],
        }
        df = pd.DataFrame(data=d)
        query_df = spark_engine._spark_session.createDataFrame(df)
        mock_query_read.side_effect = [query_df]

        td = training_dataset.TrainingDataset(
            name="test",
            version=None,
            splits={},
            event_start_time=None,
            event_end_time=None,
            description="test",
            storage_connector=None,
            featurestore_id=10,
            data_format="tsv",
            location="",
            statistics_config=None,
            training_dataset_type=training_dataset.TrainingDataset.IN_MEMORY,
            extra_filter=None,
            transformation_functions={},
        )

        # Act
        df_returned = spark_engine.write_training_dataset(
            training_dataset=td,
            query_obj=q,
            user_write_options={},
            save_mode=training_dataset_engine.TrainingDatasetEngine.OVERWRITE,
            read_options={},
            feature_view_obj=None,
            to_df=True,
        )

        # Assert
        assert set(df_returned.columns) == {"col_0", "col_1", "col_2", "event_time"}
        assert df_returned.count() == 2
        assert df_returned.exceptAll(query_df).rdd.isEmpty()

    def test_write_training_dataset_split_to_df(self, mocker, backend_fixtures):
        # Arrange
        mocker.patch("hsfs.engine.get_type", return_value="python")
        mocker.patch("hsfs.client.get_instance")

        spark_engine = spark.Engine()

        jsonq = backend_fixtures["query"]["get"]["response"]
        q = query.Query.from_response_json(jsonq)

        mock_query_read = mocker.patch("hsfs.constructor.query.Query.read")
        d = {
            "col_0": [1, 2],
            "col_1": ["test_1", "test_2"],
            "col_2": [3, 4],
            "event_time": [1, 2],
        }
        df = pd.DataFrame(data=d)
        query_df = spark_engine._spark_session.createDataFrame(df)
        mock_query_read.side_effect = [query_df]

        td = training_dataset.TrainingDataset(
            name="test",
            version=None,
            splits={},
            test_size=0.5,
            train_start=None,
            train_end=None,
            test_start=None,
            test_end=None,
            time_split_size=2,
            description="test",
            storage_connector=None,
            featurestore_id=12,
            data_format="tsv",
            location="",
            statistics_config=None,
            training_dataset_type=training_dataset.TrainingDataset.IN_MEMORY,
            extra_filter=None,
            seed=1,
            transformation_functions={},
        )

        # Act
        split_dfs_returned = spark_engine.write_training_dataset(
            training_dataset=td,
            query_obj=q,
            user_write_options={},
            save_mode=training_dataset_engine.TrainingDatasetEngine.OVERWRITE,
            read_options={},
            feature_view_obj=None,
            to_df=True,
        )

        # Assert
        sum_rows = 0
        for key in split_dfs_returned:
            df_returned = split_dfs_returned[key]
            assert set(df_returned.columns) == {"col_0", "col_1", "col_2", "event_time"}
            sum_rows += df_returned.count()

        assert sum_rows == 2

    def test_write_training_dataset_query(self, mocker):
        # Arrange
        mocker.patch("hsfs.engine.get_type")
        mocker.patch("hsfs.client.get_instance")
        mocker.patch("hsfs.constructor.query.Query.read")
        mocker.patch("hsfs.engine.spark.Engine.write_options")
        mock_spark_engine_convert_to_default_dataframe = mocker.patch(
            "hsfs.engine.spark.Engine.convert_to_default_dataframe"
        )
        mocker.patch(
            "hsfs.core.transformation_function_engine.TransformationFunctionEngine.populate_builtin_transformation_functions"
        )
        mock_spark_engine_write_training_dataset_single = mocker.patch(
            "hsfs.engine.spark.Engine._write_training_dataset_single"
        )
        mocker.patch("hsfs.engine.spark.Engine._split_df")
        mock_spark_engine_write_training_dataset_splits = mocker.patch(
            "hsfs.engine.spark.Engine._write_training_dataset_splits"
        )

        spark_engine = spark.Engine()

        td = training_dataset.TrainingDataset(
            name="test",
            version=1,
            data_format="CSV",
            featurestore_id=99,
            splits={},
        )

        q = query.Query(left_feature_group=None, left_features=None)

        # Act
        spark_engine.write_training_dataset(
            training_dataset=td,
            query_obj=q,
            user_write_options=None,
            save_mode=None,
            read_options=None,
            feature_view_obj=None,
            to_df=None,
        )

        # Assert
        assert (
            mock_spark_engine_convert_to_default_dataframe.return_value.coalesce.call_count
            == 0
        )
        assert mock_spark_engine_write_training_dataset_single.call_count == 1
        assert mock_spark_engine_write_training_dataset_splits.call_count == 0

    def test_write_training_dataset_query_coalesce(self, mocker):
        # Arrange
        mocker.patch("hsfs.engine.get_type")
        mocker.patch("hsfs.client.get_instance")
        mocker.patch("hsfs.constructor.query.Query.read")
        mocker.patch("hsfs.engine.spark.Engine.write_options")
        mock_spark_engine_convert_to_default_dataframe = mocker.patch(
            "hsfs.engine.spark.Engine.convert_to_default_dataframe"
        )
        mocker.patch(
            "hsfs.core.transformation_function_engine.TransformationFunctionEngine.populate_builtin_transformation_functions"
        )
        mock_spark_engine_write_training_dataset_single = mocker.patch(
            "hsfs.engine.spark.Engine._write_training_dataset_single"
        )
        mocker.patch("hsfs.engine.spark.Engine._split_df")
        mock_spark_engine_write_training_dataset_splits = mocker.patch(
            "hsfs.engine.spark.Engine._write_training_dataset_splits"
        )

        spark_engine = spark.Engine()

        td = training_dataset.TrainingDataset(
            name="test",
            version=1,
            data_format="CSV",
            featurestore_id=99,
            splits={},
            coalesce=True,
        )

        q = query.Query(left_feature_group=None, left_features=None)

        # Act
        spark_engine.write_training_dataset(
            training_dataset=td,
            query_obj=q,
            user_write_options=None,
            save_mode=None,
            read_options=None,
            feature_view_obj=None,
            to_df=None,
        )

        # Assert
        assert (
            mock_spark_engine_convert_to_default_dataframe.return_value.coalesce.call_count
            == 1
        )
        assert mock_spark_engine_write_training_dataset_single.call_count == 1
        assert mock_spark_engine_write_training_dataset_splits.call_count == 0

    def test_write_training_dataset_td_splits(self, mocker):
        # Arrange
        mocker.patch("hsfs.engine.get_type")
        mocker.patch("hsfs.client.get_instance")
        mocker.patch("hsfs.constructor.query.Query.read")
        mocker.patch("hsfs.engine.spark.Engine.write_options")
        mock_spark_engine_convert_to_default_dataframe = mocker.patch(
            "hsfs.engine.spark.Engine.convert_to_default_dataframe"
        )
        mocker.patch(
            "hsfs.core.transformation_function_engine.TransformationFunctionEngine.populate_builtin_transformation_functions"
        )
        mock_spark_engine_write_training_dataset_single = mocker.patch(
            "hsfs.engine.spark.Engine._write_training_dataset_single"
        )
        mock_spark_engine_split_df = mocker.patch("hsfs.engine.spark.Engine._split_df")
        mock_spark_engine_write_training_dataset_splits = mocker.patch(
            "hsfs.engine.spark.Engine._write_training_dataset_splits"
        )

        spark_engine = spark.Engine()

        td = training_dataset.TrainingDataset(
            name="test",
            version=1,
            data_format="CSV",
            featurestore_id=99,
            splits={"name": "value"},
        )

        q = query.Query(left_feature_group=None, left_features=None)

        m = mocker.Mock()

        mock_spark_engine_split_df.return_value = {"temp": m}

        # Act
        spark_engine.write_training_dataset(
            training_dataset=td,
            query_obj=q,
            user_write_options=None,
            save_mode=None,
            read_options=None,
            feature_view_obj=None,
            to_df=None,
        )

        # Assert
        assert (
            mock_spark_engine_convert_to_default_dataframe.return_value.coalesce.call_count
            == 0
        )
        assert mock_spark_engine_write_training_dataset_single.call_count == 0
        assert m.coalesce.call_count == 0
        assert mock_spark_engine_write_training_dataset_splits.call_count == 1

    def test_write_training_dataset_td_splits_coalesce(self, mocker):
        # Arrange
        mocker.patch("hsfs.engine.get_type")
        mocker.patch("hsfs.client.get_instance")
        mocker.patch("hsfs.constructor.query.Query.read")
        mocker.patch("hsfs.engine.spark.Engine.write_options")
        mock_spark_engine_convert_to_default_dataframe = mocker.patch(
            "hsfs.engine.spark.Engine.convert_to_default_dataframe"
        )
        mocker.patch(
            "hsfs.core.transformation_function_engine.TransformationFunctionEngine.populate_builtin_transformation_functions"
        )
        mock_spark_engine_write_training_dataset_single = mocker.patch(
            "hsfs.engine.spark.Engine._write_training_dataset_single"
        )
        mock_spark_engine_split_df = mocker.patch("hsfs.engine.spark.Engine._split_df")
        mock_spark_engine_write_training_dataset_splits = mocker.patch(
            "hsfs.engine.spark.Engine._write_training_dataset_splits"
        )

        spark_engine = spark.Engine()

        td = training_dataset.TrainingDataset(
            name="test",
            version=1,
            data_format="CSV",
            featurestore_id=99,
            splits={"name": "value"},
            coalesce=True,
        )

        q = query.Query(left_feature_group=None, left_features=None)

        m = mocker.Mock()

        mock_spark_engine_split_df.return_value = {"temp": m}

        # Act
        spark_engine.write_training_dataset(
            training_dataset=td,
            query_obj=q,
            user_write_options=None,
            save_mode=None,
            read_options=None,
            feature_view_obj=None,
            to_df=None,
        )

        # Assert
        assert (
            mock_spark_engine_convert_to_default_dataframe.return_value.coalesce.call_count
            == 0
        )
        assert mock_spark_engine_write_training_dataset_single.call_count == 0
        assert m.coalesce.call_count == 1
        assert mock_spark_engine_write_training_dataset_splits.call_count == 1

    def test_split_df(self, mocker):
        # Arrange
        mocker.patch("hsfs.engine.get_type")
        mocker.patch("hsfs.client.get_instance")
        mocker.patch("hsfs.constructor.query.Query.read")
        mock_spark_engine_time_series_split = mocker.patch(
            "hsfs.engine.spark.Engine._time_series_split"
        )
        mock_spark_engine_random_split = mocker.patch(
            "hsfs.engine.spark.Engine._random_split"
        )

        spark_engine = spark.Engine()

        td = training_dataset.TrainingDataset(
            name="test",
            version=1,
            data_format="CSV",
            featurestore_id=99,
            splits={"col1": 1},
        )

        fg = feature_group.FeatureGroup(
            name="test",
            version=1,
            featurestore_id=99,
            primary_key=[],
            partition_key=[],
            id=10,
            event_time="event_time",
        )

        q = query.Query(left_feature_group=fg, left_features=None)

        # Act
        spark_engine._split_df(
            query_obj=q,
            training_dataset=td,
            read_options={},
        )

        # Assert
        assert mock_spark_engine_time_series_split.call_count == 0
        assert mock_spark_engine_random_split.call_count == 1

    def test_split_df_time_split_td_features(self, mocker):
        # Arrange
        mocker.patch("hsfs.engine.get_type")
        mocker.patch("hsfs.client.get_instance")
        mocker.patch("hsfs.constructor.query.Query.read")
        mock_spark_engine_time_series_split = mocker.patch(
            "hsfs.engine.spark.Engine._time_series_split"
        )
        mock_spark_engine_random_split = mocker.patch(
            "hsfs.engine.spark.Engine._random_split"
        )

        spark_engine = spark.Engine()

        td = training_dataset.TrainingDataset(
            name="test",
            version=1,
            data_format="CSV",
            featurestore_id=99,
            splits={"col1": 1},
            train_start=1000000000,
            train_end=2000000000,
            test_end=3000000000,
        )

        f = feature.Feature(name="col1", type="str")
        f1 = feature.Feature(name="col2", type="str")
        f2 = feature.Feature(name="event_time", type="str")

        fg = feature_group.FeatureGroup(
            name="test",
            version=1,
            featurestore_id=99,
            primary_key=[],
            partition_key=[],
            id=10,
            event_time="event_time",
            features=[f, f1, f2],
        )

        q = query.Query(left_feature_group=fg, left_features=None)

        # Act
        spark_engine._split_df(
            query_obj=q,
            training_dataset=td,
            read_options={},
        )

        # Assert
        assert mock_spark_engine_time_series_split.call_count == 1
        assert mock_spark_engine_random_split.call_count == 0

    def test_split_df_time_split_query_features(self, mocker):
        # Arrange
        mocker.patch("hsfs.engine.get_type")
        mocker.patch("hsfs.client.get_instance")
        mocker.patch("hsfs.constructor.query.Query.read")
        mock_spark_engine_time_series_split = mocker.patch(
            "hsfs.engine.spark.Engine._time_series_split"
        )
        mock_spark_engine_random_split = mocker.patch(
            "hsfs.engine.spark.Engine._random_split"
        )

        spark_engine = spark.Engine()

        td = training_dataset.TrainingDataset(
            name="test",
            version=1,
            data_format="CSV",
            featurestore_id=99,
            splits={"col1": 1},
            train_start=1000000000,
            train_end=2000000000,
            test_end=3000000000,
        )

        f = feature.Feature(name="col1", type="str")
        f1 = feature.Feature(name="col2", type="str")
        f2 = feature.Feature(name="event_time", type="str")

        fg = feature_group.FeatureGroup(
            name="test",
            version=1,
            featurestore_id=99,
            primary_key=[],
            partition_key=[],
            id=10,
            event_time="event_time",
        )

        q = query.Query(left_feature_group=fg, left_features=[f, f1, f2])

        # Act
        spark_engine._split_df(
            query_obj=q,
            training_dataset=td,
            read_options={},
        )

        # Assert
        assert mock_spark_engine_time_series_split.call_count == 1
        assert mock_spark_engine_random_split.call_count == 0

    def test_random_split(self, mocker):
        # Arrange
        mocker.patch("hsfs.client.get_instance")

        spark_engine = spark.Engine()

        td = training_dataset.TrainingDataset(
            name="test",
            version=1,
            data_format="CSV",
            featurestore_id=99,
            splits={"test_split1": 0.5, "test_split2": 0.5},
            seed=1,
        )

        d = {
            "col_0": [1, 2, 3, 4, 5, 6],
            "col_1": ["test_1", "test_2", "test_3", "test_4", "test_5", "test_6"],
        }
        df = pd.DataFrame(data=d)

        spark_df = spark_engine._spark_session.createDataFrame(df)

        # Act
        result = spark_engine._random_split(
            dataset=spark_df,
            training_dataset=td,
        )

        # Assert
        assert list(result) == ["test_split1", "test_split2"]
        sum_rows = 0
        for column in list(result):
            assert result[column].schema == spark_df.schema
            sum_rows += result[column].count()
        assert sum_rows == 6

    def test_time_series_split(self, mocker):
        # Arrange
        mocker.patch("hsfs.client.get_instance")

        spark_engine = spark.Engine()

        td = training_dataset.TrainingDataset(
            name="test",
            version=1,
            data_format="CSV",
            featurestore_id=99,
            splits={"col1": None, "col2": None},
            id=10,
            train_start=1000000000,
            train_end=2000000000,
            test_end=3000000000,
        )

        d = {
            "col_0": [1, 2],
            "col_1": ["test_1", "test_2"],
            "event_time": [1000000000, 2000000000],
        }
        df = pd.DataFrame(data=d)

        spark_df = spark_engine._spark_session.createDataFrame(df)

        train_spark_df = spark_engine._spark_session.createDataFrame(
            df.loc[df["col_0"] == 1]
        )

        test_spark_df = spark_engine._spark_session.createDataFrame(
            df.loc[df["col_0"] == 2]
        )

        expected = {"train": train_spark_df, "test": test_spark_df}

        # Act
        result = spark_engine._time_series_split(
            training_dataset=td,
            dataset=spark_df,
            event_time="event_time",
            drop_event_time=False,
        )

        # Assert
        assert list(result) == list(expected)
        for column in list(result):
            assert result[column].schema == expected[column].schema
            assert result[column].collect() == expected[column].collect()

    def test_time_series_split_date(self, mocker):
        # Arrange
        mocker.patch("hsfs.client.get_instance")

        spark_engine = spark.Engine()

        td = training_dataset.TrainingDataset(
            name="test",
            version=1,
            data_format="CSV",
            featurestore_id=99,
            splits={"col1": None, "col2": None},
            id=10,
            train_start=1000000000,
            train_end=1488600000,
            test_end=1488718800,
        )

        d = {
            "col_0": [1, 2],
            "col_1": ["test_1", "test_2"],
            "event_time": ["2017-03-04", "2017-03-05"],
        }
        df = pd.DataFrame(data=d)

        spark_df = spark_engine._spark_session.createDataFrame(df)
        spark_df = spark_df.withColumn(
            "event_time", spark_df["event_time"].cast(DateType())
        )

        train_spark_df = spark_engine._spark_session.createDataFrame(
            df.loc[df["col_0"] == 1]
        )
        train_spark_df = train_spark_df.withColumn(
            "event_time", train_spark_df["event_time"].cast(DateType())
        )

        test_spark_df = spark_engine._spark_session.createDataFrame(
            df.loc[df["col_0"] == 2]
        )
        test_spark_df = test_spark_df.withColumn(
            "event_time", test_spark_df["event_time"].cast(DateType())
        )

        expected = {"train": train_spark_df, "test": test_spark_df}

        # Act
        result = spark_engine._time_series_split(
            training_dataset=td,
            dataset=spark_df,
            event_time="event_time",
            drop_event_time=False,
        )

        # Assert
        assert list(result) == list(expected)
        for column in list(result):
            assert result[column].schema == expected[column].schema
            assert result[column].collect() == expected[column].collect()

    def test_time_series_split_timestamp(self, mocker):
        # Arrange
        mocker.patch("hsfs.client.get_instance")

        spark_engine = spark.Engine()

        td = training_dataset.TrainingDataset(
            name="test",
            version=1,
            data_format="CSV",
            featurestore_id=99,
            splits={"col1": None, "col2": None},
            id=10,
            train_start=1000000000,
            train_end=1488600000,
            test_end=1488718800,
        )

        d = {
            "col_0": [1, 2],
            "col_1": ["test_1", "test_2"],
            "event_time": ["2017-03-04", "2017-03-05"],
        }
        df = pd.DataFrame(data=d)

        spark_df = spark_engine._spark_session.createDataFrame(df)
        spark_df = spark_df.withColumn(
            "event_time", spark_df["event_time"].cast(TimestampType())
        )

        train_spark_df = spark_engine._spark_session.createDataFrame(
            df.loc[df["col_0"] == 1]
        )
        train_spark_df = train_spark_df.withColumn(
            "event_time", train_spark_df["event_time"].cast(TimestampType())
        )

        test_spark_df = spark_engine._spark_session.createDataFrame(
            df.loc[df["col_0"] == 2]
        )
        test_spark_df = test_spark_df.withColumn(
            "event_time", test_spark_df["event_time"].cast(TimestampType())
        )

        expected = {"train": train_spark_df, "test": test_spark_df}

        # Act
        result = spark_engine._time_series_split(
            training_dataset=td,
            dataset=spark_df,
            event_time="event_time",
            drop_event_time=False,
        )

        # Assert
        assert list(result) == list(expected)
        for column in list(result):
            assert result[column].schema == expected[column].schema
            assert result[column].collect() == expected[column].collect()

    def test_time_series_split_epoch_sec(self, mocker):
        # Arrange
        mocker.patch("hsfs.client.get_instance")

        spark_engine = spark.Engine()

        td = training_dataset.TrainingDataset(
            name="test",
            version=1,
            data_format="CSV",
            featurestore_id=99,
            splits={"col1": None, "col2": None},
            id=10,
            train_start=1000000000,
            train_end=1488600001,
            test_end=1488718801,
        )

        d = {
            "col_0": [1, 2],
            "col_1": ["test_1", "test_2"],
            "event_time": [1488600000, 1488718800],
        }
        df = pd.DataFrame(data=d)

        spark_df = spark_engine._spark_session.createDataFrame(df)

        train_spark_df = spark_engine._spark_session.createDataFrame(
            df.loc[df["col_0"] == 1]
        )

        test_spark_df = spark_engine._spark_session.createDataFrame(
            df.loc[df["col_0"] == 2]
        )

        expected = {"train": train_spark_df, "test": test_spark_df}

        # Act
        result = spark_engine._time_series_split(
            training_dataset=td,
            dataset=spark_df,
            event_time="event_time",
            drop_event_time=False,
        )

        # Assert
        assert list(result) == list(expected)
        for column in list(result):
            assert result[column].schema == expected[column].schema
            assert result[column].collect() == expected[column].collect()

    def test_time_series_split_drop_event_time(self, mocker):
        # Arrange
        mocker.patch("hsfs.client.get_instance")

        spark_engine = spark.Engine()

        td = training_dataset.TrainingDataset(
            name="test",
            version=1,
            data_format="CSV",
            featurestore_id=99,
            splits={"col1": None, "col2": None},
            id=10,
            train_start=1000000000,
            train_end=2000000000,
            test_end=3000000000,
        )

        d = {
            "col_0": [1, 2],
            "col_1": ["test_1", "test_2"],
            "event_time": [1000000000, 2000000000],
        }
        df = pd.DataFrame(data=d)

        spark_df = spark_engine._spark_session.createDataFrame(df)

        train_spark_df = spark_engine._spark_session.createDataFrame(
            df.loc[df["col_0"] == 1]
        )

        test_spark_df = spark_engine._spark_session.createDataFrame(
            df.loc[df["col_0"] == 2]
        )

        expected = {"train": train_spark_df, "test": test_spark_df}
        expected["train"] = expected["train"].drop("event_time")
        expected["test"] = expected["test"].drop("event_time")

        # Act
        result = spark_engine._time_series_split(
            training_dataset=td,
            dataset=spark_df,
            event_time="event_time",
            drop_event_time=True,
        )

        # Assert
        assert list(result) == list(expected)
        for column in list(result):
            assert result[column].schema == expected[column].schema
            assert result[column].collect() == expected[column].collect()

    def test_write_training_dataset_splits(self, mocker):
        # Arrange
        mocker.patch("hsfs.client.get_instance")
        mock_spark_engine_write_training_dataset_single = mocker.patch(
            "hsfs.engine.spark.Engine._write_training_dataset_single"
        )

        spark_engine = spark.Engine()

        def plus_one(a) -> int:
            return a + 1

        tf = transformation_function.TransformationFunction(
            featurestore_id=99,
            transformation_fn=plus_one,
            builtin_source_code="",
            output_type="int",
        )

        transformation_fn_dict = dict()

        transformation_fn_dict["col_0"] = tf

        f = training_dataset_feature.TrainingDatasetFeature(
            name="col_0", type=IntegerType(), index=0
        )
        f1 = training_dataset_feature.TrainingDatasetFeature(
            name="col_1", type=StringType(), index=1
        )
        features = [f, f1]

        td = training_dataset.TrainingDataset(
            name="test",
            version=1,
            data_format="CSV",
            featurestore_id=99,
            splits={},
            transformation_functions=transformation_fn_dict,
            features=features,
        )

        # Act
        result = spark_engine._write_training_dataset_splits(
            training_dataset=td,
            feature_dataframes={"col_0": None, "col_1": None},
            write_options=None,
            save_mode=None,
            to_df=False,
        )

        # Assert
        assert result is None
        assert mock_spark_engine_write_training_dataset_single.call_count == 2

    def test_write_training_dataset_splits_to_df(self, mocker):
        # Arrange
        mocker.patch("hsfs.client.get_instance")
        mock_spark_engine_write_training_dataset_single = mocker.patch(
            "hsfs.engine.spark.Engine._write_training_dataset_single"
        )

        spark_engine = spark.Engine()

        def plus_one(a) -> int:
            return a + 1

        tf = transformation_function.TransformationFunction(
            featurestore_id=99,
            transformation_fn=plus_one,
            builtin_source_code="",
            output_type="int",
        )

        transformation_fn_dict = dict()

        transformation_fn_dict["col_0"] = tf

        f = training_dataset_feature.TrainingDatasetFeature(
            name="col_0", type=IntegerType(), index=0
        )
        f1 = training_dataset_feature.TrainingDatasetFeature(
            name="col_1", type=StringType(), index=1
        )
        features = [f, f1]

        td = training_dataset.TrainingDataset(
            name="test",
            version=1,
            data_format="CSV",
            featurestore_id=99,
            splits={},
            transformation_functions=transformation_fn_dict,
            features=features,
        )

        # Act
        result = spark_engine._write_training_dataset_splits(
            training_dataset=td,
            feature_dataframes={"col_0": None, "col_1": None},
            write_options=None,
            save_mode=None,
            to_df=True,
        )

        # Assert
        assert result is not None
        assert mock_spark_engine_write_training_dataset_single.call_count == 2

    def test_write_training_dataset_single(self, mocker):
        # Arrange
        mocker.patch("hsfs.client.get_instance")
        mock_spark_engine_apply_transformation_function = mocker.patch(
            "hsfs.engine.spark.Engine._apply_transformation_function"
        )
        mock_spark_engine_setup_storage_connector = mocker.patch(
            "hsfs.engine.spark.Engine.setup_storage_connector"
        )

        spark_engine = spark.Engine()

        # Act
        spark_engine._write_training_dataset_single(
            transformation_functions=None,
            feature_dataframe=None,
            storage_connector=None,
            data_format="csv",
            write_options={},
            save_mode=None,
            path=None,
            to_df=False,
        )

        # Assert
        assert mock_spark_engine_apply_transformation_function.call_count == 1
        assert mock_spark_engine_setup_storage_connector.call_count == 1
        assert (
            mock_spark_engine_apply_transformation_function.return_value.write.format.call_args[
                0
            ][0]
            == "csv"
        )

    def test_write_training_dataset_single_tsv(self, mocker):
        # Arrange
        mocker.patch("hsfs.client.get_instance")
        mock_spark_engine_apply_transformation_function = mocker.patch(
            "hsfs.engine.spark.Engine._apply_transformation_function"
        )
        mock_spark_engine_setup_storage_connector = mocker.patch(
            "hsfs.engine.spark.Engine.setup_storage_connector"
        )

        spark_engine = spark.Engine()

        # Act
        spark_engine._write_training_dataset_single(
            transformation_functions=None,
            feature_dataframe=None,
            storage_connector=None,
            data_format="tsv",
            write_options={},
            save_mode=None,
            path=None,
            to_df=False,
        )

        # Assert
        assert mock_spark_engine_apply_transformation_function.call_count == 1
        assert mock_spark_engine_setup_storage_connector.call_count == 1
        assert (
            mock_spark_engine_apply_transformation_function.return_value.write.format.call_args[
                0
            ][0]
            == "csv"
        )

    def test_write_training_dataset_single_to_df(self, mocker):
        # Arrange
        mocker.patch("hsfs.client.get_instance")
        mock_spark_engine_apply_transformation_function = mocker.patch(
            "hsfs.engine.spark.Engine._apply_transformation_function"
        )
        mock_spark_engine_setup_storage_connector = mocker.patch(
            "hsfs.engine.spark.Engine.setup_storage_connector"
        )

        spark_engine = spark.Engine()

        # Act
        spark_engine._write_training_dataset_single(
            transformation_functions=None,
            feature_dataframe=None,
            storage_connector=None,
            data_format=None,
            write_options={},
            save_mode=None,
            path=None,
            to_df=True,
        )

        # Assert
        assert mock_spark_engine_apply_transformation_function.call_count == 1
        assert mock_spark_engine_setup_storage_connector.call_count == 0

    def test_read_none_data_format(self, mocker):
        # Arrange
        mocker.patch("pyspark.sql.session.SparkSession.builder.getOrCreate")

        spark_engine = spark.Engine()

        # Act
        with pytest.raises(exceptions.FeatureStoreException) as e_info:
            spark_engine.read(
                storage_connector=None,
                data_format=None,
                read_options=None,
                location=None,
                dataframe_type="default",
            )

        # Assert
        assert str(e_info.value) == "data_format is not specified"

    def test_read_empty_data_format(self, mocker):
        # Arrange
        mocker.patch("pyspark.sql.session.SparkSession.builder.getOrCreate")

        spark_engine = spark.Engine()

        # Act
        with pytest.raises(exceptions.FeatureStoreException) as e_info:
            spark_engine.read(
                storage_connector=None,
                data_format="",
                read_options=None,
                location=None,
                dataframe_type="default",
            )

        # Assert
        assert str(e_info.value) == "data_format is not specified"

    def test_read_read_options(self, mocker):
        # Arrange
        mock_pyspark_getOrCreate = mocker.patch(
            "pyspark.sql.session.SparkSession.builder.getOrCreate"
        )
        mock_spark_engine_setup_storage_connector = mocker.patch(
            "hsfs.engine.spark.Engine.setup_storage_connector"
        )

        spark_engine = spark.Engine()

        # Act
        result = spark_engine.read(
            storage_connector=None,
            data_format="csv",
            read_options={"name": "value"},
            location=None,
            dataframe_type="default",
        )

        # Assert
        assert result is not None
        assert mock_spark_engine_setup_storage_connector.call_count == 1
        assert mock_spark_engine_setup_storage_connector.call_args[0][1] is None
        assert (
            mock_pyspark_getOrCreate.return_value.read.format.call_args[0][0] == "csv"
        )
        assert (
            mock_pyspark_getOrCreate.return_value.read.format.return_value.options.call_args[
                1
            ]
            == {"name": "value"}
        )

    def test_read_location_format_delta(self, mocker):
        # Arrange
        mock_pyspark_getOrCreate = mocker.patch(
            "pyspark.sql.session.SparkSession.builder.getOrCreate"
        )
        mock_spark_engine_setup_storage_connector = mocker.patch(
            "hsfs.engine.spark.Engine.setup_storage_connector"
        )

        spark_engine = spark.Engine()

        # Act
        result = spark_engine.read(
            storage_connector=None,
            data_format="delta",
            read_options=None,
            location="test_location",
            dataframe_type="default",
        )

        # Assert
        assert result is not None
        assert mock_spark_engine_setup_storage_connector.call_count == 1
        assert (
            mock_spark_engine_setup_storage_connector.call_args[0][1] == "test_location"
        )
        assert (
            mock_pyspark_getOrCreate.return_value.read.format.call_args[0][0] == "delta"
        )

    def test_read_location_format_parquet(self, mocker):
        # Arrange
        mock_pyspark_getOrCreate = mocker.patch(
            "pyspark.sql.session.SparkSession.builder.getOrCreate"
        )
        mock_spark_engine_setup_storage_connector = mocker.patch(
            "hsfs.engine.spark.Engine.setup_storage_connector"
        )

        spark_engine = spark.Engine()

        # Act
        result = spark_engine.read(
            storage_connector=None,
            data_format="parquet",
            read_options=None,
            location="test_location",
            dataframe_type="default",
        )

        # Assert
        assert result is not None
        assert mock_spark_engine_setup_storage_connector.call_count == 1
        assert (
            mock_spark_engine_setup_storage_connector.call_args[0][1] == "test_location"
        )
        assert (
            mock_pyspark_getOrCreate.return_value.read.format.call_args[0][0]
            == "parquet"
        )

    def test_read_location_format_hudi(self, mocker):
        # Arrange
        mock_pyspark_getOrCreate = mocker.patch(
            "pyspark.sql.session.SparkSession.builder.getOrCreate"
        )
        mock_spark_engine_setup_storage_connector = mocker.patch(
            "hsfs.engine.spark.Engine.setup_storage_connector"
        )

        spark_engine = spark.Engine()

        # Act
        result = spark_engine.read(
            storage_connector=None,
            data_format="hudi",
            read_options=None,
            location="test_location",
            dataframe_type="default",
        )

        # Assert
        assert result is not None
        assert mock_spark_engine_setup_storage_connector.call_count == 1
        assert (
            mock_spark_engine_setup_storage_connector.call_args[0][1] == "test_location"
        )
        assert (
            mock_pyspark_getOrCreate.return_value.read.format.call_args[0][0] == "hudi"
        )

    def test_read_location_format_orc(self, mocker):
        # Arrange
        mock_pyspark_getOrCreate = mocker.patch(
            "pyspark.sql.session.SparkSession.builder.getOrCreate"
        )
        mock_spark_engine_setup_storage_connector = mocker.patch(
            "hsfs.engine.spark.Engine.setup_storage_connector"
        )

        spark_engine = spark.Engine()

        # Act
        result = spark_engine.read(
            storage_connector=None,
            data_format="orc",
            read_options=None,
            location="test_location",
            dataframe_type="default",
        )

        # Assert
        assert result is not None
        assert mock_spark_engine_setup_storage_connector.call_count == 1
        assert (
            mock_spark_engine_setup_storage_connector.call_args[0][1] == "test_location"
        )
        assert (
            mock_pyspark_getOrCreate.return_value.read.format.call_args[0][0] == "orc"
        )

    def test_read_location_format_bigquery(self, mocker):
        # Arrange
        mock_pyspark_getOrCreate = mocker.patch(
            "pyspark.sql.session.SparkSession.builder.getOrCreate"
        )
        mock_spark_engine_setup_storage_connector = mocker.patch(
            "hsfs.engine.spark.Engine.setup_storage_connector"
        )

        spark_engine = spark.Engine()

        # Act
        result = spark_engine.read(
            storage_connector=None,
            data_format="bigquery",
            read_options=None,
            location="test_location",
            dataframe_type="default",
        )

        # Assert
        assert result is not None
        assert mock_spark_engine_setup_storage_connector.call_count == 1
        assert (
            mock_spark_engine_setup_storage_connector.call_args[0][1] == "test_location"
        )
        assert (
            mock_pyspark_getOrCreate.return_value.read.format.call_args[0][0]
            == "bigquery"
        )

    def test_read_location_format_csv(self, mocker):
        # Arrange
        mock_pyspark_getOrCreate = mocker.patch(
            "pyspark.sql.session.SparkSession.builder.getOrCreate"
        )
        mock_spark_engine_setup_storage_connector = mocker.patch(
            "hsfs.engine.spark.Engine.setup_storage_connector"
        )

        spark_engine = spark.Engine()

        # Act
        result = spark_engine.read(
            storage_connector=None,
            data_format="csv",
            read_options=None,
            location="test_location",
            dataframe_type="default",
        )

        # Assert
        assert result is not None
        assert mock_spark_engine_setup_storage_connector.call_count == 1
        assert (
            mock_spark_engine_setup_storage_connector.call_args[0][1]
            == "test_location/**"
        )
        assert (
            mock_pyspark_getOrCreate.return_value.read.format.call_args[0][0] == "csv"
        )

    def test_read_location_format_tsv(self, mocker):
        # Arrange
        mock_pyspark_getOrCreate = mocker.patch(
            "pyspark.sql.session.SparkSession.builder.getOrCreate"
        )
        mock_spark_engine_setup_storage_connector = mocker.patch(
            "hsfs.engine.spark.Engine.setup_storage_connector"
        )

        spark_engine = spark.Engine()

        # Act
        result = spark_engine.read(
            storage_connector=None,
            data_format="csv",
            read_options=None,
            location="test_location",
            dataframe_type="default",
        )

        # Assert
        assert result is not None
        assert mock_spark_engine_setup_storage_connector.call_count == 1
        assert (
            mock_spark_engine_setup_storage_connector.call_args[0][1]
            == "test_location/**"
        )
        assert (
            mock_pyspark_getOrCreate.return_value.read.format.call_args[0][0] == "csv"
        )

    def test_read_stream(self, mocker):
        # Arrange
        mocker.patch("hsfs.engine.get_instance")
        mocker.patch("hsfs.client.get_instance")
        mock_pyspark_getOrCreate = mocker.patch(
            "pyspark.sql.session.SparkSession.builder.getOrCreate"
        )
        mock_spark_engine_read_stream_kafka = mocker.patch(
            "hsfs.engine.spark.Engine._read_stream_kafka"
        )

        spark_engine = spark.Engine()

        kafka_connector = storage_connector.KafkaConnector(
            id=1,
            name="test_connector",
            featurestore_id=99,
        )

        mock_pyspark_getOrCreate.return_value.read.format.return_value.options.return_value = {}

        # Act
        result = spark_engine.read_stream(
            storage_connector=kafka_connector,
            message_format=None,
            schema=None,
            options={},
            include_metadata=None,
        )

        # Assert
        assert result is not None
        assert mock_spark_engine_read_stream_kafka.call_count == 1
        assert (
            mock_pyspark_getOrCreate.return_value.readStream.format.call_args[0][0]
            == "kafka"
        )

    def test_read_stream_kafka(self, mocker):
        # Arrange
        spark_engine = spark.Engine()

        mock_stream = mocker.Mock()

        d = {
            "key": [1, 2],
            "topic": ["test_topic", "test_topic"],
            "partition": ["test_partition", "test_partition"],
            "offset": ["test_offset", "test_offset"],
            "timestamp": ["test_timestamp", "test_timestamp"],
            "timestampType": ["test_timestampType", "test_timestampType"],
            "value": ['{"name": "value1"}', '{"name": "value2"}'],
            "x": [True, False],
        }
        df = pd.DataFrame(data=d)

        spark_df = spark_engine._spark_session.createDataFrame(df)
        mock_stream.load.return_value = spark_df

        expected_spark_df = spark_df.select("key", "value")

        # Act
        result = spark_engine._read_stream_kafka(
            stream=mock_stream,
            message_format=None,
            schema=None,
            include_metadata=None,
        )

        # Assert
        assert result.schema == expected_spark_df.schema
        assert result.collect() == expected_spark_df.collect()

    def test_read_stream_kafka_include_metadata(self, mocker):
        # Arrange
        spark_engine = spark.Engine()

        mock_stream = mocker.Mock()

        d = {
            "key": [1, 2],
            "topic": ["test_topic", "test_topic"],
            "partition": ["test_partition", "test_partition"],
            "offset": ["test_offset", "test_offset"],
            "timestamp": ["test_timestamp", "test_timestamp"],
            "timestampType": ["test_timestampType", "test_timestampType"],
            "value": ['{"name": "value1"}', '{"name": "value2"}'],
            "x": [True, False],
        }
        df = pd.DataFrame(data=d)

        spark_df = spark_engine._spark_session.createDataFrame(df)
        mock_stream.load.return_value = spark_df

        expected_spark_df = spark_df

        # Act
        result = spark_engine._read_stream_kafka(
            stream=mock_stream,
            message_format=None,
            schema=None,
            include_metadata=True,
        )

        # Assert
        assert result.schema == expected_spark_df.schema
        assert result.collect() == expected_spark_df.collect()

    def test_read_stream_kafka_message_format_json(self, mocker):
        # Arrange
        spark_engine = spark.Engine()

        mock_stream = mocker.Mock()

        d = {
            "key": [1, 2],
            "topic": ["test_topic", "test_topic"],
            "partition": ["test_partition", "test_partition"],
            "offset": ["test_offset", "test_offset"],
            "timestamp": ["test_timestamp", "test_timestamp"],
            "timestampType": ["test_timestampType", "test_timestampType"],
            "value": ['{"name": "value1"}', '{"name": "value2"}'],
            "x": [True, False],
        }
        df = pd.DataFrame(data=d)

        spark_df = spark_engine._spark_session.createDataFrame(df)
        mock_stream.load.return_value = spark_df

        expected_df = pd.DataFrame(data={"name": ["value1", "value2"]})

        expected_spark_df = spark_engine._spark_session.createDataFrame(expected_df)

        # Act
        result = spark_engine._read_stream_kafka(
            stream=mock_stream,
            message_format="json",
            schema=StructType([StructField("name", StringType())]),
            include_metadata=None,
        )

        # Assert
        assert result.schema == expected_spark_df.schema
        assert result.collect() == expected_spark_df.collect()

    def test_read_stream_kafka_message_format_json_include_metadata(self, mocker):
        # Arrange
        spark_engine = spark.Engine()

        mock_stream = mocker.Mock()
        d = {
            "key": [1, 2],
            "topic": ["test_topic", "test_topic"],
            "partition": ["test_partition", "test_partition"],
            "offset": ["test_offset", "test_offset"],
            "timestamp": ["test_timestamp", "test_timestamp"],
            "timestampType": ["test_timestampType", "test_timestampType"],
            "value": ['{"name": "value1"}', '{"name": "value2"}'],
            "x": [True, False],
        }
        df = pd.DataFrame(data=d)

        spark_df = spark_engine._spark_session.createDataFrame(df)
        mock_stream.load.return_value = spark_df

        expected_df = pd.DataFrame(
            data={
                "key": [1, 2],
                "topic": ["test_topic", "test_topic"],
                "partition": ["test_partition", "test_partition"],
                "offset": ["test_offset", "test_offset"],
                "timestamp": ["test_timestamp", "test_timestamp"],
                "timestampType": ["test_timestampType", "test_timestampType"],
                "name": ["value1", "value2"],
            }
        )

        expected_spark_df = spark_engine._spark_session.createDataFrame(expected_df)

        # Act
        result = spark_engine._read_stream_kafka(
            stream=mock_stream,
            message_format="json",
            schema=StructType([StructField("name", StringType())]),
            include_metadata=True,
        )

        # Assert
        assert result.schema == expected_spark_df.schema
        assert result.collect() == expected_spark_df.collect()

    def test_read_stream_kafka_message_format_avro(self, mocker):
        # Arrange
        mocker.patch("pyspark.context.SparkContext")

        spark_engine = spark.Engine()

        mock_stream = mocker.Mock()

        d = {
            "key": [1, 2],
            "topic": ["test_topic", "test_topic"],
            "partition": ["test_partition", "test_partition"],
            "offset": ["test_offset", "test_offset"],
            "timestamp": ["test_timestamp", "test_timestamp"],
            "timestampType": ["test_timestampType", "test_timestampType"],
            "value": ['{"name": "value1"}', '{"name": "value2"}'],
            "x": [True, False],
        }
        df = pd.DataFrame(data=d)

        spark_df = spark_engine._spark_session.createDataFrame(df)
        mock_stream.load.return_value = spark_df

        schema_string = """{
                                "namespace": "example.avro",
                                "type": "record",
                                "name": "KeyValue",
                                "fields": [
                                    {"name": "name", "type": "string"}
                                ]
                            }"""

        # Act
        with pytest.raises(
            TypeError
        ) as e_info:  # todo look into this (from_avro has to be mocked)
            spark_engine._read_stream_kafka(
                stream=mock_stream,
                message_format="avro",
                schema=schema_string,
                include_metadata=True,
            )

        # Assert
        assert str(e_info.value) == "'JavaPackage' object is not callable"
        # assert result.schema == expected_spark_df.schema
        # assert result.collect() == expected_spark_df.collect()

    def test_read_stream_kafka_message_format_avro_include_metadata(self, mocker):
        # Arrange
        mocker.patch("pyspark.context.SparkContext")

        spark_engine = spark.Engine()

        mock_stream = mocker.Mock()
        d = {
            "key": [1, 2],
            "topic": ["test_topic", "test_topic"],
            "partition": ["test_partition", "test_partition"],
            "offset": ["test_offset", "test_offset"],
            "timestamp": ["test_timestamp", "test_timestamp"],
            "timestampType": ["test_timestampType", "test_timestampType"],
            "value": ['{"name": "value1"}', '{"name": "value2"}'],
            "x": [True, False],
        }
        df = pd.DataFrame(data=d)

        spark_df = spark_engine._spark_session.createDataFrame(df)
        mock_stream.load.return_value = spark_df

        schema_string = """{
                                "namespace": "example.avro",
                                "type": "record",
                                "name": "KeyValue",
                                "fields": [
                                    {"name": "name", "type": "string"}
                                ]
                            }"""

        # Act
        with pytest.raises(
            TypeError
        ) as e_info:  # todo look into this (from_avro has to be mocked)
            spark_engine._read_stream_kafka(
                stream=mock_stream,
                message_format="avro",
                schema=schema_string,
                include_metadata=True,
            )

        # Assert
        assert str(e_info.value) == "'JavaPackage' object is not callable"
        # assert result.schema == expected_spark_df.schema
        # assert result.collect() == expected_spark_df.collect()

    def test_add_file(self, mocker):
        # Arrange
        mock_pyspark_getOrCreate = mocker.patch(
            "pyspark.sql.session.SparkSession.builder.getOrCreate"
        )
        mock_pyspark_files_get = mocker.patch("pyspark.files.SparkFiles.get")
        mocker.patch("hsfs.client.get_instance")
        mocker.patch("shutil.copy")

        spark_engine = spark.Engine()

        # Act
        spark_engine.add_file(
            file="test_file",
        )

        # Assert
        assert (
            mock_pyspark_getOrCreate.return_value.sparkContext.addFile.call_count == 1
        )
        assert mock_pyspark_files_get.call_count == 1
        assert (
            mock_pyspark_getOrCreate.return_value.sparkContext.addFile.call_args[0][0]
            == "hdfs://test_file"
        )
        assert mock_pyspark_files_get.call_args[0][0] == "test_file"

    def test_profile(self, mocker):
        # Arrange
        mock_pyspark_getOrCreate = mocker.patch(
            "pyspark.sql.session.SparkSession.builder.getOrCreate"
        )

        spark_engine = spark.Engine()

        # Act
        spark_engine.profile(
            dataframe=mocker.Mock(),
            relevant_columns=None,
            correlations=None,
            histograms=None,
            exact_uniqueness=True,
        )

        # Assert
        assert (
            mock_pyspark_getOrCreate.return_value.sparkContext._jvm.com.logicalclocks.hsfs.spark.engine.SparkEngine.getInstance.return_value.profile.call_count
            == 1
        )

    def test_validate_with_great_expectations(self, mocker):
        # Arrange
        spark_engine = spark.Engine()

        d = {"col_0": [1, 2], "col_1": ["test_1", "test_2"], "event_time": [1, 2]}
        df = pd.DataFrame(data=d)

        spark_df = spark_engine._spark_session.createDataFrame(df)

        es = expectation_suite.ExpectationSuite(
            expectation_suite_name="es_name", expectations=None, meta={}
        )

        # Act
        result = spark_engine.validate_with_great_expectations(
            dataframe=spark_df,
            expectation_suite=es,
            ge_validate_kwargs={"run_id": "test_run_id"},
        )

        # Assert
        assert result.to_json_dict() == {
            "evaluation_parameters": {},
            "meta": {
                "active_batch_definition": {
                    "batch_identifiers": {"batch_id": "default_identifier"},
                    "data_asset_name": "<YOUR_MEANGINGFUL_NAME>",
                    "data_connector_name": "default_runtime_data_connector_name",
                    "datasource_name": "my_spark_dataframe",
                },
                "batch_markers": {"ge_load_time": mocker.ANY},
                "batch_spec": {
                    "batch_data": "SparkDataFrame",
                    "data_asset_name": "<YOUR_MEANGINGFUL_NAME>",
                },
                "expectation_suite_name": "es_name",
                "great_expectations_version": "0.15.12",
                "run_id": {"run_name": "test_run_id", "run_time": mocker.ANY},
                "validation_time": mocker.ANY,
            },
            "results": [],
            "statistics": {
                "evaluated_expectations": 0,
                "success_percent": None,
                "successful_expectations": 0,
                "unsuccessful_expectations": 0,
            },
            "success": True,
        }

    def test_write_options(self):
        # Arrange
        spark_engine = spark.Engine()

        # Act
        result = spark_engine.write_options(
            data_format="",
            provided_options={"test_key": "test_value"},
        )

        # Assert
        assert result == {"test_key": "test_value"}

    def test_write_options_tfrecords(self):
        # Arrange
        spark_engine = spark.Engine()

        # Act
        result = spark_engine.write_options(
            data_format="tfrecords",
            provided_options={"test_key": "test_value"},
        )

        # Assert
        assert result == {"recordType": "Example", "test_key": "test_value"}

    def test_write_options_tfrecord(self):
        # Arrange
        spark_engine = spark.Engine()

        # Act
        result = spark_engine.write_options(
            data_format="tfrecord",
            provided_options={"test_key": "test_value"},
        )

        # Assert
        assert result == {"recordType": "Example", "test_key": "test_value"}

    def test_write_options_csv(self):
        # Arrange
        spark_engine = spark.Engine()

        # Act
        result = spark_engine.write_options(
            data_format="csv",
            provided_options={"test_key": "test_value"},
        )

        # Assert
        assert result == {"delimiter": ",", "header": "true", "test_key": "test_value"}

    def test_write_options_tsv(self):
        # Arrange
        spark_engine = spark.Engine()

        # Act
        result = spark_engine.write_options(
            data_format="tsv",
            provided_options={"test_key": "test_value"},
        )

        # Assert
        assert result == {"delimiter": "\t", "header": "true", "test_key": "test_value"}

    def test_read_options(self):
        # Arrange
        spark_engine = spark.Engine()

        # Act
        result = spark_engine.read_options(
            data_format="",
            provided_options=None,
        )

        # Assert
        assert result == {}

    def test_read_options_provided_options(self):
        # Arrange
        spark_engine = spark.Engine()

        # Act
        result = spark_engine.read_options(
            data_format="",
            provided_options={"test_key": "test_value"},
        )

        # Assert
        assert result == {"test_key": "test_value"}

    def test_read_options_provided_options_tfrecords(self):
        # Arrange
        spark_engine = spark.Engine()

        # Act
        result = spark_engine.read_options(
            data_format="tfrecords",
            provided_options={"test_key": "test_value"},
        )

        # Assert
        assert result == {"recordType": "Example", "test_key": "test_value"}

    def test_read_options_provided_options_tfrecord(self):
        # Arrange
        spark_engine = spark.Engine()

        # Act
        result = spark_engine.read_options(
            data_format="tfrecord",
            provided_options={"test_key": "test_value"},
        )

        # Assert
        assert result == {"recordType": "Example", "test_key": "test_value"}

    def test_read_options_provided_options_csv(self):
        # Arrange
        spark_engine = spark.Engine()

        # Act
        result = spark_engine.read_options(
            data_format="csv",
            provided_options={"test_key": "test_value"},
        )

        # Assert
        assert result == {
            "delimiter": ",",
            "header": "true",
            "inferSchema": "true",
            "test_key": "test_value",
        }

    def test_read_options_provided_options_tsv(self):
        # Arrange
        spark_engine = spark.Engine()

        # Act
        result = spark_engine.read_options(
            data_format="tsv",
            provided_options={"test_key": "test_value"},
        )

        # Assert
        assert result == {
            "delimiter": "\t",
            "header": "true",
            "inferSchema": "true",
            "test_key": "test_value",
        }

    def test_parse_schema_feature_group(self, mocker):
        # Arrange
        mock_spark_engine_convert_spark_type = mocker.patch(
            "hsfs.engine.spark.Engine.convert_spark_type_to_offline_type"
        )

        spark_engine = spark.Engine()

        d = {"col_0": [1, 2], "col_1": ["test_1", "test_2"]}
        df = pd.DataFrame(data=d)

        spark_df = spark_engine._spark_session.createDataFrame(df)

        # Act
        result = spark_engine.parse_schema_feature_group(
            dataframe=spark_df,
            time_travel_format=None,
        )

        # Assert
        assert result[0].name == "col_0"
        assert result[1].name == "col_1"
        assert mock_spark_engine_convert_spark_type.call_count == 2
        assert mock_spark_engine_convert_spark_type.call_args[0][1] is False

    def test_parse_schema_feature_group_hudi(self, mocker):
        # Arrange
        mock_spark_engine_convert_spark_type = mocker.patch(
            "hsfs.engine.spark.Engine.convert_spark_type_to_offline_type"
        )

        spark_engine = spark.Engine()

        d = {"col_0": [1, 2], "col_1": ["test_1", "test_2"]}
        df = pd.DataFrame(data=d)

        spark_df = spark_engine._spark_session.createDataFrame(df)

        # Act
        result = spark_engine.parse_schema_feature_group(
            dataframe=spark_df,
            time_travel_format="HUDI",
        )

        # Assert
        assert result[0].name == "col_0"
        assert result[1].name == "col_1"
        assert mock_spark_engine_convert_spark_type.call_count == 2
        assert mock_spark_engine_convert_spark_type.call_args[0][1] is True

    def test_parse_schema_feature_group_value_error(self, mocker):
        # Arrange
        mock_spark_engine_convert_spark_type = mocker.patch(
            "hsfs.engine.spark.Engine.convert_spark_type_to_offline_type"
        )

        spark_engine = spark.Engine()

        d = {"col_0": [1, 2], "col_1": ["test_1", "test_2"]}
        df = pd.DataFrame(data=d)

        spark_df = spark_engine._spark_session.createDataFrame(df)

        mock_spark_engine_convert_spark_type.side_effect = ValueError(
            "test error response"
        )

        # Act
        with pytest.raises(exceptions.FeatureStoreException) as e_info:
            spark_engine.parse_schema_feature_group(
                dataframe=spark_df,
                time_travel_format=None,
            )

        # Assert
        assert str(e_info.value) == "Feature 'col_0': test error response"

    def test_parse_schema_training_dataset(self):
        # Arrange
        spark_engine = spark.Engine()

        d = {"col_0": [1, 2], "col_1": ["test_1", "test_2"]}
        df = pd.DataFrame(data=d)

        spark_df = spark_engine._spark_session.createDataFrame(df)

        # Act
        result = spark_engine.parse_schema_training_dataset(
            dataframe=spark_df,
        )

        # Assert
        assert result[0].name == "col_0"
        assert result[1].name == "col_1"

    def test_convert_spark_type(self):
        # Arrange
        spark_engine = spark.Engine()

        # Act
        result = spark_engine.convert_spark_type_to_offline_type(
            spark_type=IntegerType(),
            using_hudi=False,
        )

        # Assert
        assert result == "int"

    def test_cast_columns(self):
        class LabelIndex:
            def __init__(self, label, index):
                self.label = label
                self.index = index

        spark_engine = spark.Engine()
        d = {
            "string": ["s"],
            "bigint": ["1"],
            "int": ["1"],
            "smallint": ["1"],
            "tinyint": ["1"],
            "float": ["1"],
            "double": ["1"],
            "timestamp": [1641340800000],
            "boolean": ["False"],
            "date": ["2022-01-27"],
            "binary": ["1"],
            "array<string>": [["123"]],
            "struc": [LabelIndex("0", "1")],
            "decimal": ["1.1"],
        }
        df = pd.DataFrame(data=d)
        spark_df = spark_engine._spark_session.createDataFrame(df)
        schema = [
            TrainingDatasetFeature("string", type="string"),
            TrainingDatasetFeature("bigint", type="bigint"),
            TrainingDatasetFeature("int", type="int"),
            TrainingDatasetFeature("smallint", type="smallint"),
            TrainingDatasetFeature("tinyint", type="tinyint"),
            TrainingDatasetFeature("float", type="float"),
            TrainingDatasetFeature("double", type="double"),
            TrainingDatasetFeature("timestamp", type="timestamp"),
            TrainingDatasetFeature("boolean", type="boolean"),
            TrainingDatasetFeature("date", type="date"),
            TrainingDatasetFeature("binary", type="binary"),
            TrainingDatasetFeature("array<string>", type="array<string>"),
            TrainingDatasetFeature("struc", type="struct<label:string,index:int>"),
            TrainingDatasetFeature("decimal", type="decimal"),
        ]
        cast_df = spark_engine.cast_columns(spark_df, schema)
        expected = {
            "string": StringType(),
            "bigint": LongType(),
            "int": IntegerType(),
            "smallint": ShortType(),
            "tinyint": ByteType(),
            "float": FloatType(),
            "double": DoubleType(),
            "timestamp": TimestampType(),
            "boolean": BooleanType(),
            "date": DateType(),
            "binary": BinaryType(),
            "array<string>": ArrayType(StringType()),
            "struc": StructType(
                [
                    StructField("label", StringType(), True),
                    StructField("index", IntegerType(), True),
                ]
            ),
            "decimal": DecimalType(),
        }
        for col in cast_df.dtypes:
            assert col[1] == expected[col[0]].simpleString()

    def test_convert_spark_type_using_hudi_byte_type(self):
        # Arrange
        spark_engine = spark.Engine()

        # Act
        result = spark_engine.convert_spark_type_to_offline_type(
            spark_type=ByteType(),
            using_hudi=True,
        )

        # Assert
        assert result == "int"

    def test_convert_spark_type_using_hudi_short_type(self):
        # Arrange
        spark_engine = spark.Engine()

        # Act
        result = spark_engine.convert_spark_type_to_offline_type(
            spark_type=ShortType(),
            using_hudi=True,
        )

        # Assert
        assert result == "int"

    def test_convert_spark_type_using_hudi_bool_type(self):
        # Arrange
        spark_engine = spark.Engine()

        # Act
        result = spark_engine.convert_spark_type_to_offline_type(
            spark_type=BooleanType(),
            using_hudi=True,
        )

        # Assert
        assert result == "boolean"

    def test_convert_spark_type_using_hudi_int_type(self):
        # Arrange
        spark_engine = spark.Engine()

        # Act
        result = spark_engine.convert_spark_type_to_offline_type(
            spark_type=IntegerType(),
            using_hudi=True,
        )

        # Assert
        assert result == "int"

    def test_convert_spark_type_using_hudi_long_type(self):
        # Arrange
        spark_engine = spark.Engine()

        # Act
        result = spark_engine.convert_spark_type_to_offline_type(
            spark_type=LongType(),
            using_hudi=True,
        )

        # Assert
        assert result == "bigint"

    def test_convert_spark_type_using_hudi_float_type(self):
        # Arrange
        spark_engine = spark.Engine()

        # Act
        result = spark_engine.convert_spark_type_to_offline_type(
            spark_type=FloatType(),
            using_hudi=True,
        )

        # Assert
        assert result == "float"

    def test_convert_spark_type_using_hudi_double_type(self):
        # Arrange
        spark_engine = spark.Engine()

        # Act
        result = spark_engine.convert_spark_type_to_offline_type(
            spark_type=DoubleType(),
            using_hudi=True,
        )

        # Assert
        assert result == "double"

    def test_convert_spark_type_using_hudi_decimal_type(self):
        # Arrange
        spark_engine = spark.Engine()

        # Act
        result = spark_engine.convert_spark_type_to_offline_type(
            spark_type=DecimalType(),
            using_hudi=True,
        )

        # Assert
        assert result == "decimal(10,0)"

    def test_convert_spark_type_using_hudi_timestamp_type(self):
        # Arrange
        spark_engine = spark.Engine()

        # Act
        result = spark_engine.convert_spark_type_to_offline_type(
            spark_type=TimestampType(),
            using_hudi=True,
        )

        # Assert
        assert result == "timestamp"

    def test_convert_spark_type_using_hudi_date_type(self):
        # Arrange
        spark_engine = spark.Engine()

        # Act
        result = spark_engine.convert_spark_type_to_offline_type(
            spark_type=DateType(),
            using_hudi=True,
        )

        # Assert
        assert result == "date"

    def test_convert_spark_type_using_hudi_string_type(self):
        # Arrange
        spark_engine = spark.Engine()

        # Act
        result = spark_engine.convert_spark_type_to_offline_type(
            spark_type=StringType(),
            using_hudi=True,
        )

        # Assert
        assert result == "string"

    def test_convert_spark_type_using_hudi_struct_type(self):
        # Arrange
        spark_engine = spark.Engine()

        # Act
        result = spark_engine.convert_spark_type_to_offline_type(
            spark_type=StructType(),
            using_hudi=True,
        )

        # Assert
        assert result == "struct<>"

    def test_convert_spark_type_using_hudi_binary_type(self):
        # Arrange
        spark_engine = spark.Engine()

        # Act
        result = spark_engine.convert_spark_type_to_offline_type(
            spark_type=BinaryType(),
            using_hudi=True,
        )

        # Assert
        assert result == "binary"

    def test_convert_spark_type_using_hudi_map_type(self):
        # Arrange
        spark_engine = spark.Engine()

        # Act
        with pytest.raises(ValueError) as e_info:
            spark_engine.convert_spark_type_to_offline_type(
                spark_type=MapType(StringType(), StringType()),
                using_hudi=True,
            )

        # Assert
        assert (
            str(e_info.value)
            == "spark type <class 'pyspark.sql.types.MapType'> not supported"
        )

    def test_setup_storage_connector_s3(self, mocker):
        # Arrange
        mocker.patch("hsfs.storage_connector.S3Connector.refetch")
        mock_spark_engine_setup_s3_hadoop_conf = mocker.patch(
            "hsfs.engine.spark.Engine._setup_s3_hadoop_conf"
        )
        mock_spark_engine_setup_adls_hadoop_conf = mocker.patch(
            "hsfs.engine.spark.Engine._setup_adls_hadoop_conf"
        )
        mock_spark_engine_setup_gcp_hadoop_conf = mocker.patch(
            "hsfs.engine.spark.Engine._setup_gcp_hadoop_conf"
        )

        spark_engine = spark.Engine()

        s3_connector = storage_connector.S3Connector(
            id=1,
            name="test_connector",
            featurestore_id=99,
        )

        # Act
        spark_engine.setup_storage_connector(
            storage_connector=s3_connector,
            path="test_path",
        )

        # Assert
        assert mock_spark_engine_setup_s3_hadoop_conf.call_count == 1
        assert mock_spark_engine_setup_adls_hadoop_conf.call_count == 0
        assert mock_spark_engine_setup_gcp_hadoop_conf.call_count == 0

    def test_setup_storage_connector_adls(self, mocker):
        # Arrange
        mocker.patch("hsfs.storage_connector.AdlsConnector.refetch")
        mock_spark_engine_setup_s3_hadoop_conf = mocker.patch(
            "hsfs.engine.spark.Engine._setup_s3_hadoop_conf"
        )
        mock_spark_engine_setup_adls_hadoop_conf = mocker.patch(
            "hsfs.engine.spark.Engine._setup_adls_hadoop_conf"
        )
        mock_spark_engine_setup_gcp_hadoop_conf = mocker.patch(
            "hsfs.engine.spark.Engine._setup_gcp_hadoop_conf"
        )

        spark_engine = spark.Engine()

        adls_connector = storage_connector.AdlsConnector(
            id=1,
            name="test_connector",
            featurestore_id=99,
        )

        # Act
        spark_engine.setup_storage_connector(
            storage_connector=adls_connector,
            path="test_path",
        )

        # Assert
        assert mock_spark_engine_setup_s3_hadoop_conf.call_count == 0
        assert mock_spark_engine_setup_adls_hadoop_conf.call_count == 1
        assert mock_spark_engine_setup_gcp_hadoop_conf.call_count == 0

    def test_setup_storage_connector_gcs(self, mocker):
        # Arrange
        mocker.patch("hsfs.storage_connector.GcsConnector.refetch")
        mock_spark_engine_setup_s3_hadoop_conf = mocker.patch(
            "hsfs.engine.spark.Engine._setup_s3_hadoop_conf"
        )
        mock_spark_engine_setup_adls_hadoop_conf = mocker.patch(
            "hsfs.engine.spark.Engine._setup_adls_hadoop_conf"
        )
        mock_spark_engine_setup_gcp_hadoop_conf = mocker.patch(
            "hsfs.engine.spark.Engine._setup_gcp_hadoop_conf"
        )

        spark_engine = spark.Engine()

        gcs_connector = storage_connector.GcsConnector(
            id=1,
            name="test_connector",
            featurestore_id=99,
        )

        # Act
        spark_engine.setup_storage_connector(
            storage_connector=gcs_connector,
            path="test_path",
        )

        # Assert
        assert mock_spark_engine_setup_s3_hadoop_conf.call_count == 0
        assert mock_spark_engine_setup_adls_hadoop_conf.call_count == 0
        assert mock_spark_engine_setup_gcp_hadoop_conf.call_count == 1

    def test_setup_storage_connector_jdbc(self, mocker):
        # Arrange
        mocker.patch("hsfs.storage_connector.JdbcConnector.refetch")
        mock_spark_engine_setup_s3_hadoop_conf = mocker.patch(
            "hsfs.engine.spark.Engine._setup_s3_hadoop_conf"
        )
        mock_spark_engine_setup_adls_hadoop_conf = mocker.patch(
            "hsfs.engine.spark.Engine._setup_adls_hadoop_conf"
        )
        mock_spark_engine_setup_gcp_hadoop_conf = mocker.patch(
            "hsfs.engine.spark.Engine._setup_gcp_hadoop_conf"
        )

        spark_engine = spark.Engine()

        jdbc_connector = storage_connector.JdbcConnector(
            id=1,
            name="test_connector",
            featurestore_id=99,
        )

        # Act
        result = spark_engine.setup_storage_connector(
            storage_connector=jdbc_connector,
            path="test_path",
        )

        # Assert
        assert result == "test_path"
        assert mock_spark_engine_setup_s3_hadoop_conf.call_count == 0
        assert mock_spark_engine_setup_adls_hadoop_conf.call_count == 0
        assert mock_spark_engine_setup_gcp_hadoop_conf.call_count == 0

    def test_setup_s3_hadoop_conf(self, mocker):
        # Arrange
        mock_pyspark_getOrCreate = mocker.patch(
            "pyspark.sql.session.SparkSession.builder.getOrCreate"
        )

        spark_engine = spark.Engine()

        s3_connector = storage_connector.S3Connector(
            id=1,
            name="test_connector",
            featurestore_id=99,
            access_key="1",
            secret_key="2",
            server_encryption_algorithm="3",
            server_encryption_key="4",
            session_token="5",
            arguments=[{"name": "fs.s3a.endpoint", "value": "testEndpoint"}],
        )

        # Act
        result = spark_engine._setup_s3_hadoop_conf(
            storage_connector=s3_connector,
            path="s3_test_path",
        )

        # Assert
        assert result == "s3a_test_path"
        assert (
            mock_pyspark_getOrCreate.return_value.sparkContext._jsc.hadoopConfiguration.return_value.set.call_count
            == 7
        )
        mock_pyspark_getOrCreate.return_value.sparkContext._jsc.hadoopConfiguration.return_value.set.assert_any_call(
            "fs.s3a.access.key", s3_connector.access_key
        )
        mock_pyspark_getOrCreate.return_value.sparkContext._jsc.hadoopConfiguration.return_value.set.assert_any_call(
            "fs.s3a.secret.key", s3_connector.secret_key
        )
        mock_pyspark_getOrCreate.return_value.sparkContext._jsc.hadoopConfiguration.return_value.set.assert_any_call(
            "fs.s3a.server-side-encryption-algorithm",
            s3_connector.server_encryption_algorithm,
        )
        mock_pyspark_getOrCreate.return_value.sparkContext._jsc.hadoopConfiguration.return_value.set.assert_any_call(
            "fs.s3a.server-side-encryption-key", s3_connector.server_encryption_key
        )
        mock_pyspark_getOrCreate.return_value.sparkContext._jsc.hadoopConfiguration.return_value.set.assert_any_call(
            "fs.s3a.aws.credentials.provider",
            "org.apache.hadoop.fs.s3a.TemporaryAWSCredentialsProvider",
        )
        mock_pyspark_getOrCreate.return_value.sparkContext._jsc.hadoopConfiguration.return_value.set.assert_any_call(
            "fs.s3a.session.token", s3_connector.session_token
        )
        mock_pyspark_getOrCreate.return_value.sparkContext._jsc.hadoopConfiguration.return_value.set.assert_any_call(
            "fs.s3a.endpoint", s3_connector.arguments.get("fs.s3a.endpoint")
        )

    def test_setup_adls_hadoop_conf(self, mocker):
        # Arrange
        mock_pyspark_getOrCreate = mocker.patch(
            "pyspark.sql.session.SparkSession.builder.getOrCreate"
        )

        spark_engine = spark.Engine()

        adls_connector = storage_connector.AdlsConnector(
            id=1,
            name="test_connector",
            featurestore_id=99,
            spark_options=[
                {"name": "name_1", "value": "value_1"},
                {"name": "name_2", "value": "value_2"},
            ],
        )

        # Act
        result = spark_engine._setup_adls_hadoop_conf(
            storage_connector=adls_connector,
            path="adls_test_path",
        )

        # Assert
        assert result == "adls_test_path"
        assert (
            mock_pyspark_getOrCreate.return_value.sparkContext._jsc.hadoopConfiguration.return_value.set.call_count
            == 2
        )
        mock_pyspark_getOrCreate.return_value.sparkContext._jsc.hadoopConfiguration.return_value.set.assert_any_call(
            "name_1", "value_1"
        )
        mock_pyspark_getOrCreate.return_value.sparkContext._jsc.hadoopConfiguration.return_value.set.assert_any_call(
            "name_2", "value_2"
        )

    def test_is_spark_dataframe(self):
        # Arrange
        spark_engine = spark.Engine()

        # Act
        result = spark_engine.is_spark_dataframe(
            dataframe=None,
        )

        # Assert
        assert result is False

    def test_is_spark_dataframe_spark_dataframe(self):
        # Arrange
        spark_engine = spark.Engine()

        d = {"col_0": [1, 2], "col_1": ["test_1", "test_2"]}
        df = pd.DataFrame(data=d)

        spark_df = spark_engine._spark_session.createDataFrame(df)

        # Act
        result = spark_engine.is_spark_dataframe(
            dataframe=spark_df,
        )

        # Assert
        assert result is True

    def test_save_empty_dataframe(self, mocker):
        # Arrange
        mock_spark_engine_save_dataframe = mocker.patch(
            "hsfs.engine.spark.Engine.save_dataframe"
        )
        mock_spark_table = mocker.patch("pyspark.sql.session.SparkSession.table")

        # Arrange
        spark_engine = spark.Engine()

        fg = feature_group.FeatureGroup(
            name="test",
            version=1,
            featurestore_id=99,
            primary_key=[],
            partition_key=[],
            id=10,
            featurestore_name="test_featurestore",
        )

        # Act
        spark_engine.save_empty_dataframe(feature_group=fg)

        # Assert
        assert mock_spark_engine_save_dataframe.call_count == 1
        assert mock_spark_table.call_count == 1

    def test_apply_transformation_function(self, mocker):
        # Arrange
        mocker.patch("hsfs.client.get_instance")

        spark_engine = spark.Engine()

        def plus_one(a) -> int:
            return a + 1

        tf = transformation_function.TransformationFunction(
            featurestore_id=99,
            transformation_fn=plus_one,
            builtin_source_code="",
            output_type="long",
        )

        transformation_fn_dict = dict()

        transformation_fn_dict["col_0"] = tf

        f = training_dataset_feature.TrainingDatasetFeature(
            name="col_0", type=IntegerType(), index=0
        )
        f1 = training_dataset_feature.TrainingDatasetFeature(
            name="col_1", type=StringType(), index=1
        )
        features = [f, f1]

        td = training_dataset.TrainingDataset(
            name="test",
            version=1,
            data_format="CSV",
            featurestore_id=99,
            splits={},
            features=features,
            transformation_functions=transformation_fn_dict,
        )

        d = {"col_0": [1, 2], "col_1": ["test_1", "test_2"], "col_2": [True, False]}
        df = pd.DataFrame(data=d)

        spark_df = spark_engine._spark_session.createDataFrame(df)

        expected_df = pd.DataFrame(
            data={
                "col_0": [2, 3],
                "col_1": ["test_1", "test_2"],
                "col_2": [True, False],
            }
        )  # todo why it doesnt return int?

        expected_spark_df = spark_engine._spark_session.createDataFrame(expected_df)

        # Act
        result = spark_engine._apply_transformation_function(
            transformation_functions=td.transformation_functions,
            dataset=spark_df,
        )

        # Assert
        assert result.schema == expected_spark_df.schema
        assert result.collect() == expected_spark_df.collect()

    def test_setup_gcp_hadoop_conf(self, mocker):
        # Arrange
        mock_spark_engine_add_file = mocker.patch("hsfs.engine.spark.Engine.add_file")
        mock_pyspark_getOrCreate = mocker.patch(
            "pyspark.sql.session.SparkSession.builder.getOrCreate"
        )

        spark_engine = spark.Engine()

        content = (
            '{"type": "service_account", "project_id": "test", "private_key_id": "123456", '
            '"private_key": "-----BEGIN PRIVATE KEY-----test-----END PRIVATE KEY-----", '
            '"client_email": "test@project.iam.gserviceaccount.com"}'
        )
        credentialsFile = "keyFile.json"
        with open(credentialsFile, "w") as f:
            f.write(content)

        gcs_connector = storage_connector.GcsConnector(
            id=1, name="test_connector", featurestore_id=99, key_path=credentialsFile
        )

        mock_spark_engine_add_file.return_value = "keyFile.json"

        # Act
        result = spark_engine._setup_gcp_hadoop_conf(
            storage_connector=gcs_connector,
            path="test_path",
        )

        # Assert
        assert result == "test_path"
        assert (
            mock_pyspark_getOrCreate.return_value.sparkContext._jsc.hadoopConfiguration.return_value.setIfUnset.call_count
            == 2
        )
        assert mock_spark_engine_add_file.call_count == 1
        assert (
            mock_pyspark_getOrCreate.return_value.sparkContext._jsc.hadoopConfiguration.return_value.set.call_count
            == 3
        )
        assert (
            mock_pyspark_getOrCreate.return_value.sparkContext._jsc.hadoopConfiguration.return_value.unset.call_count
            == 3
        )
        mock_pyspark_getOrCreate.return_value.sparkContext._jsc.hadoopConfiguration.return_value.setIfUnset.assert_any_call(
            "fs.AbstractFileSystem.gs.impl",
            "com.google.cloud.hadoop.fs.gcs.GoogleHadoopFS",
        )
        mock_pyspark_getOrCreate.return_value.sparkContext._jsc.hadoopConfiguration.return_value.setIfUnset.assert_any_call(
            "google.cloud.auth.service.account.enable", "true"
        )
        mock_pyspark_getOrCreate.return_value.sparkContext._jsc.hadoopConfiguration.return_value.set.assert_any_call(
            "fs.gs.auth.service.account.email", "test@project.iam.gserviceaccount.com"
        )
        mock_pyspark_getOrCreate.return_value.sparkContext._jsc.hadoopConfiguration.return_value.set.assert_any_call(
            "fs.gs.auth.service.account.private.key.id", "123456"
        )
        mock_pyspark_getOrCreate.return_value.sparkContext._jsc.hadoopConfiguration.return_value.set.assert_any_call(
            "fs.gs.auth.service.account.private.key",
            "-----BEGIN PRIVATE KEY-----test-----END PRIVATE KEY-----",
        )
        mock_pyspark_getOrCreate.return_value.sparkContext._jsc.hadoopConfiguration.return_value.unset.assert_any_call(
            "fs.gs.encryption.algorithm"
        )
        mock_pyspark_getOrCreate.return_value.sparkContext._jsc.hadoopConfiguration.return_value.unset.assert_any_call(
            "fs.gs.encryption.key"
        )
        mock_pyspark_getOrCreate.return_value.sparkContext._jsc.hadoopConfiguration.return_value.unset.assert_any_call(
            "fs.gs.encryption.key.hash"
        )

    def test_setup_gcp_hadoop_conf_algorithm(self, mocker):
        # Arrange
        mock_spark_engine_add_file = mocker.patch("hsfs.engine.spark.Engine.add_file")
        mock_pyspark_getOrCreate = mocker.patch(
            "pyspark.sql.session.SparkSession.builder.getOrCreate"
        )

        spark_engine = spark.Engine()

        content = (
            '{"type": "service_account", "project_id": "test", "private_key_id": "123456", '
            '"private_key": "-----BEGIN PRIVATE KEY-----test-----END PRIVATE KEY-----", '
            '"client_email": "test@project.iam.gserviceaccount.com"}'
        )
        credentialsFile = "keyFile.json"
        with open(credentialsFile, "w") as f:
            f.write(content)

        gcs_connector = storage_connector.GcsConnector(
            id=1,
            name="test_connector",
            featurestore_id=99,
            key_path=credentialsFile,
            algorithm="temp_algorithm",
            encryption_key="1",
            encryption_key_hash="2",
        )

        mock_spark_engine_add_file.return_value = "keyFile.json"

        # Act
        result = spark_engine._setup_gcp_hadoop_conf(
            storage_connector=gcs_connector,
            path="test_path",
        )

        # Assert
        assert result == "test_path"
        assert (
            mock_pyspark_getOrCreate.return_value.sparkContext._jsc.hadoopConfiguration.return_value.setIfUnset.call_count
            == 2
        )
        assert mock_spark_engine_add_file.call_count == 1
        assert (
            mock_pyspark_getOrCreate.return_value.sparkContext._jsc.hadoopConfiguration.return_value.set.call_count
            == 6
        )
        assert (
            mock_pyspark_getOrCreate.return_value.sparkContext._jsc.hadoopConfiguration.return_value.unset.call_count
            == 0
        )
        mock_pyspark_getOrCreate.return_value.sparkContext._jsc.hadoopConfiguration.return_value.setIfUnset.assert_any_call(
            "fs.AbstractFileSystem.gs.impl",
            "com.google.cloud.hadoop.fs.gcs.GoogleHadoopFS",
        )
        mock_pyspark_getOrCreate.return_value.sparkContext._jsc.hadoopConfiguration.return_value.setIfUnset.assert_any_call(
            "google.cloud.auth.service.account.enable", "true"
        )
        mock_pyspark_getOrCreate.return_value.sparkContext._jsc.hadoopConfiguration.return_value.set.assert_any_call(
            "fs.gs.encryption.algorithm", gcs_connector.algorithm
        )
        mock_pyspark_getOrCreate.return_value.sparkContext._jsc.hadoopConfiguration.return_value.set.assert_any_call(
            "fs.gs.encryption.key", gcs_connector.encryption_key
        )
        mock_pyspark_getOrCreate.return_value.sparkContext._jsc.hadoopConfiguration.return_value.set.assert_any_call(
            "fs.gs.encryption.key.hash", gcs_connector.encryption_key_hash
        )
        mock_pyspark_getOrCreate.return_value.sparkContext._jsc.hadoopConfiguration.return_value.set.assert_any_call(
            "fs.gs.auth.service.account.email", "test@project.iam.gserviceaccount.com"
        )
        mock_pyspark_getOrCreate.return_value.sparkContext._jsc.hadoopConfiguration.return_value.set.assert_any_call(
            "fs.gs.auth.service.account.private.key.id", "123456"
        )
        mock_pyspark_getOrCreate.return_value.sparkContext._jsc.hadoopConfiguration.return_value.set.assert_any_call(
            "fs.gs.auth.service.account.private.key",
            "-----BEGIN PRIVATE KEY-----test-----END PRIVATE KEY-----",
        )

    def test_get_unique_values(self):
        # Arrange
        spark_engine = spark.Engine()

        d = {"col_0": [1, 2, 2], "col_1": ["test_1", "test_2", "test_3"]}
        df = pd.DataFrame(data=d)

        spark_df = spark_engine._spark_session.createDataFrame(df)

        # Act
        result = spark_engine.get_unique_values(
            feature_dataframe=spark_df,
            feature_name="col_0",
        )

        # Assert
        assert result == [1, 2]

    def test_create_empty_df(self):
        # Arrange
        spark_engine = spark.Engine()

        d = {"col_0": [1, 2, 2], "col_1": ["test_1", "test_2", "test_3"]}
        df = pd.DataFrame(data=d)

        spark_df = spark_engine._spark_session.createDataFrame(df)

        # Act
        result = spark_engine.create_empty_df(
            streaming_df=spark_df,
        )

        # Assert
        assert result.schema == spark_df.schema
        assert result.collect() == []

    def test_get_kafka_config(self, mocker, backend_fixtures):
        # Arrange
        mocker.patch("hsfs.engine.get_type")
        mocker.patch("hsfs.client.get_instance")
        mock_engine_get_instance = mocker.patch("hsfs.engine.get_instance")
        mock_engine_get_instance.return_value.add_file.return_value = (
            "result_from_add_file"
        )

        mocker.patch("hsfs.engine.spark.isinstance", return_value=True)

        mock_storage_connector_api = mocker.patch(
            "hsfs.core.storage_connector_api.StorageConnectorApi"
        )
        json = backend_fixtures["storage_connector"]["get_kafka_external"]["response"]
        sc = storage_connector.StorageConnector.from_response_json(json)
        mock_storage_connector_api.return_value.get_kafka_connector.return_value = sc

        spark_engine = spark.Engine()

        # Act
        results = spark_engine._get_kafka_config(1, write_options={"user_opt": "ABC"})

        # Assert
        assert results == {
            "kafka.bootstrap.servers": "test_bootstrap_servers",
            "kafka.security.protocol": "test_security_protocol",
            "kafka.ssl.endpoint.identification.algorithm": "test_ssl_endpoint_identification_algorithm",
            "kafka.ssl.key.password": "test_ssl_key_password",
            "kafka.ssl.keystore.location": "result_from_add_file",
            "kafka.ssl.keystore.password": "test_ssl_keystore_password",
            "kafka.ssl.truststore.location": "result_from_add_file",
            "kafka.ssl.truststore.password": "test_ssl_truststore_password",
            "kafka.test_option_name": "test_option_value",
            "user_opt": "ABC",
        }
        assert (
            mock_storage_connector_api.return_value.get_kafka_connector.call_count == 1
        )
        assert (
            mock_storage_connector_api.return_value.get_kafka_connector.call_args[0][1]
            is False
        )

    def test_get_kafka_config_external_client(self, mocker, backend_fixtures):
        # Arrange
        mocker.patch("hsfs.engine.get_type")
        mocker.patch("hsfs.client.get_instance")
        mock_engine_get_instance = mocker.patch("hsfs.engine.get_instance")
        mock_engine_get_instance.return_value.add_file.return_value = (
            "result_from_add_file"
        )

        mocker.patch("hsfs.engine.spark.isinstance", return_value=False)

        mock_storage_connector_api = mocker.patch(
            "hsfs.core.storage_connector_api.StorageConnectorApi"
        )
        json = backend_fixtures["storage_connector"]["get_kafka_external"]["response"]
        sc = storage_connector.StorageConnector.from_response_json(json)
        mock_storage_connector_api.return_value.get_kafka_connector.return_value = sc

        spark_engine = spark.Engine()

        # Act
        results = spark_engine._get_kafka_config(1, write_options={"user_opt": "ABC"})

        # Assert
        assert results == {
            "kafka.bootstrap.servers": "test_bootstrap_servers",
            "kafka.security.protocol": "test_security_protocol",
            "kafka.ssl.endpoint.identification.algorithm": "test_ssl_endpoint_identification_algorithm",
            "kafka.ssl.key.password": "test_ssl_key_password",
            "kafka.ssl.keystore.location": "result_from_add_file",
            "kafka.ssl.keystore.password": "test_ssl_keystore_password",
            "kafka.ssl.truststore.location": "result_from_add_file",
            "kafka.ssl.truststore.password": "test_ssl_truststore_password",
            "kafka.test_option_name": "test_option_value",
            "user_opt": "ABC",
        }
        assert (
            mock_storage_connector_api.return_value.get_kafka_connector.call_count == 1
        )
        assert (
            mock_storage_connector_api.return_value.get_kafka_connector.call_args[0][1]
            is True
        )

    def test_get_kafka_config_internal_kafka(self, mocker, backend_fixtures):
        # Arrange
        mocker.patch("hsfs.engine.get_type")
        mocker.patch("hsfs.client.get_instance")
        mock_engine_get_instance = mocker.patch("hsfs.engine.get_instance")
        mock_engine_get_instance.return_value.add_file.return_value = (
            "result_from_add_file"
        )

        mocker.patch("hsfs.engine.spark.isinstance", return_value=True)

        mock_storage_connector_api = mocker.patch(
            "hsfs.core.storage_connector_api.StorageConnectorApi"
        )
        json = backend_fixtures["storage_connector"]["get_kafka_external"]["response"]
        sc = storage_connector.StorageConnector.from_response_json(json)
        mock_storage_connector_api.return_value.get_kafka_connector.return_value = sc

        spark_engine = spark.Engine()

        # Act
        results = spark_engine._get_kafka_config(
            1, write_options={"user_opt": "ABC", "internal_kafka": True}
        )

        # Assert
        assert results == {
            "kafka.bootstrap.servers": "test_bootstrap_servers",
            "kafka.security.protocol": "test_security_protocol",
            "kafka.ssl.endpoint.identification.algorithm": "test_ssl_endpoint_identification_algorithm",
            "kafka.ssl.key.password": "test_ssl_key_password",
            "kafka.ssl.keystore.location": "result_from_add_file",
            "kafka.ssl.keystore.password": "test_ssl_keystore_password",
            "kafka.ssl.truststore.location": "result_from_add_file",
            "kafka.ssl.truststore.password": "test_ssl_truststore_password",
            "kafka.test_option_name": "test_option_value",
            "user_opt": "ABC",
            "internal_kafka": True,
        }
        assert (
            mock_storage_connector_api.return_value.get_kafka_connector.call_count == 1
        )
        assert (
            mock_storage_connector_api.return_value.get_kafka_connector.call_args[0][1]
            is False
        )

    def test_get_kafka_config_external_client_internal_kafka(
        self, mocker, backend_fixtures
    ):
        # Arrange
        mocker.patch("hsfs.engine.get_type")
        mocker.patch("hsfs.client.get_instance")
        mock_engine_get_instance = mocker.patch("hsfs.engine.get_instance")
        mock_engine_get_instance.return_value.add_file.return_value = (
            "result_from_add_file"
        )

        mocker.patch("hsfs.engine.spark.isinstance", return_value=False)

        mock_storage_connector_api = mocker.patch(
            "hsfs.core.storage_connector_api.StorageConnectorApi"
        )
        json = backend_fixtures["storage_connector"]["get_kafka_external"]["response"]
        sc = storage_connector.StorageConnector.from_response_json(json)
        mock_storage_connector_api.return_value.get_kafka_connector.return_value = sc

        spark_engine = spark.Engine()

        # Act
        results = spark_engine._get_kafka_config(
            1, write_options={"user_opt": "ABC", "internal_kafka": True}
        )

        # Assert
        assert results == {
            "kafka.bootstrap.servers": "test_bootstrap_servers",
            "kafka.security.protocol": "test_security_protocol",
            "kafka.ssl.endpoint.identification.algorithm": "test_ssl_endpoint_identification_algorithm",
            "kafka.ssl.key.password": "test_ssl_key_password",
            "kafka.ssl.keystore.location": "result_from_add_file",
            "kafka.ssl.keystore.password": "test_ssl_keystore_password",
            "kafka.ssl.truststore.location": "result_from_add_file",
            "kafka.ssl.truststore.password": "test_ssl_truststore_password",
            "kafka.test_option_name": "test_option_value",
            "user_opt": "ABC",
            "internal_kafka": True,
        }
        assert (
            mock_storage_connector_api.return_value.get_kafka_connector.call_count == 1
        )
        assert (
            mock_storage_connector_api.return_value.get_kafka_connector.call_args[0][1]
            is False
        )<|MERGE_RESOLUTION|>--- conflicted
+++ resolved
@@ -15,31 +15,8 @@
 #
 
 import numpy
-<<<<<<< HEAD
 import pandas as pd
 import pytest
-=======
-from pyspark.sql.types import (
-    ByteType,
-    ShortType,
-    IntegerType,
-    LongType,
-    FloatType,
-    DoubleType,
-    DecimalType,
-    DateType,
-    StringType,
-    TimestampType,
-    StructType,
-    BinaryType,
-    BooleanType,
-    StructField,
-    MapType,
-    ArrayType,
-)
-from pyspark.sql import DataFrame
-
->>>>>>> 88e21d3d
 from hsfs import (
     engine,
     expectation_suite,
@@ -310,7 +287,7 @@
         # Arrange
         spark_engine = spark.Engine()
 
-        mock_df = mocker.Mock(spec=DataFrame)
+        mock_df = mocker.Mock(spec=pd.DataFrame)
 
         # Act
         result = spark_engine._return_dataframe_type(
@@ -334,7 +311,7 @@
         # Arrange
         spark_engine = spark.Engine()
 
-        mock_df = mocker.Mock(spec=DataFrame)
+        mock_df = mocker.Mock(spec=pd.DataFrame)
 
         # Act
         result = spark_engine._return_dataframe_type(
@@ -359,7 +336,7 @@
         # Arrange
         spark_engine = spark.Engine()
 
-        mock_df = mocker.Mock(spec=DataFrame)
+        mock_df = mocker.Mock(spec=pd.DataFrame)
 
         # Act
         result = spark_engine._return_dataframe_type(
