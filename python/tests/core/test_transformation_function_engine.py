#
#   Copyright 2022 Hopsworks AB
#
#   Licensed under the Apache License, Version 2.0 (the "License");
#   you may not use this file except in compliance with the License.
#   You may obtain a copy of the License at
#
#       http://www.apache.org/licenses/LICENSE-2.0
#
#   Unless required by applicable law or agreed to in writing, software
#   distributed under the License is distributed on an "AS IS" BASIS,
#   WITHOUT WARRANTIES OR CONDITIONS OF ANY KIND, either express or implied.
#   See the License for the specific language governing permissions and
#   limitations under the License.
#

<<<<<<< HEAD

import pytest
=======
import pandas as pd
>>>>>>> a4efba1c
from hsfs import (
    engine,
    feature,
    feature_group,
    feature_view,
    training_dataset,
    transformation_function,
)
from hsfs.core import transformation_function_engine
from hsfs.hopsworks_udf import udf


fg1 = feature_group.FeatureGroup(
    name="test1",
    version=1,
    featurestore_id=99,
    primary_key=[],
    partition_key=[],
    features=[
        feature.Feature("id"),
        feature.Feature("label"),
        feature.Feature("tf_name"),
    ],
    id=11,
    stream=False,
)

fg2 = feature_group.FeatureGroup(
    name="test2",
    version=1,
    featurestore_id=99,
    primary_key=[],
    partition_key=[],
    features=[feature.Feature("id"), feature.Feature("tf1_name")],
    id=12,
    stream=False,
)

fg3 = feature_group.FeatureGroup(
    name="test3",
    version=1,
    featurestore_id=99,
    primary_key=[],
    partition_key=[],
    features=[
        feature.Feature("id"),
        feature.Feature("tf_name"),
        feature.Feature("tf1_name"),
        feature.Feature("tf3_name"),
    ],
    id=12,
    stream=False,
)
engine.init("python")
query = fg1.select_all().join(fg2.select(["tf1_name"]), on=["id"])
query_self_join = fg1.select_all().join(fg1.select_all(), on=["id"], prefix="fg1_")
query_prefix = (
    fg1.select_all()
    .join(fg2.select(["tf1_name"]), on=["id"], prefix="second_")
    .join(fg3.select(["tf_name", "tf1_name"]), on=["id"], prefix="third_")
)


class TestTransformationFunctionEngine:
    def test_save(self, mocker):
        # Arrange
        feature_store_id = 99

        mock_tf_api = mocker.patch(
            "hsfs.core.transformation_function_api.TransformationFunctionApi"
        )

        tf_engine = transformation_function_engine.TransformationFunctionEngine(
            feature_store_id
        )

        @udf(int)
        def testFunction(col1):
            return col1 + 1

        tf = transformation_function.TransformationFunction(
            feature_store_id,
            hopsworks_udf=testFunction,
        )

        # Act
        tf_engine.save(transformation_fn_instance=tf)

        # Assert
        assert mock_tf_api.return_value.register_transformation_fn.call_count == 1

    def test_get_transformation_fn(self, mocker):
        # Arrange
        feature_store_id = 99

        mock_tf_api = mocker.patch(
            "hsfs.core.transformation_function_api.TransformationFunctionApi"
        )

        tf_engine = transformation_function_engine.TransformationFunctionEngine(
            feature_store_id
        )

        @udf(int)
        def testFunction1(col1):
            return col1 + 1

        tf1 = transformation_function.TransformationFunction(
            feature_store_id,
            hopsworks_udf=testFunction1,
        )

        @udf(float)
        def testFunction2(data2, statistics_data2):
            return data2 + 1

        tf2 = transformation_function.TransformationFunction(
            feature_store_id,
            hopsworks_udf=testFunction2,
        )

        transformations = [tf1, tf2]

        mock_tf_api.return_value.get_transformation_fn.return_value = transformations

        # Act
        result = tf_engine.get_transformation_fn(name=None, version=None)

        # Assert
        assert mock_tf_api.return_value.get_transformation_fn.call_count == 1
        assert result == transformations

    def test_get_transformation_fns(self, mocker):
        # Arrange
        feature_store_id = 99

        mock_tf_api = mocker.patch(
            "hsfs.core.transformation_function_api.TransformationFunctionApi"
        )

        tf_engine = transformation_function_engine.TransformationFunctionEngine(
            feature_store_id
        )

        @udf(int)
        def testFunction1(col1):
            return col1 + 1

        tf1 = transformation_function.TransformationFunction(
            feature_store_id,
            hopsworks_udf=testFunction1,
        )

        @udf(float)
        def testFunction2(data2, statistics_data2):
            return data2 + 1

        tf2 = transformation_function.TransformationFunction(
            feature_store_id,
            hopsworks_udf=testFunction2,
        )

        transformations = [tf1, tf2]

        mock_tf_api.return_value.get_transformation_fn.return_value = transformations

        # Act
        result = tf_engine.get_transformation_fns()

        # Assert
        assert mock_tf_api.return_value.get_transformation_fn.call_count == 1
        assert result == transformations

    def test_delete(self, mocker):
        # Arrange
        feature_store_id = 99

        mock_tf_api = mocker.patch(
            "hsfs.core.transformation_function_api.TransformationFunctionApi"
        )

        tf_engine = transformation_function_engine.TransformationFunctionEngine(
            feature_store_id
        )

        @udf(int)
        def testFunction1(col1):
            return col1 + 1

        tf1 = transformation_function.TransformationFunction(
            feature_store_id,
            hopsworks_udf=testFunction1,
        )

        # Act
        tf_engine.delete(transformation_function_instance=tf1)

        # Assert
        assert mock_tf_api.return_value.delete.call_count == 1

    def test_compute_transformation_fn_statistics(self, mocker):
        # Arrange
        feature_store_id = 99

        mocker.patch("hsfs.client.get_instance")
        mock_s_engine = mocker.patch("hsfs.core.statistics_engine.StatisticsEngine")

        tf_engine = transformation_function_engine.TransformationFunctionEngine(
            feature_store_id
        )

        td = training_dataset.TrainingDataset(
            name="test",
            version=1,
            data_format="CSV",
            featurestore_id=99,
            splits={},
            id=10,
        )

        # Act
        tf_engine.compute_transformation_fn_statistics(
            training_dataset_obj=td,
            statistics_features=None,
            label_encoder_features=None,
            feature_dataframe=None,
            feature_view_obj=None,
        )

        # Assert
        assert (
            mock_s_engine.return_value.compute_transformation_fn_statistics.call_count
            == 1
        )

    def test_compute_and_set_feature_statistics_no_split(self, mocker):
        feature_store_id = 99
        mocker.patch("hsfs.client.get_instance")
        mock_s_engine = mocker.patch("hsfs.core.statistics_engine.StatisticsEngine")

        tf_engine = transformation_function_engine.TransformationFunctionEngine(
            feature_store_id
        )

        @udf(int)
        def testFunction1(col1):
            return col1 + 1

        tf1 = transformation_function.TransformationFunction(
            feature_store_id,
            hopsworks_udf=testFunction1,
        )

        fg1 = feature_group.FeatureGroup(
            name="test1",
            version=1,
            featurestore_id=99,
            primary_key=[],
            partition_key=[],
            features=[feature.Feature("id"), feature.Feature("label")],
            id=11,
            stream=False,
        )

        td = training_dataset.TrainingDataset(
            name="test",
            version=1,
            data_format="CSV",
            featurestore_id=99,
            splits={},
            id=10,
        )

        # Act
        fv = feature_view.FeatureView(
            name="test",
            featurestore_id=feature_store_id,
            query=fg1.select_all(),
            transformation_functions=[tf1],
        )

        dataset = pd.DataFrame()

        # Act
        tf_engine.compute_and_set_feature_statistics(
            training_dataset=td, feature_view_obj=fv, dataset=dataset
        )

        # Assert
        assert (
            mock_s_engine.return_value.compute_transformation_fn_statistics.call_count
            == 0
        )

    def test_compute_and_set_feature_statistics_train_test_split(self, mocker):
        feature_store_id = 99
        mocker.patch("hsfs.client.get_instance")
        mock_s_engine = mocker.patch("hsfs.core.statistics_engine.StatisticsEngine")

        tf_engine = transformation_function_engine.TransformationFunctionEngine(
            feature_store_id
        )

        @udf(int)
        def testFunction1(col1):
            return col1 + 1

        tf1 = transformation_function.TransformationFunction(
            feature_store_id,
            hopsworks_udf=testFunction1,
        )

        fg1 = feature_group.FeatureGroup(
            name="test1",
            version=1,
            featurestore_id=99,
            primary_key=[],
            partition_key=[],
            features=[feature.Feature("id"), feature.Feature("label")],
            id=11,
            stream=False,
        )

        td = training_dataset.TrainingDataset(
            name="test",
            version=1,
            data_format="CSV",
            featurestore_id=99,
            splits={"train": 0.8, "test": 0.2},
            id=10,
        )

        fv = feature_view.FeatureView(
            name="test",
            featurestore_id=feature_store_id,
            query=fg1.select_all(),
            transformation_functions=[tf1],
        )

        dataset = pd.DataFrame()

        # Act
        tf_engine.compute_and_set_feature_statistics(
            training_dataset=td, feature_view_obj=fv, dataset=dataset
        )

        # Assert
        assert (
            mock_s_engine.return_value.compute_transformation_fn_statistics.call_count
            == 0
        )

    def test_get_and_set_feature_statistics_no_statistics_required(self, mocker):
        feature_store_id = 99
        mocker.patch("hsfs.client.get_instance")
        mock_s_engine = mocker.patch("hsfs.core.statistics_engine.StatisticsEngine")

        tf_engine = transformation_function_engine.TransformationFunctionEngine(
            feature_store_id
        )

        @udf(int)
        def testFunction1(col1):
            return col1 + 1

        tf1 = transformation_function.TransformationFunction(
            feature_store_id,
            hopsworks_udf=testFunction1,
        )

        fg1 = feature_group.FeatureGroup(
            name="test1",
            version=1,
            featurestore_id=99,
            primary_key=[],
            partition_key=[],
            features=[feature.Feature("id"), feature.Feature("label")],
            id=11,
            stream=False,
        )

        td = training_dataset.TrainingDataset(
            name="test",
            version=1,
            data_format="CSV",
            featurestore_id=99,
            splits={"train": 0.8, "test": 0.2},
            id=10,
        )

        fv = feature_view.FeatureView(
            name="test",
            featurestore_id=feature_store_id,
            query=fg1.select_all(),
            transformation_functions=[tf1],
        )

        # Act
        tf_engine.get_and_set_feature_statistics(
            training_dataset=td, feature_view_obj=fv, training_dataset_version=1
        )

        # Assert
        assert mock_s_engine.return_value.get.call_count == 0

    def test_get_and_set_feature_statistics_statistics_required(self, mocker):
        feature_store_id = 99
        mocker.patch("hsfs.client.get_instance")
        mock_s_engine = mocker.patch("hsfs.core.statistics_engine.StatisticsEngine")

        tf_engine = transformation_function_engine.TransformationFunctionEngine(
            feature_store_id
        )
        from hsfs.transformation_statistics import TransformationStatistics

        stats = TransformationStatistics("col1")

        @udf(int)
        def testFunction1(col1, statistics=stats):
            return col1 + statistics.col1.mean

        tf1 = transformation_function.TransformationFunction(
            feature_store_id,
            hopsworks_udf=testFunction1,
        )

        fg1 = feature_group.FeatureGroup(
            name="test1",
            version=1,
            featurestore_id=99,
            primary_key=[],
            partition_key=[],
            features=[feature.Feature("id"), feature.Feature("label")],
            id=11,
            stream=False,
        )

        td = training_dataset.TrainingDataset(
            name="test",
            version=1,
            data_format="CSV",
            featurestore_id=99,
            splits={"train": 0.8, "test": 0.2},
            id=10,
        )

        fv = feature_view.FeatureView(
            name="test",
            featurestore_id=feature_store_id,
            query=fg1.select_all(),
            transformation_functions=[tf1],
        )

        # Act
<<<<<<< HEAD
        result = tf_engine.is_builtin(transformation_fn_instance=tf)

        # Assert
        assert result is False

    def test_is_builtin_standard_scaler(self):
        # Arrange
        feature_store_id = 99

        tf_engine = transformation_function_engine.TransformationFunctionEngine(
            feature_store_id
        )

        tf = transformation_function.TransformationFunction(
            feature_store_id,
            builtin_source_code="",
            output_type="str",
            name="standard_scaler",
            version=1,
        )

        # Act
        result = tf_engine.is_builtin(transformation_fn_instance=tf)

        # Assert
        assert result is True

    def test_is_builtin_robust_scaler(self):
        # Arrange
        feature_store_id = 99

        tf_engine = transformation_function_engine.TransformationFunctionEngine(
            feature_store_id
        )

        tf = transformation_function.TransformationFunction(
            feature_store_id,
            builtin_source_code="",
            output_type="str",
            name="robust_scaler",
            version=1,
        )

        # Act
        result = tf_engine.is_builtin(transformation_fn_instance=tf)

        # Assert
        assert result is True

    def test_is_builtin_label_encoder(self):
        # Arrange
        feature_store_id = 99

        tf_engine = transformation_function_engine.TransformationFunctionEngine(
            feature_store_id
        )

        tf = transformation_function.TransformationFunction(
            feature_store_id,
            builtin_source_code="",
            output_type="str",
            name="label_encoder",
            version=1,
        )

        # Act
        result = tf_engine.is_builtin(transformation_fn_instance=tf)

        # Assert
        assert result is True

    def test_populate_builtin_fn_arguments(self):
        # Arrange
        feature_store_id = 99

        tf_engine = transformation_function_engine.TransformationFunctionEngine(
            feature_store_id
        )

        def tf_name():
            print("Test")

        tf = transformation_function.TransformationFunction(
            feature_store_id, transformation_fn=tf_name, output_type="str"
        )

        # Act
        with pytest.raises(ValueError) as e_info:
            tf_engine.populate_builtin_fn_arguments(
                feature_name=None,
                transformation_function_instance=tf,
                feature_descriptive_stats=None,
            )

        # Assert
        assert str(e_info.value) == "Not implemented"

    def test_populate_builtin_fn_arguments_min_max_scaler(self, mocker):
        # Arrange
        feature_store_id = 99

        mocker.patch(
            "hsfs.core.builtin_transformation_function.BuiltInTransformationFunction.min_max_scaler_stats",
            return_value=(1, 100),
        )

        tf_engine = transformation_function_engine.TransformationFunctionEngine(
            feature_store_id
        )

        def min_max_scaler():
            print("Test")

        tf = transformation_function.TransformationFunction(
            feature_store_id, transformation_fn=min_max_scaler, output_type="str"
        )

        # Act
        tf_engine.populate_builtin_fn_arguments(
            feature_name=None,
            transformation_function_instance=tf,
            feature_descriptive_stats=None,
        )

        # Assert
        assert tf.transformation_fn.keywords["min_value"] == 1
        assert tf.transformation_fn.keywords["max_value"] == 100

    def test_populate_builtin_fn_arguments_standard_scaler(self, mocker):
        # Arrange
        feature_store_id = 99

        mocker.patch(
            "hsfs.core.builtin_transformation_function.BuiltInTransformationFunction.standard_scaler_stats",
            return_value=(1, 100),
        )

        tf_engine = transformation_function_engine.TransformationFunctionEngine(
            feature_store_id
        )

        def standard_scaler():
            print("Test")

        tf = transformation_function.TransformationFunction(
            feature_store_id, transformation_fn=standard_scaler, output_type="str"
        )

        # Act
        tf_engine.populate_builtin_fn_arguments(
            feature_name=None,
            transformation_function_instance=tf,
            feature_descriptive_stats=None,
        )

        # Assert
        assert tf.transformation_fn.keywords["mean"] == 1
        assert tf.transformation_fn.keywords["std_dev"] == 100

    def test_populate_builtin_fn_arguments_robust_scaler(self, mocker):
        # Arrange
        feature_store_id = 99

        mocker.patch(
            "hsfs.core.builtin_transformation_function.BuiltInTransformationFunction.robust_scaler_stats",
            return_value={24: 1, 49: 2, 74: 3},
        )

        tf_engine = transformation_function_engine.TransformationFunctionEngine(
            feature_store_id
        )

        def robust_scaler():
            print("Test")

        tf = transformation_function.TransformationFunction(
            feature_store_id, transformation_fn=robust_scaler, output_type="str"
        )

        # Act
        tf_engine.populate_builtin_fn_arguments(
            feature_name=None,
            transformation_function_instance=tf,
            feature_descriptive_stats=None,
        )

        # Assert
        assert tf.transformation_fn.keywords["p25"] == 1
        assert tf.transformation_fn.keywords["p50"] == 2
        assert tf.transformation_fn.keywords["p75"] == 3

    def test_populate_builtin_fn_arguments_label_encoder(self, mocker):
        # Arrange
        feature_store_id = 99

        mocker.patch(
            "hsfs.core.builtin_transformation_function.BuiltInTransformationFunction.encoder_stats",
            return_value="test",
        )

        tf_engine = transformation_function_engine.TransformationFunctionEngine(
            feature_store_id
        )

        def label_encoder():
            print("Test")

        tf = transformation_function.TransformationFunction(
            feature_store_id, transformation_fn=label_encoder, output_type="str"
        )

        # Act
        tf_engine.populate_builtin_fn_arguments(
            feature_name=None,
            transformation_function_instance=tf,
            feature_descriptive_stats=None,
        )

        # Assert
        assert tf.transformation_fn.keywords["value_to_index"] == "test"

    def test_populate_builtin_attached_fns(self, mocker):
        # Arrange
        feature_store_id = 99

        mocker.patch(
            "hsfs.core.transformation_function_engine.TransformationFunctionEngine.is_builtin",
            return_value=False,
        )
        mocker.patch(
            "hsfs.core.transformation_function_engine.TransformationFunctionEngine.populate_builtin_fn_arguments"
        )

        tf_engine = transformation_function_engine.TransformationFunctionEngine(
            feature_store_id
        )

        def testFunction():
            print("Test")

        tf_attached = transformation_function_attached.TransformationFunctionAttached(
            name="tf_name", transformation_function=testFunction
        )
        tf1_attached = transformation_function_attached.TransformationFunctionAttached(
            name="tf1_name", transformation_function=testFunction
        )

        transformation_fn_dict = dict()

        transformation_fn_dict["tf_name"] = tf_attached
        transformation_fn_dict["tf1_name"] = tf1_attached

        # Act
        tf_engine.populate_builtin_attached_fns(
            attached_transformation_fns=transformation_fn_dict,
            feature_descriptive_stats=None,
        )

        # Assert
        assert transformation_fn_dict["tf_name"] == tf_attached
        assert transformation_fn_dict["tf1_name"] == tf1_attached

    def test_populate_builtin_attached_fns_is_builtin(self, mocker):
        # Arrange
        feature_store_id = 99

        mocker.patch(
            "hsfs.core.transformation_function_engine.TransformationFunctionEngine.is_builtin"
        )
        mocker.patch(
            "hsfs.core.transformation_function_engine.TransformationFunctionEngine.populate_builtin_fn_arguments"
        )

        tf_engine = transformation_function_engine.TransformationFunctionEngine(
            feature_store_id
        )

        def testFunction():
            print("Test")

        tf_attached = transformation_function_attached.TransformationFunctionAttached(
            name="tf_name", transformation_function=testFunction
        )
        tf1_attached = transformation_function_attached.TransformationFunctionAttached(
            name="tf1_name", transformation_function=testFunction
        )

        transformation_fn_dict = dict()

        transformation_fn_dict["tf_name"] = tf_attached
        transformation_fn_dict["tf1_name"] = tf1_attached

        # Act
        tf_engine.populate_builtin_attached_fns(
            attached_transformation_fns=transformation_fn_dict,
            feature_descriptive_stats=None,
        )

        # Assert
        assert transformation_fn_dict["tf_name"] != tf_attached
        assert transformation_fn_dict["tf1_name"] != tf1_attached

    def test_compute_transformation_fn_statistics(self, mocker):
        # Arrange
        feature_store_id = 99

        mocker.patch("hsfs.client.get_instance")
        mock_s_engine = mocker.patch("hsfs.core.statistics_engine.StatisticsEngine")

        tf_engine = transformation_function_engine.TransformationFunctionEngine(
            feature_store_id
        )

        td = training_dataset.TrainingDataset(
            name="test",
            version=1,
            data_format="CSV",
            featurestore_id=99,
            splits={},
            id=10,
        )

        # Act
        tf_engine.compute_transformation_fn_statistics(
            training_dataset_obj=td,
            builtin_tffn_features=None,
            label_encoder_features=None,
            feature_dataframe=None,
            feature_view_obj=None,
        )

        # Assert
        assert (
            mock_s_engine.return_value.compute_transformation_fn_statistics.call_count
            == 1
        )

    def test_populate_builtin_transformation_functions(self, mocker):
        # Arrange
        feature_store_id = 99

        mocker.patch("hsfs.client.get_instance")
        mocker.patch(
            "hsfs.core.transformation_function_engine.TransformationFunctionEngine.is_builtin"
        )
        mock_tf_engine_compute_transformation_fn_statistics = mocker.patch(
            "hsfs.core.transformation_function_engine.TransformationFunctionEngine.compute_transformation_fn_statistics"
        )
        mock_tf_engine_populate_builtin_attached_fns = mocker.patch(
            "hsfs.core.transformation_function_engine.TransformationFunctionEngine.populate_builtin_attached_fns"
        )

        tf_engine = transformation_function_engine.TransformationFunctionEngine(
            feature_store_id
        )

        def testFunction():
            print("Test")

        tf = transformation_function.TransformationFunction(
            feature_store_id,
            transformation_fn=testFunction,
            builtin_source_code="",
            output_type="str",
        )

        def label_encoder():
            print("Test")

        tf_label_encoder = transformation_function.TransformationFunction(
            feature_store_id,
            transformation_fn=label_encoder,
            builtin_source_code="",
            output_type="str",
        )

        transformation_fn_dict = dict()

        transformation_fn_dict["tf_name"] = tf
        transformation_fn_dict["label_encoder"] = tf_label_encoder

        td = training_dataset.TrainingDataset(
            name="test",
            version=1,
            data_format="CSV",
            featurestore_id=feature_store_id,
            splits={},
            id=10,
            transformation_functions=transformation_fn_dict,
        )

        dataset = mocker.Mock()

        # Act
        tf_engine.populate_builtin_transformation_functions(
            training_dataset=td, feature_view_obj=None, dataset=dataset
        )

        # Assert
        assert mock_tf_engine_compute_transformation_fn_statistics.call_count == 1
        assert mock_tf_engine_populate_builtin_attached_fns.call_count == 1
        assert dataset.get.call_count == 0

    def test_populate_builtin_transformation_functions_splits(self, mocker):
        # Arrange
        feature_store_id = 99

        mocker.patch("hsfs.client.get_instance")
        mocker.patch(
            "hsfs.core.transformation_function_engine.TransformationFunctionEngine.is_builtin"
        )
        mock_tf_engine_compute_transformation_fn_statistics = mocker.patch(
            "hsfs.core.transformation_function_engine.TransformationFunctionEngine.compute_transformation_fn_statistics"
        )
        mock_tf_engine_populate_builtin_attached_fns = mocker.patch(
            "hsfs.core.transformation_function_engine.TransformationFunctionEngine.populate_builtin_attached_fns"
        )

        tf_engine = transformation_function_engine.TransformationFunctionEngine(
            feature_store_id
        )

        def testFunction():
            print("Test")

        tf = transformation_function.TransformationFunction(
            feature_store_id,
            transformation_fn=testFunction,
            builtin_source_code="",
            output_type="str",
        )

        def label_encoder():
            print("Test")

        tf_label_encoder = transformation_function.TransformationFunction(
            feature_store_id,
            transformation_fn=label_encoder,
            builtin_source_code="",
            output_type="str",
        )

        transformation_fn_dict = dict()

        transformation_fn_dict["tf_name"] = tf
        transformation_fn_dict["label_encoder"] = tf_label_encoder

        td = training_dataset.TrainingDataset(
            name="test",
            version=1,
            data_format="CSV",
            featurestore_id=feature_store_id,
            splits={"key": "value"},
            id=10,
            transformation_functions=transformation_fn_dict,
        )

        dataset = mocker.Mock()

        # Act
        tf_engine.populate_builtin_transformation_functions(
            training_dataset=td, feature_view_obj=None, dataset=dataset
        )

        # Assert
        assert mock_tf_engine_compute_transformation_fn_statistics.call_count == 1
        assert mock_tf_engine_populate_builtin_attached_fns.call_count == 1
        assert dataset.get.call_count == 1

    # Previously in test_feature_view_engine
    def test_get_fv_attached_transformation_fn(self, mocker):
        # Arrange
        feature_store_id = 99
        mock_fv_api = mocker.patch("hsfs.core.feature_view_api.FeatureViewApi")
        td_engine = transformation_function_engine.TransformationFunctionEngine(
            feature_store_id=feature_store_id
        )

        def testFunction():
            print("Test")

        tf = transformation_function_attached.TransformationFunctionAttached(
            name="tf_name", transformation_function=testFunction
        )

        mock_fv_api.return_value.get_attached_transformation_fn.return_value = tf

        # Act
        result = td_engine.get_fv_attached_transformation_fn(
            fv_name="fv_name", fv_version=1
        )

        # Assert
        assert "tf_name" in result
        assert mock_fv_api.return_value.get_attached_transformation_fn.call_count == 1

    def test_get_fv_attached_transformation_fn_multiple(self, mocker):
        # Arrange
        feature_store_id = 99

        mock_fv_api = mocker.patch("hsfs.core.feature_view_api.FeatureViewApi")

        td_engine = transformation_function_engine.TransformationFunctionEngine(
            feature_store_id=feature_store_id
        )

        def testFunction():
            print("Test")

        tf = transformation_function_attached.TransformationFunctionAttached(
            name="tf_name", transformation_function=testFunction
        )
        tf1 = transformation_function_attached.TransformationFunctionAttached(
            name="tf1_name", transformation_function=testFunction
        )

        mock_fv_api.return_value.get_attached_transformation_fn.return_value = [tf, tf1]

        # Act
        result = td_engine.get_fv_attached_transformation_fn(
            fv_name="fv_name", fv_version=1
=======
        tf_engine.get_and_set_feature_statistics(
            training_dataset=td, feature_view_obj=fv, training_dataset_version=1
>>>>>>> a4efba1c
        )

        # Assert
        assert mock_s_engine.return_value.get.call_count == 1<|MERGE_RESOLUTION|>--- conflicted
+++ resolved
@@ -14,12 +14,7 @@
 #   limitations under the License.
 #
 
-<<<<<<< HEAD
-
-import pytest
-=======
 import pandas as pd
->>>>>>> a4efba1c
 from hsfs import (
     engine,
     feature,
@@ -474,532 +469,8 @@
         )
 
         # Act
-<<<<<<< HEAD
-        result = tf_engine.is_builtin(transformation_fn_instance=tf)
-
-        # Assert
-        assert result is False
-
-    def test_is_builtin_standard_scaler(self):
-        # Arrange
-        feature_store_id = 99
-
-        tf_engine = transformation_function_engine.TransformationFunctionEngine(
-            feature_store_id
-        )
-
-        tf = transformation_function.TransformationFunction(
-            feature_store_id,
-            builtin_source_code="",
-            output_type="str",
-            name="standard_scaler",
-            version=1,
-        )
-
-        # Act
-        result = tf_engine.is_builtin(transformation_fn_instance=tf)
-
-        # Assert
-        assert result is True
-
-    def test_is_builtin_robust_scaler(self):
-        # Arrange
-        feature_store_id = 99
-
-        tf_engine = transformation_function_engine.TransformationFunctionEngine(
-            feature_store_id
-        )
-
-        tf = transformation_function.TransformationFunction(
-            feature_store_id,
-            builtin_source_code="",
-            output_type="str",
-            name="robust_scaler",
-            version=1,
-        )
-
-        # Act
-        result = tf_engine.is_builtin(transformation_fn_instance=tf)
-
-        # Assert
-        assert result is True
-
-    def test_is_builtin_label_encoder(self):
-        # Arrange
-        feature_store_id = 99
-
-        tf_engine = transformation_function_engine.TransformationFunctionEngine(
-            feature_store_id
-        )
-
-        tf = transformation_function.TransformationFunction(
-            feature_store_id,
-            builtin_source_code="",
-            output_type="str",
-            name="label_encoder",
-            version=1,
-        )
-
-        # Act
-        result = tf_engine.is_builtin(transformation_fn_instance=tf)
-
-        # Assert
-        assert result is True
-
-    def test_populate_builtin_fn_arguments(self):
-        # Arrange
-        feature_store_id = 99
-
-        tf_engine = transformation_function_engine.TransformationFunctionEngine(
-            feature_store_id
-        )
-
-        def tf_name():
-            print("Test")
-
-        tf = transformation_function.TransformationFunction(
-            feature_store_id, transformation_fn=tf_name, output_type="str"
-        )
-
-        # Act
-        with pytest.raises(ValueError) as e_info:
-            tf_engine.populate_builtin_fn_arguments(
-                feature_name=None,
-                transformation_function_instance=tf,
-                feature_descriptive_stats=None,
-            )
-
-        # Assert
-        assert str(e_info.value) == "Not implemented"
-
-    def test_populate_builtin_fn_arguments_min_max_scaler(self, mocker):
-        # Arrange
-        feature_store_id = 99
-
-        mocker.patch(
-            "hsfs.core.builtin_transformation_function.BuiltInTransformationFunction.min_max_scaler_stats",
-            return_value=(1, 100),
-        )
-
-        tf_engine = transformation_function_engine.TransformationFunctionEngine(
-            feature_store_id
-        )
-
-        def min_max_scaler():
-            print("Test")
-
-        tf = transformation_function.TransformationFunction(
-            feature_store_id, transformation_fn=min_max_scaler, output_type="str"
-        )
-
-        # Act
-        tf_engine.populate_builtin_fn_arguments(
-            feature_name=None,
-            transformation_function_instance=tf,
-            feature_descriptive_stats=None,
-        )
-
-        # Assert
-        assert tf.transformation_fn.keywords["min_value"] == 1
-        assert tf.transformation_fn.keywords["max_value"] == 100
-
-    def test_populate_builtin_fn_arguments_standard_scaler(self, mocker):
-        # Arrange
-        feature_store_id = 99
-
-        mocker.patch(
-            "hsfs.core.builtin_transformation_function.BuiltInTransformationFunction.standard_scaler_stats",
-            return_value=(1, 100),
-        )
-
-        tf_engine = transformation_function_engine.TransformationFunctionEngine(
-            feature_store_id
-        )
-
-        def standard_scaler():
-            print("Test")
-
-        tf = transformation_function.TransformationFunction(
-            feature_store_id, transformation_fn=standard_scaler, output_type="str"
-        )
-
-        # Act
-        tf_engine.populate_builtin_fn_arguments(
-            feature_name=None,
-            transformation_function_instance=tf,
-            feature_descriptive_stats=None,
-        )
-
-        # Assert
-        assert tf.transformation_fn.keywords["mean"] == 1
-        assert tf.transformation_fn.keywords["std_dev"] == 100
-
-    def test_populate_builtin_fn_arguments_robust_scaler(self, mocker):
-        # Arrange
-        feature_store_id = 99
-
-        mocker.patch(
-            "hsfs.core.builtin_transformation_function.BuiltInTransformationFunction.robust_scaler_stats",
-            return_value={24: 1, 49: 2, 74: 3},
-        )
-
-        tf_engine = transformation_function_engine.TransformationFunctionEngine(
-            feature_store_id
-        )
-
-        def robust_scaler():
-            print("Test")
-
-        tf = transformation_function.TransformationFunction(
-            feature_store_id, transformation_fn=robust_scaler, output_type="str"
-        )
-
-        # Act
-        tf_engine.populate_builtin_fn_arguments(
-            feature_name=None,
-            transformation_function_instance=tf,
-            feature_descriptive_stats=None,
-        )
-
-        # Assert
-        assert tf.transformation_fn.keywords["p25"] == 1
-        assert tf.transformation_fn.keywords["p50"] == 2
-        assert tf.transformation_fn.keywords["p75"] == 3
-
-    def test_populate_builtin_fn_arguments_label_encoder(self, mocker):
-        # Arrange
-        feature_store_id = 99
-
-        mocker.patch(
-            "hsfs.core.builtin_transformation_function.BuiltInTransformationFunction.encoder_stats",
-            return_value="test",
-        )
-
-        tf_engine = transformation_function_engine.TransformationFunctionEngine(
-            feature_store_id
-        )
-
-        def label_encoder():
-            print("Test")
-
-        tf = transformation_function.TransformationFunction(
-            feature_store_id, transformation_fn=label_encoder, output_type="str"
-        )
-
-        # Act
-        tf_engine.populate_builtin_fn_arguments(
-            feature_name=None,
-            transformation_function_instance=tf,
-            feature_descriptive_stats=None,
-        )
-
-        # Assert
-        assert tf.transformation_fn.keywords["value_to_index"] == "test"
-
-    def test_populate_builtin_attached_fns(self, mocker):
-        # Arrange
-        feature_store_id = 99
-
-        mocker.patch(
-            "hsfs.core.transformation_function_engine.TransformationFunctionEngine.is_builtin",
-            return_value=False,
-        )
-        mocker.patch(
-            "hsfs.core.transformation_function_engine.TransformationFunctionEngine.populate_builtin_fn_arguments"
-        )
-
-        tf_engine = transformation_function_engine.TransformationFunctionEngine(
-            feature_store_id
-        )
-
-        def testFunction():
-            print("Test")
-
-        tf_attached = transformation_function_attached.TransformationFunctionAttached(
-            name="tf_name", transformation_function=testFunction
-        )
-        tf1_attached = transformation_function_attached.TransformationFunctionAttached(
-            name="tf1_name", transformation_function=testFunction
-        )
-
-        transformation_fn_dict = dict()
-
-        transformation_fn_dict["tf_name"] = tf_attached
-        transformation_fn_dict["tf1_name"] = tf1_attached
-
-        # Act
-        tf_engine.populate_builtin_attached_fns(
-            attached_transformation_fns=transformation_fn_dict,
-            feature_descriptive_stats=None,
-        )
-
-        # Assert
-        assert transformation_fn_dict["tf_name"] == tf_attached
-        assert transformation_fn_dict["tf1_name"] == tf1_attached
-
-    def test_populate_builtin_attached_fns_is_builtin(self, mocker):
-        # Arrange
-        feature_store_id = 99
-
-        mocker.patch(
-            "hsfs.core.transformation_function_engine.TransformationFunctionEngine.is_builtin"
-        )
-        mocker.patch(
-            "hsfs.core.transformation_function_engine.TransformationFunctionEngine.populate_builtin_fn_arguments"
-        )
-
-        tf_engine = transformation_function_engine.TransformationFunctionEngine(
-            feature_store_id
-        )
-
-        def testFunction():
-            print("Test")
-
-        tf_attached = transformation_function_attached.TransformationFunctionAttached(
-            name="tf_name", transformation_function=testFunction
-        )
-        tf1_attached = transformation_function_attached.TransformationFunctionAttached(
-            name="tf1_name", transformation_function=testFunction
-        )
-
-        transformation_fn_dict = dict()
-
-        transformation_fn_dict["tf_name"] = tf_attached
-        transformation_fn_dict["tf1_name"] = tf1_attached
-
-        # Act
-        tf_engine.populate_builtin_attached_fns(
-            attached_transformation_fns=transformation_fn_dict,
-            feature_descriptive_stats=None,
-        )
-
-        # Assert
-        assert transformation_fn_dict["tf_name"] != tf_attached
-        assert transformation_fn_dict["tf1_name"] != tf1_attached
-
-    def test_compute_transformation_fn_statistics(self, mocker):
-        # Arrange
-        feature_store_id = 99
-
-        mocker.patch("hsfs.client.get_instance")
-        mock_s_engine = mocker.patch("hsfs.core.statistics_engine.StatisticsEngine")
-
-        tf_engine = transformation_function_engine.TransformationFunctionEngine(
-            feature_store_id
-        )
-
-        td = training_dataset.TrainingDataset(
-            name="test",
-            version=1,
-            data_format="CSV",
-            featurestore_id=99,
-            splits={},
-            id=10,
-        )
-
-        # Act
-        tf_engine.compute_transformation_fn_statistics(
-            training_dataset_obj=td,
-            builtin_tffn_features=None,
-            label_encoder_features=None,
-            feature_dataframe=None,
-            feature_view_obj=None,
-        )
-
-        # Assert
-        assert (
-            mock_s_engine.return_value.compute_transformation_fn_statistics.call_count
-            == 1
-        )
-
-    def test_populate_builtin_transformation_functions(self, mocker):
-        # Arrange
-        feature_store_id = 99
-
-        mocker.patch("hsfs.client.get_instance")
-        mocker.patch(
-            "hsfs.core.transformation_function_engine.TransformationFunctionEngine.is_builtin"
-        )
-        mock_tf_engine_compute_transformation_fn_statistics = mocker.patch(
-            "hsfs.core.transformation_function_engine.TransformationFunctionEngine.compute_transformation_fn_statistics"
-        )
-        mock_tf_engine_populate_builtin_attached_fns = mocker.patch(
-            "hsfs.core.transformation_function_engine.TransformationFunctionEngine.populate_builtin_attached_fns"
-        )
-
-        tf_engine = transformation_function_engine.TransformationFunctionEngine(
-            feature_store_id
-        )
-
-        def testFunction():
-            print("Test")
-
-        tf = transformation_function.TransformationFunction(
-            feature_store_id,
-            transformation_fn=testFunction,
-            builtin_source_code="",
-            output_type="str",
-        )
-
-        def label_encoder():
-            print("Test")
-
-        tf_label_encoder = transformation_function.TransformationFunction(
-            feature_store_id,
-            transformation_fn=label_encoder,
-            builtin_source_code="",
-            output_type="str",
-        )
-
-        transformation_fn_dict = dict()
-
-        transformation_fn_dict["tf_name"] = tf
-        transformation_fn_dict["label_encoder"] = tf_label_encoder
-
-        td = training_dataset.TrainingDataset(
-            name="test",
-            version=1,
-            data_format="CSV",
-            featurestore_id=feature_store_id,
-            splits={},
-            id=10,
-            transformation_functions=transformation_fn_dict,
-        )
-
-        dataset = mocker.Mock()
-
-        # Act
-        tf_engine.populate_builtin_transformation_functions(
-            training_dataset=td, feature_view_obj=None, dataset=dataset
-        )
-
-        # Assert
-        assert mock_tf_engine_compute_transformation_fn_statistics.call_count == 1
-        assert mock_tf_engine_populate_builtin_attached_fns.call_count == 1
-        assert dataset.get.call_count == 0
-
-    def test_populate_builtin_transformation_functions_splits(self, mocker):
-        # Arrange
-        feature_store_id = 99
-
-        mocker.patch("hsfs.client.get_instance")
-        mocker.patch(
-            "hsfs.core.transformation_function_engine.TransformationFunctionEngine.is_builtin"
-        )
-        mock_tf_engine_compute_transformation_fn_statistics = mocker.patch(
-            "hsfs.core.transformation_function_engine.TransformationFunctionEngine.compute_transformation_fn_statistics"
-        )
-        mock_tf_engine_populate_builtin_attached_fns = mocker.patch(
-            "hsfs.core.transformation_function_engine.TransformationFunctionEngine.populate_builtin_attached_fns"
-        )
-
-        tf_engine = transformation_function_engine.TransformationFunctionEngine(
-            feature_store_id
-        )
-
-        def testFunction():
-            print("Test")
-
-        tf = transformation_function.TransformationFunction(
-            feature_store_id,
-            transformation_fn=testFunction,
-            builtin_source_code="",
-            output_type="str",
-        )
-
-        def label_encoder():
-            print("Test")
-
-        tf_label_encoder = transformation_function.TransformationFunction(
-            feature_store_id,
-            transformation_fn=label_encoder,
-            builtin_source_code="",
-            output_type="str",
-        )
-
-        transformation_fn_dict = dict()
-
-        transformation_fn_dict["tf_name"] = tf
-        transformation_fn_dict["label_encoder"] = tf_label_encoder
-
-        td = training_dataset.TrainingDataset(
-            name="test",
-            version=1,
-            data_format="CSV",
-            featurestore_id=feature_store_id,
-            splits={"key": "value"},
-            id=10,
-            transformation_functions=transformation_fn_dict,
-        )
-
-        dataset = mocker.Mock()
-
-        # Act
-        tf_engine.populate_builtin_transformation_functions(
-            training_dataset=td, feature_view_obj=None, dataset=dataset
-        )
-
-        # Assert
-        assert mock_tf_engine_compute_transformation_fn_statistics.call_count == 1
-        assert mock_tf_engine_populate_builtin_attached_fns.call_count == 1
-        assert dataset.get.call_count == 1
-
-    # Previously in test_feature_view_engine
-    def test_get_fv_attached_transformation_fn(self, mocker):
-        # Arrange
-        feature_store_id = 99
-        mock_fv_api = mocker.patch("hsfs.core.feature_view_api.FeatureViewApi")
-        td_engine = transformation_function_engine.TransformationFunctionEngine(
-            feature_store_id=feature_store_id
-        )
-
-        def testFunction():
-            print("Test")
-
-        tf = transformation_function_attached.TransformationFunctionAttached(
-            name="tf_name", transformation_function=testFunction
-        )
-
-        mock_fv_api.return_value.get_attached_transformation_fn.return_value = tf
-
-        # Act
-        result = td_engine.get_fv_attached_transformation_fn(
-            fv_name="fv_name", fv_version=1
-        )
-
-        # Assert
-        assert "tf_name" in result
-        assert mock_fv_api.return_value.get_attached_transformation_fn.call_count == 1
-
-    def test_get_fv_attached_transformation_fn_multiple(self, mocker):
-        # Arrange
-        feature_store_id = 99
-
-        mock_fv_api = mocker.patch("hsfs.core.feature_view_api.FeatureViewApi")
-
-        td_engine = transformation_function_engine.TransformationFunctionEngine(
-            feature_store_id=feature_store_id
-        )
-
-        def testFunction():
-            print("Test")
-
-        tf = transformation_function_attached.TransformationFunctionAttached(
-            name="tf_name", transformation_function=testFunction
-        )
-        tf1 = transformation_function_attached.TransformationFunctionAttached(
-            name="tf1_name", transformation_function=testFunction
-        )
-
-        mock_fv_api.return_value.get_attached_transformation_fn.return_value = [tf, tf1]
-
-        # Act
-        result = td_engine.get_fv_attached_transformation_fn(
-            fv_name="fv_name", fv_version=1
-=======
         tf_engine.get_and_set_feature_statistics(
             training_dataset=td, feature_view_obj=fv, training_dataset_version=1
->>>>>>> a4efba1c
         )
 
         # Assert
