#
#   Copyright 2022 Hopsworks AB
#
#   Licensed under the Apache License, Version 2.0 (the "License");
#   you may not use this file except in compliance with the License.
#   You may obtain a copy of the License at
#
#       http://www.apache.org/licenses/LICENSE-2.0
#
#   Unless required by applicable law or agreed to in writing, software
#   distributed under the License is distributed on an "AS IS" BASIS,
#   WITHOUT WARRANTIES OR CONDITIONS OF ANY KIND, either express or implied.
#   See the License for the specific language governing permissions and
#   limitations under the License.
#


from hsfs import feature_group, feature
from hsfs.constructor import query, join, filter


class TestQuery:
    def test_from_response_json_python(self, mocker, backend_fixtures):
        # Arrange
        mocker.patch("hsfs.engine.get_type", return_value="python")
        json = backend_fixtures["query"]["get"]["response"]

        # Act
        q = query.Query.from_response_json(json)

        # Assert
        assert q._feature_store_name == "test_feature_store_name"
        assert q._feature_store_id == "test_feature_store_id"
        assert isinstance(q._left_feature_group, feature_group.FeatureGroup)
        assert len(q._left_features) == 1
        assert isinstance(q._left_features[0], feature.Feature)
        assert q._left_feature_group_start_time == "test_start_time"
        assert q._left_feature_group_end_time == "test_end_time"
        assert len(q._joins) == 1
        assert isinstance(q._joins[0], join.Join)
        assert isinstance(q._filter, filter.Logic)
        assert q._python_engine is True

    def test_from_response_json_external_fg_python(self, mocker, backend_fixtures):
        # Arrange
        mocker.patch("hsfs.engine.get_type", return_value="python")
        json = backend_fixtures["query"]["get_external_fg"]["response"]

        # Act
        q = query.Query.from_response_json(json)

        # Assert
        assert q._feature_store_name == "test_feature_store_name"
        assert q._feature_store_id == "test_feature_store_id"
        assert isinstance(q._left_feature_group, feature_group.ExternalFeatureGroup)
        assert len(q._left_features) == 1
        assert isinstance(q._left_features[0], feature.Feature)
        assert q._left_feature_group_start_time == "test_start_time"
        assert q._left_feature_group_end_time == "test_end_time"
        assert len(q._joins) == 1
        assert isinstance(q._joins[0], join.Join)
        assert isinstance(q._filter, filter.Logic)
        assert q._python_engine is True

    def test_from_response_json_spark(self, mocker, backend_fixtures):
        # Arrange
        mocker.patch("hsfs.engine.get_type", return_value="spark")
        json = backend_fixtures["query"]["get"]["response"]

        # Act
        q = query.Query.from_response_json(json)

        # Assert
        assert q._feature_store_name == "test_feature_store_name"
        assert q._feature_store_id == "test_feature_store_id"
        assert isinstance(q._left_feature_group, feature_group.FeatureGroup)
        assert len(q._left_features) == 1
        assert isinstance(q._left_features[0], feature.Feature)
        assert q._left_feature_group_start_time == "test_start_time"
        assert q._left_feature_group_end_time == "test_end_time"
        assert len(q._joins) == 1
        assert isinstance(q._joins[0], join.Join)
        assert isinstance(q._filter, filter.Logic)
        assert q._python_engine is False

    def test_from_response_json_external_fg_spark(self, mocker, backend_fixtures):
        # Arrange
        mocker.patch("hsfs.engine.get_type", return_value="spark")
        json = backend_fixtures["query"]["get_external_fg"]["response"]

        # Act
        q = query.Query.from_response_json(json)

        # Assert
        assert q._feature_store_name == "test_feature_store_name"
        assert q._feature_store_id == "test_feature_store_id"
        assert isinstance(q._left_feature_group, feature_group.ExternalFeatureGroup)
        assert len(q._left_features) == 1
        assert isinstance(q._left_features[0], feature.Feature)
        assert q._left_feature_group_start_time == "test_start_time"
        assert q._left_feature_group_end_time == "test_end_time"
        assert len(q._joins) == 1
        assert isinstance(q._joins[0], join.Join)
        assert isinstance(q._filter, filter.Logic)
        assert q._python_engine is False

    def test_from_response_json_basic_info(self, mocker, backend_fixtures):
        # Arrange
        mocker.patch("hsfs.engine.get_type", return_value="python")
        json = backend_fixtures["query"]["get_basic_info"]["response"]

        # Act
        q = query.Query.from_response_json(json)

        # Assert
        assert q._feature_store_name is None
        assert q._feature_store_id is None
        assert isinstance(q._left_feature_group, feature_group.FeatureGroup)
        assert len(q._left_features) == 1
        assert isinstance(q._left_features[0], feature.Feature)
        assert q._left_feature_group_start_time is None
        assert q._left_feature_group_end_time is None
        assert len(q._joins) == 0
<<<<<<< HEAD
        assert q._filter is None
        assert q._python_engine is True
=======
        assert q._filter == None
        assert q._python_engine == True

    def test_as_of(self, mocker, backend_fixtures):
        mocker.patch("hsfs.engine.get_type", return_value="python")
        q = query.Query.from_response_json(backend_fixtures["query"]["get"]["response"])
        q.as_of("2022-01-01 00:00:00")

        assert q.left_feature_group_end_time == 1640995200000
        assert q._joins[0].query.left_feature_group_end_time == 1640995200000

        q = query.Query.from_response_json(backend_fixtures["query"]["get"]["response"])
        q.as_of(None, "2022-01-01 00:00:00")

        assert q.left_feature_group_start_time == 1640995200000
        assert q._joins[0].query.left_feature_group_start_time == 1640995200000

        q = query.Query.from_response_json(backend_fixtures["query"]["get"]["response"])
        q.as_of("2022-01-02 00:00:00", exclude_until="2022-01-01 00:00:00")

        assert q.left_feature_group_end_time == 1641081600000
        assert q.left_feature_group_start_time == 1640995200000
        assert q._joins[0].query.left_feature_group_end_time == 1641081600000
        assert q._joins[0].query.left_feature_group_start_time == 1640995200000

        q.as_of()

        assert q.left_feature_group_end_time is None
        assert q.left_feature_group_start_time is None
        assert q._joins[0].query.left_feature_group_end_time is None
        assert q._joins[0].query.left_feature_group_start_time is None
>>>>>>> dfbc6b74
<|MERGE_RESOLUTION|>--- conflicted
+++ resolved
@@ -121,12 +121,8 @@
         assert q._left_feature_group_start_time is None
         assert q._left_feature_group_end_time is None
         assert len(q._joins) == 0
-<<<<<<< HEAD
         assert q._filter is None
         assert q._python_engine is True
-=======
-        assert q._filter == None
-        assert q._python_engine == True
 
     def test_as_of(self, mocker, backend_fixtures):
         mocker.patch("hsfs.engine.get_type", return_value="python")
@@ -155,5 +151,4 @@
         assert q.left_feature_group_end_time is None
         assert q.left_feature_group_start_time is None
         assert q._joins[0].query.left_feature_group_end_time is None
-        assert q._joins[0].query.left_feature_group_start_time is None
->>>>>>> dfbc6b74
+        assert q._joins[0].query.left_feature_group_start_time is None