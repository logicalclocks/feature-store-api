[tool.ruff]
# Exclude a variety of commonly ignored directories.
exclude = [
    ".bzr",
    ".direnv",
    ".eggs",
    ".git",
    ".git-rewrite",
    ".hg",
    ".ipynb_checkpoints",
    ".mypy_cache",
    ".nox",
    ".pants.d",
    ".pyenv",
    ".pytest_cache",
    ".pytype",
    ".ruff_cache",
    ".svn",
    ".tox",
    ".venv",
    ".vscode",
    "__pypackages__",
    "_build",
    "buck-out",
    "build",
    "dist",
    "node_modules",
    "site-packages",
    "venv",
    "java",
]

# Same as Black.
line-length = 88
indent-width = 4

# Assume Python 3.11
target-version = "py311"

[tool.ruff.lint]
# 1. Enable flake8-bugbear (`B`) rules, in addition to the defaults.
<<<<<<< HEAD
select = ["E4", "E7", "E9", "F", "B", "I"]#, "ANN"]
=======
select = ["E4", "E7", "E9", "F", "B", "I", "ANN"]
>>>>>>> a2fb5b87
ignore = [
    "B905",   # zip has no strict kwarg until Python 3.10
    "ANN101", # Missing type annotation for self in method
    "ANN102", # Missing type annotation for cls in classmethod
<<<<<<< HEAD
    "ANN003", # Missing type annotation for **kwarg in function
    "ANN002", # Missing type annotation for *args in function
    "ANN401", # Allow Any in type annotations
=======
    "ANN002", # Missing type annotation for *args
    "ANN003", # Missing type annotation for **kwargs
>>>>>>> a2fb5b87
]

# Allow fix for all enabled rules (when `--fix`) is provided.
fixable = ["ALL"]
unfixable = []

# Allow unused variables when underscore-prefixed.
dummy-variable-rgx = "^(_+|(_+[a-zA-Z0-9_]*[a-zA-Z0-9]+?))$"

[tool.ruff.lint.isort]
lines-after-imports = 2
known-third-party = ["hopsworks", "hsfs", "hsml"]


[tool.ruff.format]
# Like Black, use double quotes for strings.
quote-style = "double"

# Like Black, indent with spaces, rather than tabs.
indent-style = "space"

# Like Black, respect magic trailing commas.
skip-magic-trailing-comma = false

# Like Black, automatically detect the appropriate line ending.
line-ending = "auto"<|MERGE_RESOLUTION|>--- conflicted
+++ resolved
@@ -34,28 +34,19 @@
 line-length = 88
 indent-width = 4
 
-# Assume Python 3.11
-target-version = "py311"
+# Assume Python 3.8+ syntax.
+target-version = "py38"
 
 [tool.ruff.lint]
 # 1. Enable flake8-bugbear (`B`) rules, in addition to the defaults.
-<<<<<<< HEAD
 select = ["E4", "E7", "E9", "F", "B", "I"]#, "ANN"]
-=======
-select = ["E4", "E7", "E9", "F", "B", "I", "ANN"]
->>>>>>> a2fb5b87
 ignore = [
     "B905",   # zip has no strict kwarg until Python 3.10
     "ANN101", # Missing type annotation for self in method
     "ANN102", # Missing type annotation for cls in classmethod
-<<<<<<< HEAD
     "ANN003", # Missing type annotation for **kwarg in function
     "ANN002", # Missing type annotation for *args in function
     "ANN401", # Allow Any in type annotations
-=======
-    "ANN002", # Missing type annotation for *args
-    "ANN003", # Missing type annotation for **kwargs
->>>>>>> a2fb5b87
 ]
 
 # Allow fix for all enabled rules (when `--fix`) is provided.
