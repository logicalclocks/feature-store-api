--- conflicted
+++ resolved
@@ -661,13 +661,9 @@
             props["sfToken"] = self._token
         if self._warehouse:
             props["sfWarehouse"] = self._warehouse
-<<<<<<< HEAD
         if self._application:
             props["application"] = self._application
-        if self._role is not None:
-=======
         if self._role:
->>>>>>> 1c49c5be
             props["sfRole"] = self._role
         if self._table:
             props["dbtable"] = self._table
