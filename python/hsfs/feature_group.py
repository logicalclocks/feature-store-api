#
#   Copyright 2020 Logical Clocks AB
#
#   Licensed under the Apache License, Version 2.0 (the "License");
#   you may not use this file except in compliance with the License.
#   You may obtain a copy of the License at
#
#       http://www.apache.org/licenses/LICENSE-2.0
#
#   Unless required by applicable law or agreed to in writing, software
#   distributed under the License is distributed on an "AS IS" BASIS,
#   WITHOUT WARRANTIES OR CONDITIONS OF ANY KIND, either express or implied.
#   See the License for the specific language governing permissions and
#   limitations under the License.
#

import humps
import json
import warnings
import pandas as pd
import numpy as np
from typing import Optional, Union, Any, Dict, List, TypeVar

from hsfs import util, engine, feature, storage_connector as sc
from hsfs.core import (
    feature_group_engine,
    statistics_engine,
    feature_group_base_engine,
    on_demand_feature_group_engine,
)
from hsfs.statistics_config import StatisticsConfig
from hsfs.constructor import query, filter
from hsfs.client.exceptions import FeatureStoreException


class FeatureGroupBase:
    def __init__(self, featurestore_id):
        self._feature_group_base_engine = feature_group_base_engine.FeatureGroupBaseEngine(
            featurestore_id
        )
        self._statistics_engine = statistics_engine.StatisticsEngine(
            featurestore_id, self.ENTITY_TYPE
        )

    def delete(self):
        """Drop the entire feature group along with its feature data.

        !!! danger "Potentially dangerous operation"
            This operation drops all metadata associated with **this version** of the
            feature group **and** all the feature data in offline and online storage
            associated with it.

        # Raises
            `RestAPIError`.
        """
        self._feature_group_engine.delete(self)

    def select_all(self):
        """Select all features in the feature group and return a query object.

        The query can be used to construct joins of feature groups or create a
        training dataset immediately.

        # Returns
            `Query`. A query object with all features of the feature group.
        """
        return query.Query(
            self._feature_store_name, self._feature_store_id, self, self._features
        )

    def select(self, features: List[Union[str, feature.Feature]] = []):
        """Select a subset of features of the feature group and return a query object.

        The query can be used to construct joins of feature groups or create a training
        dataset with a subset of features of the feature group.

        # Arguments
            features: list, optional. A list of `Feature` objects or feature names as
                strings to be selected, defaults to [].

        # Returns
            `Query`: A query object with the selected features of the feature group.
        """
        return query.Query(
            self._feature_store_name, self._feature_store_id, self, features
        )

    def select_except(self, features: List[Union[str, feature.Feature]] = []):
        """Select all features of the feature group except a few and return a query
        object.

        The query can be used to construct joins of feature groups or create a training
        dataset with a subset of features of the feature group.

        # Arguments
            features: list, optional. A list of `Feature` objects or feature names as
                strings to be selected, defaults to [], selecting all features.

        # Returns
            `Query`: A query object with the selected features of the feature group.
        """
        if features:
            except_features = [
                f.name if isinstance(f, feature.Feature) else f for f in features
            ]
            return query.Query(
                self._feature_store_name,
                self._feature_store_id,
                self,
                [f for f in self._features if f.name not in except_features],
            )
        else:
            return self.select_all()

    def filter(self, f: Union[filter.Filter, filter.Logic]):
        """Apply filter to the feature group.

        Selects all features and returns the resulting `Query` with the applied filter.

        ```python
        from hsfs.feature import Feature

        fg.filter(Feature("weekly_sales") > 1000)
        ```

        If you are planning to join the filtered feature group later on with another
        feature group, make sure to select the filtered feature explicitly from the
        respective feature group:
        ```python
        fg.filter(fg.feature1 == 1).show(10)
        ```

        Composite filters require parenthesis:
        ```python
        fg.filter((fg.feature1 == 1) | (fg.feature2 >= 2))
        ```

        # Arguments
            f: Filter object.

        # Returns
            `Query`. The query object with the applied filter.
        """
        return self.select_all().filter(f)

    def add_tag(self, name: str, value: str = None):
        """Attach a name/value tag to a feature group.

        A tag can consist of a name only or a name/value pair. Tag names are
        unique identifiers.

        # Arguments
            name: Name of the tag to be added.
            value: Value of the tag to be added, defaults to `None`.

        # Raises
            `RestAPIError`.
        """
        self._feature_group_base_engine.add_tag(self, name, value)

    def delete_tag(self, name: str):
        """Delete a tag from a feature group.

        Tag names are unique identifiers.

        # Arguments
            name: Name of the tag to be removed.

        # Raises
            `RestAPIError`.
        """
        self._feature_group_base_engine.delete_tag(self, name)

    def get_tag(self, name: str = None):
        """Get the tags of a feature group.

        Tag names are unique identifiers. Returns all tags if no tag name is
        specified.

        # Arguments
            name: Name of the tag to get, defaults to `None`.

        # Returns
            `list[Tag]`. List of tags as name/value pairs.

        # Raises
            `RestAPIError`.
        """
        return self._feature_group_base_engine.get_tags(self, name)

    def get_feature(self, name: str):
        """Retrieve a `Feature` object from the schema of the feature group.

        There are several ways to access features of a feature group:

        ```python
        fg.feature1
        fg["feature1"]
        fg.get_feature("feature1")
        ```

        !!! note
            Attribute access to features works only for non-reserved names. For example
            features named `id` or `name` will not be accessible via `fg.name`, instead
            this will return the name of the feature group itself. Fall back on using
            the `get_feature` method.

        Args:
            name (str): [description]

        Returns:
            [type]: [description]
        """
        try:
            return self.__getitem__(name)
        except KeyError:
            raise FeatureStoreException(
                f"'FeatureGroup' object has no feature called '{name}'."
            )

    def __getattr__(self, name):
        try:
            return self.__getitem__(name)
        except KeyError:
            raise AttributeError(
                f"'FeatureGroup' object has no attribute '{name}'. "
                "If you are trying to access a feature, fall back on "
                "using the `get_feature` method."
            )

    def __getitem__(self, name):
        if not isinstance(name, str):
            raise TypeError(
                f"Expected type `str`, got `{type(name)}`. "
                "Features are accessible by name."
            )
        feature = [f for f in self._features if f.name == name]
        if len(feature) == 1:
            return feature[0]
        else:
            raise KeyError(f"'FeatureGroup' object has no feature called '{name}'.")

    @property
    def statistics_config(self):
        """Statistics configuration object defining the settings for statistics
        computation of the feature group."""
        return self._statistics_config

    @statistics_config.setter
    def statistics_config(self, statistics_config):
        if isinstance(statistics_config, StatisticsConfig):
            self._statistics_config = statistics_config
        elif isinstance(statistics_config, dict):
            self._statistics_config = StatisticsConfig(**statistics_config)
        elif isinstance(statistics_config, bool):
            self._statistics_config = StatisticsConfig(statistics_config)
        elif statistics_config is None:
            self._statistics_config = StatisticsConfig()
        else:
            raise TypeError(
                "The argument `statistics_config` has to be `None` of type `StatisticsConfig, `bool` or `dict`, but is of type: `{}`".format(
                    type(statistics_config)
                )
            )

    @property
    def statistics(self):
        """Get the latest computed statistics for the feature group."""
        return self._statistics_engine.get_last(self)

    def get_statistics(self, commit_time: str = None):
        """Returns the statistics for this feature group at a specific time.

        If `commit_time` is `None`, the most recent statistics are returned.

        # Arguments
            commit_time: Commit time in the format `YYYYMMDDhhmmss`, defaults to `None`.

        # Returns
            `Statistics`. Statistics object.

        # Raises
            `RestAPIError`.
        """
        if commit_time is None:
            return self.statistics
        else:
            return self._statistics_engine.get(self, commit_time)

    def compute_statistics(self):
        """Recompute the statistics for the feature group and save them to the
        feature store.
        Statistics are only computed for data in the offline storage of the feature
        group.
        # Returns
            `Statistics`. The statistics metadata object.
        # Raises
            `RestAPIError`. Unable to persist the statistics.
        """
        if self.statistics_config.enabled:
            return self._statistics_engine.compute_statistics(self, self.read())
        else:
            warnings.warn(
                (
                    "The statistics are not enabled of feature group `{}`, with version"
                    " `{}`. No statistics computed."
                ).format(self._name, self._version),
                util.StorageWarning,
            )


class FeatureGroup(FeatureGroupBase):
    CACHED_FEATURE_GROUP = "CACHED_FEATURE_GROUP"
    ENTITY_TYPE = "featuregroups"

    def __init__(
        self,
        name,
        version,
        featurestore_id,
        description="",
        partition_key=None,
        primary_key=None,
        hudi_precombine_key=None,
        featurestore_name=None,
        created=None,
        creator=None,
        id=None,
        features=None,
        location=None,
        jobs=None,
        desc_stats_enabled=None,
        feat_corr_enabled=None,
        feat_hist_enabled=None,
        statistic_columns=None,
        online_enabled=False,
        time_travel_format=None,
        statistics_config=None,
    ):
        super().__init__(featurestore_id)

        self._feature_store_id = featurestore_id
        self._feature_store_name = featurestore_name
        self._description = description
        self._created = created
        self._creator = creator
        self._version = version
        self._name = name
        self._id = id
        self._features = [
            feature.Feature.from_response_json(feat) if isinstance(feat, dict) else feat
            for feat in features
        ]

        self._location = location
        self._jobs = jobs
        self._online_enabled = online_enabled
        self._time_travel_format = (
            time_travel_format.upper() if time_travel_format is not None else None
        )

        if id is not None:
            # initialized by backend
            self.statistics_config = StatisticsConfig(
                desc_stats_enabled,
                feat_corr_enabled,
                feat_hist_enabled,
                statistic_columns,
            )
            self._primary_key = [
                feat.name for feat in self._features if feat.primary is True
            ]
            self._partition_key = [
                feat.name for feat in self._features if feat.partition is True
            ]
            if time_travel_format is not None and time_travel_format.upper() == "HUDI":
                # hudi precombine key is always a single feature
                self._hudi_precombine_key = [
                    feat.name
                    for feat in self._features
                    if feat.hudi_precombine_key is True
                ][0]
            else:
                self._hudi_precombine_key = None
        else:
            # initialized by user
            self.statistics_config = statistics_config
            self._primary_key = primary_key
            self._partition_key = partition_key
            self._hudi_precombine_key = (
                hudi_precombine_key
                if time_travel_format is not None
                and time_travel_format.upper() == "HUDI"
                else None
            )

        self._feature_group_engine = feature_group_engine.FeatureGroupEngine(
            featurestore_id
        )

    def read(
        self,
        wallclock_time: Optional[str] = None,
        online: Optional[bool] = False,
        dataframe_type: Optional[str] = "default",
        read_options: Optional[dict] = {},
    ):
        """
        Read the feature group into a dataframe.

        Reads the feature group by default from the offline storage as Spark DataFrame
        on Hopsworks and Databricks, and as Pandas dataframe on AWS Sagemaker and pure
        Python environments.

        Set `online` to `True` to read from the online storage, or change
        `dataframe_type` to read as a different format.

        !!! example "Read feature group as of latest state:"
            ```python
            fs = connection.get_feature_store();
            fg = fs.get_feature_group("example_feature_group", 1)
            fg.read()
            ```
        !!! example "Read feature group as of specific point in time:"
            ```python
            fs = connection.get_feature_store();
            fg = fs.get_feature_group("example_feature_group", 1)
            fg.read("2020-10-20 07:34:11")
            ```
        # Arguments
            wallclock_time: Date string in the format of "YYYYMMDD" or "YYYYMMDDhhmmss".
                If Specified will retrieve feature group as of specific point in time.
                If not specified will return as of most recent time. Defaults to `None`.
            online: bool, optional. If `True` read from online feature store, defaults
                to `False`.
            dataframe_type: str, optional. Possible values are `"default"`, `"spark"`,
                `"pandas"`, `"numpy"` or `"python"`, defaults to `"default"`.
            read_options: Additional read options as key/value pairs, defaults to `{}`.

        # Returns
            `DataFrame`: The spark dataframe containing the feature data.
            `pyspark.DataFrame`. A Spark DataFrame.
            `pandas.DataFrame`. A Pandas DataFrame.
            `numpy.ndarray`. A two-dimensional Numpy array.
            `list`. A two-dimensional Python list.

        # Raises
            `RestAPIError`. No data is available for feature group with this commit date, If time travel enabled.
        """
        engine.get_instance().set_job_group(
            "Fetching Feature group",
            "Getting feature group: {} from the featurestore {}".format(
                self._name, self._feature_store_name
            ),
        )
        if wallclock_time:
            return (
                self.select_all()
                .as_of(wallclock_time)
                .read(online, dataframe_type, read_options,)
            )
        else:
            return self.select_all().read(online, dataframe_type, read_options,)

    def read_changes(
        self,
        start_wallclock_time: str,
        end_wallclock_time: str,
        read_options: Optional[dict] = {},
    ):
        """Reads updates of this feature that occurred between specified points in time.

        This function only works on feature group's with `HUDI` time travel format.

        !!! example "Reading commits incrementally between specified points in time:"
            ```python
            fs = connection.get_feature_store();
            fg = fs.get_feature_group("example_feature_group", 1)
            fg.read_changes("2020-10-20 07:31:38", "2020-10-20 07:34:11").show()
            ```

        # Arguments
            start_wallclock_time: Date string in the format of "YYYYMMDD" or
                "YYYYMMDDhhmmss".
            end_wallclock_time: Date string in the format of "YYYYMMDD" or
                "YYYYMMDDhhmmss".
            read_options: User provided read options. Defaults to `{}`.

        # Returns
            `DataFrame`. The spark dataframe containing the incremental changes of
            feature data.

        # Raises
            `RestAPIError`.  No data is available for feature group with this commit date.
        """

        return (
            self.select_all()
            .pull_changes(start_wallclock_time, end_wallclock_time)
            .read(False, "default", read_options)
        )

    def show(self, n: int, online: Optional[bool] = False):
        """Show the first `n` rows of the feature group.

        # Arguments
            n: int. Number of rows to show.
            online: bool, optional. If `True` read from online feature store, defaults
                to `False`.
        """
        engine.get_instance().set_job_group(
            "Fetching Feature group",
            "Getting feature group: {} from the featurestore {}".format(
                self._name, self._feature_store_name
            ),
        )
        return self.select_all().show(n, online)

    def save(
        self,
        features: Union[
            pd.DataFrame,
            TypeVar("pyspark.sql.DataFrame"),  # noqa: F821
            TypeVar("pyspark.RDD"),  # noqa: F821
            np.ndarray,
            List[list],
        ],
        write_options: Optional[Dict[Any, Any]] = {},
    ):
        """Persist the metadata and materialize the feature group to the feature store.

        Calling `save` creates the metadata for the feature group in the feature store
        and writes the specified `features` dataframe as feature group to the
        online/offline feature store as specified.

        By default, this writes the feature group to the offline storage, and if
        `online_enabled` for the feature group, also to the online feature store.

        The `features` dataframe can be a Spark DataFrame or RDD, a Pandas DataFrame,
        or a two-dimensional Numpy array or a two-dimensional Python nested list.

        # Arguments
            features: Query, DataFrame, RDD, Ndarray, list. Features to be saved.
            write_options: Additional write options for Spark as
                key-value pairs, defaults to `{}`.

        # Returns
            `FeatureGroup`. Returns the persisted `FeatureGroup` metadata object.

        # Raises
            `RestAPIError`. Unable to create feature group.
        """
        feature_dataframe = engine.get_instance().convert_to_default_dataframe(features)

        user_version = self._version
        self._feature_group_engine.save(self, feature_dataframe, write_options)
        if self.statistics_config.enabled and engine.get_type() == "spark":
            # Only compute statistics if the engine is Spark.
            # For Hive engine, the computation happens in the Hopsworks application
            self._statistics_engine.compute_statistics(self, feature_dataframe)
        if user_version is None:
            warnings.warn(
                "No version provided for creating feature group `{}`, incremented version to `{}`.".format(
                    self._name, self._version
                ),
                util.VersionWarning,
            )
        return self

    def insert(
        self,
        features: Union[
            pd.DataFrame,
            TypeVar("pyspark.sql.DataFrame"),  # noqa: F821
            TypeVar("pyspark.RDD"),  # noqa: F821
            np.ndarray,
            List[list],
        ],
        overwrite: Optional[bool] = False,
        operation: Optional[str] = "upsert",
        storage: Optional[str] = None,
        write_options: Optional[Dict[Any, Any]] = {},
    ):
        """Insert data from a dataframe into the feature group.

        Incrementally insert data to a feature group or overwrite all data contained
        in the feature group. By default, the data is inserted into the offline storage
        as well as the online storage if the feature group is `online_enabled=True`. To
        insert only into the online storage, set `storage="online"`, or oppositely
        `storage="offline"`.

        The `features` dataframe can be a Spark DataFrame or RDD, a Pandas DataFrame,
        or a two-dimensional Numpy array or a two-dimensional Python nested list.

        If statistics are enabled, statistics are recomputed for the entire feature
        group.

        If feature group's time travel format is `HUDI` then `operation` argument can be
        either `insert` or `upsert`.

        !!! example "Upsert new feature data with time travel format `HUDI`:"
            ```python
            fs = conn.get_feature_store();
            fg = fs.get_feature_group("example_feature_group", 1)
            upsert_df = ...
            fg.insert(upsert_df)
            ```

        # Arguments
            features: DataFrame, RDD, Ndarray, list. Features to be saved.
            overwrite: Drop all data in the feature group before
                inserting new data. This does not affect metadata, defaults to False.
            operation: Apache Hudi operation type `"insert"` or `"upsert"`.
                Defaults to `"upsert"`.
            storage: Overwrite default behaviour, write to offline
                storage only with `"offline"` or online only with `"online"`, defaults
                to `None`.
            write_options: Additional write options for Spark as
                key-value pairs, defaults to `{}`.

        # Returns
            `FeatureGroup`. Updated feature group metadata object.
        """
        feature_dataframe = engine.get_instance().convert_to_default_dataframe(features)

        self._feature_group_engine.insert(
            self,
            feature_dataframe,
            overwrite,
            operation,
            storage.lower() if storage is not None else None,
            write_options,
        )

        if engine.get_type() == "spark":
            # Only compute statistics if the engine is Spark,
            # if Hive, the statistics are computed by the application doing the insert
            self.compute_statistics()

    def commit_details(self, limit: Optional[int] = None):
        """Retrieves commit timeline for this feature group.

        # Arguments
            limit: Number of commits to retrieve. Defaults to `None`.

        # Returns
            `Dict[str, Dict[str, str]]`. Dictionary object of commit metadata timeline, where Key is commit id and value
            is `Dict[str, str]` with key value pairs of date committed on, number of rows updated, inserted and deleted.

        # Raises
            `RestAPIError`.
        """
        return self._feature_group_engine.commit_details(self, limit)

    def commit_delete_record(
        self,
        delete_df: TypeVar("pyspark.sql.DataFrame"),  # noqa: F821
        write_options: Optional[Dict[Any, Any]] = {},
    ):
        """Drops records present in the provided DataFrame and commits it as update to this
        Feature group.

        # Arguments
            delete_df: dataFrame containing records to be deleted.
            write_options: User provided write options. Defaults to `{}`.

        # Raises
            `RestAPIError`.
        """
        self._feature_group_engine.commit_delete(self, delete_df, write_options)

<<<<<<< HEAD
    def update_statistics_config(self):
        """Update the statistics configuration of the feature group.

        Change the `statistics_config` object and persist the changes by calling
        this method.

        # Returns
            `FeatureGroup`. The updated metadata object of the feature group.

        # Raises
            `RestAPIError`.
        """
        self._feature_group_engine.update_statistics_config(self)
        return self

    def update_description(self, description: str):
        """Update the description of the feature gorup.

        # Arguments
            description: str. New description string.

        # Returns
            `FeatureGroup`. The updated feature group object.
        """
        self._feature_group_engine.update_description(self, description)
        return self

    def compute_statistics(self):
        """Recompute the statistics for the feature group and save them to the
        feature store.

        Statistics are only computed for data in the offline storage of the feature
        group.

        # Returns
            `Statistics`. The statistics metadata object.

        # Raises
            `RestAPIError`. Unable to persist the statistics.
        """
        if self.statistics_config.enabled:
            # Don't read the dataframe here, otherwise in a Python environment
            # we would be making a data query and then discarding the results
            return self._statistics_engine.compute_statistics(self)
        else:
            warnings.warn(
                (
                    "The statistics are not enabled of feature group `{}`, with version"
                    " `{}`. No statistics computed."
                ).format(self._name, self._version),
                util.StorageWarning,
            )

=======
>>>>>>> 626d96ff
    def append_features(self, features):
        """Append features to the schema of the feature group.

        It is only possible to append features to a feature group. Removing
        features is considered a breaking change.

        # Arguments
            features: Feature or list. A feature object or list thereof to append to
                the schema of the feature group.

        # Returns
            FeatureGroup. The updated feature group object.
        """
        new_features = []
        if isinstance(features, feature.Feature):
            new_features.append(features)
        elif isinstance(features, list):
            for feat in features:
                if isinstance(feat, feature.Feature):
                    new_features.append(feat)
                else:
                    raise TypeError(
                        "The argument `features` has to be of type `Feature` or "
                        "a list thereof, but an element is of type: `{}`".format(
                            type(features)
                        )
                    )
        else:
            raise TypeError(
                "The argument `features` has to be of type `Feature` or a list "
                "thereof, but is of type: `{}`".format(type(features))
            )
        self._feature_group_engine.append_features(self, new_features)
        return self

    @classmethod
    def from_response_json(cls, json_dict):
        json_decamelized = humps.decamelize(json_dict)
        _ = json_decamelized.pop("type")
        return cls(**json_decamelized)

    def update_from_response_json(self, json_dict):
        json_decamelized = humps.decamelize(json_dict)
        _ = json_decamelized.pop("type")
        self.__init__(**json_decamelized)
        return self

    def json(self):
        return json.dumps(self, cls=util.FeatureStoreEncoder)

    def to_dict(self):
        return {
            "id": self._id,
            "name": self._name,
            "version": self._version,
            "description": self._description,
            "onlineEnabled": self._online_enabled,
            "timeTravelFormat": self._time_travel_format,
            "features": self._features,
            "featurestoreId": self._feature_store_id,
            "type": "cachedFeaturegroupDTO",
            "descStatsEnabled": self._statistics_config.enabled,
            "featHistEnabled": self._statistics_config.histograms,
            "featCorrEnabled": self._statistics_config.correlations,
            "statisticColumns": self._statistics_config.columns,
        }

    @property
    def id(self):
        """Feature group id."""
        return self._id

    @property
    def name(self):
        """Name of the feature group."""
        return self._name

    @property
    def version(self):
        """Version number of the feature group."""
        return self._version

    @property
    def description(self):
        """Description of the feature group contents."""
        return self._description

    @property
    def features(self):
        """Schema information."""
        return self._features

    @property
    def location(self):
        return self._location

    @property
    def primary_key(self):
        """List of features building the primary key."""
        return self._primary_key

    @property
    def online_enabled(self):
        """Setting if the feature group is available in online storage."""
        return self._online_enabled

    @property
    def time_travel_format(self):
        """Setting of the feature group time travel format."""
        return self._time_travel_format

    @property
    def partition_key(self):
        """List of features building the partition key."""
        return self._partition_key

    @property
    def hudi_precombine_key(self):
        """Feature name that is the hudi precombine key."""
        return self._hudi_precombine_key

    @property
    def feature_store_id(self):
        return self._feature_store_id

    @property
    def feature_store_name(self):
        """Name of the feature store in which the feature group is located."""
        return self._feature_store_name

    @property
    def creator(self):
        """Username of the creator."""
        return self._creator

    @property
    def created(self):
        """Timestamp when the feature group was created."""
        return self._created

    @version.setter
    def version(self, version):
        self._version = version

    @description.setter
    def description(self, new_description):
        self._description = new_description

    @features.setter
    def features(self, new_features):
        self._features = new_features

    @time_travel_format.setter
    def time_travel_format(self, new_time_travel_format):
        self._time_travel_format = new_time_travel_format

    @primary_key.setter
    def primary_key(self, new_primary_key):
        self._primary_key = new_primary_key

    @partition_key.setter
    def partition_key(self, new_partition_key):
        self._partition_key = new_partition_key

    @hudi_precombine_key.setter
    def hudi_precombine_key(self, hudi_precombine_key):
        self._hudi_precombine_key = hudi_precombine_key

    @online_enabled.setter
    def online_enabled(self, new_online_enabled):
        self._online_enabled = new_online_enabled


class OnDemandFeatureGroup(FeatureGroupBase):
    ON_DEMAND_FEATURE_GROUP = "ON_DEMAND_FEATURE_GROUP"
    ENTITY_TYPE = "featuregroups"

    def __init__(
        self,
        storage_connector,
        query=None,
        data_format=None,
        path=None,
        options={},
        name=None,
        version=None,
        description=None,
        featurestore_id=None,
        featurestore_name=None,
        created=None,
        creator=None,
        id=None,
        features=None,
        jobs=None,
        desc_stats_enabled=None,
        feat_corr_enabled=None,
        feat_hist_enabled=None,
        cluster_analysis_enabled=None,
        statistic_columns=None,
        statistics_config=None,
    ):
        super().__init__(featurestore_id)

        self._feature_store_id = featurestore_id
        self._feature_store_name = featurestore_name
        self._description = description
        self._created = created
        self._creator = creator
        self._version = version
        self._name = name
        self._query = query
        self._data_format = data_format
        self._path = path
        self._id = id
        self._jobs = jobs
        self._desc_stats_enabled = desc_stats_enabled
        self._feat_corr_enabled = feat_corr_enabled
        self._feat_hist_enabled = feat_hist_enabled
        self._statistic_columns = statistic_columns

        self._feature_group_engine = on_demand_feature_group_engine.OnDemandFeatureGroupEngine(
            featurestore_id
        )

        if self._id:
            # Got from Hopsworks, deserialize features and storage connector
            self._features = (
                [feature.Feature.from_response_json(feat) for feat in features]
                if features
                else None
            )

            self.statistics_config = StatisticsConfig(
                desc_stats_enabled,
                feat_corr_enabled,
                feat_hist_enabled,
                statistic_columns,
            )
            self._options = (
                {option["name"]: option["value"] for option in options}
                if options
                else None
            )
        else:
            self.statistics_config = statistics_config
            self._features = features
            self._options = options

        if storage_connector is not None and isinstance(storage_connector, dict):
            self._storage_connector = sc.StorageConnector.from_response_json(
                storage_connector
            )
        else:
            self._storage_connector = storage_connector

    def save(self):
        self._feature_group_engine.save(self)

        if self.statistics_config.enabled:
            self._statistics_engine.compute_statistics(self, self.read())

    def read(self, dataframe_type="default"):
        """Get the feature group as a DataFrame."""
        engine.get_instance().set_job_group(
            "Fetching Feature group",
            "Getting feature group: {} from the featurestore {}".format(
                self._name, self._feature_store_name
            ),
        )
        return self.select_all().read(dataframe_type=dataframe_type)

    def show(self, n):
        """Show the first n rows of the feature group."""
        engine.get_instance().set_job_group(
            "Fetching Feature group",
            "Getting feature group: {} from the featurestore {}".format(
                self._name, self._feature_store_name
            ),
        )
        return self.select_all().show(n)

    @classmethod
    def from_response_json(cls, json_dict):
        json_decamelized = humps.decamelize(json_dict)
        if "type" in json_decamelized:
            _ = json_decamelized.pop("type")
        return cls(**json_decamelized)

    def update_from_response_json(self, json_dict):
        json_decamelized = humps.decamelize(json_dict)
        if "type" in json_decamelized:
            _ = json_decamelized.pop("type")
        self.__init__(**json_decamelized)
        return self

    def json(self):
        return json.dumps(self, cls=util.FeatureStoreEncoder)

    def to_dict(self):
        return {
            "id": self._id,
            "name": self._name,
            "description": self._description,
            "version": self._version,
            "features": self._features,
            "featurestoreId": self._feature_store_id,
            "query": self._query,
            "dataFormat": self._data_format,
            "path": self._path,
            "options": [{"name": k, "value": v} for k, v in self._options.items()]
            if self._options
            else None,
            "storageConnector": self._storage_connector.to_dict(),
            "type": "onDemandFeaturegroupDTO",
            "descStatsEnabled": self._statistics_config.enabled,
            "featHistEnabled": self._statistics_config.histograms,
            "featCorrEnabled": self._statistics_config.correlations,
            "statisticColumns": self._statistics_config.columns,
        }

    @property
    def id(self):
        return self._id

    @property
    def name(self):
        return self._name

    @property
    def version(self):
        return self._version

    @property
    def description(self):
        return self._description

    @property
    def features(self):
        return self._features

    @property
    def query(self):
        return self._query

    @property
    def data_format(self):
        return self._data_format

    @property
    def path(self):
        return self._path

    @property
    def options(self):
        return self._options

    @property
    def storage_connector(self):
        return self._storage_connector

    @property
    def creator(self):
        return self._creator

    @property
    def created(self):
        return self._created

    @version.setter
    def version(self, version):
        self._version = version

    @description.setter
    def description(self, new_description):
        self._description = new_description

    @features.setter
    def features(self, new_features):
        self._features = new_features<|MERGE_RESOLUTION|>--- conflicted
+++ resolved
@@ -298,7 +298,10 @@
             `RestAPIError`. Unable to persist the statistics.
         """
         if self.statistics_config.enabled:
-            return self._statistics_engine.compute_statistics(self, self.read())
+            # Don't read the dataframe here, to avoid triggering a read operation
+            # for the Hive engine. The Hive engine is going to setup a Spark Job 
+            # to update the statistics.
+            return self._statistics_engine.compute_statistics(self)
         else:
             warnings.warn(
                 (
@@ -669,62 +672,6 @@
         """
         self._feature_group_engine.commit_delete(self, delete_df, write_options)
 
-<<<<<<< HEAD
-    def update_statistics_config(self):
-        """Update the statistics configuration of the feature group.
-
-        Change the `statistics_config` object and persist the changes by calling
-        this method.
-
-        # Returns
-            `FeatureGroup`. The updated metadata object of the feature group.
-
-        # Raises
-            `RestAPIError`.
-        """
-        self._feature_group_engine.update_statistics_config(self)
-        return self
-
-    def update_description(self, description: str):
-        """Update the description of the feature gorup.
-
-        # Arguments
-            description: str. New description string.
-
-        # Returns
-            `FeatureGroup`. The updated feature group object.
-        """
-        self._feature_group_engine.update_description(self, description)
-        return self
-
-    def compute_statistics(self):
-        """Recompute the statistics for the feature group and save them to the
-        feature store.
-
-        Statistics are only computed for data in the offline storage of the feature
-        group.
-
-        # Returns
-            `Statistics`. The statistics metadata object.
-
-        # Raises
-            `RestAPIError`. Unable to persist the statistics.
-        """
-        if self.statistics_config.enabled:
-            # Don't read the dataframe here, otherwise in a Python environment
-            # we would be making a data query and then discarding the results
-            return self._statistics_engine.compute_statistics(self)
-        else:
-            warnings.warn(
-                (
-                    "The statistics are not enabled of feature group `{}`, with version"
-                    " `{}`. No statistics computed."
-                ).format(self._name, self._version),
-                util.StorageWarning,
-            )
-
-=======
->>>>>>> 626d96ff
     def append_features(self, features):
         """Append features to the schema of the feature group.
 
