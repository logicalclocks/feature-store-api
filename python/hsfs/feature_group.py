#
#   Copyright 2020 Logical Clocks AB
#
#   Licensed under the Apache License, Version 2.0 (the "License");
#   you may not use this file except in compliance with the License.
#   You may obtain a copy of the License at
#
#       http://www.apache.org/licenses/LICENSE-2.0
#
#   Unless required by applicable law or agreed to in writing, software
#   distributed under the License is distributed on an "AS IS" BASIS,
#   WITHOUT WARRANTIES OR CONDITIONS OF ANY KIND, either express or implied.
#   See the License for the specific language governing permissions and
#   limitations under the License.
#

import copy
from hsfs.ge_validation_result import ValidationResult
import humps
import json
import warnings
import pandas as pd
import numpy as np
import great_expectations as ge
import avro.schema
from typing import Optional, Union, Any, Dict, List, TypeVar, Tuple

from datetime import datetime, date

from hsfs import util, engine, feature, user, storage_connector as sc
from hsfs.core import (
    feature_group_engine,
    statistics_engine,
    expectation_suite_engine,
    validation_report_engine,
    code_engine,
    external_feature_group_engine,
    validation_result_engine,
)

from hsfs.statistics_config import StatisticsConfig
from hsfs.expectation_suite import ExpectationSuite
from hsfs.validation_report import ValidationReport
from hsfs.constructor import query, filter
from hsfs.client.exceptions import FeatureStoreException
from hsfs.core.job import Job
from hsfs.core import great_expectation_engine


class FeatureGroupBase:
    def __init__(self, featurestore_id, location):
        self._location = location
        self._statistics_engine = statistics_engine.StatisticsEngine(
            featurestore_id, self.ENTITY_TYPE
        )
        self._code_engine = code_engine.CodeEngine(featurestore_id, self.ENTITY_TYPE)
        self._great_expectation_engine = (
            great_expectation_engine.GreatExpectationEngine(featurestore_id)
        )
        self._feature_store_id = featurestore_id

    def delete(self):
        """Drop the entire feature group along with its feature data.

        !!! example
            ```python
            # connect to the Feature Store
            fs = ...

            # get the Feature Group instance
            fg = fs.get_or_create_feature_group(
                    name='bitcoin_price',
                    version=1
                    )

            # delete the feature group
            fg.delete()
            ```

        !!! danger "Potentially dangerous operation"
            This operation drops all metadata associated with **this version** of the
            feature group **and** all the feature data in offline and online storage
            associated with it.

        # Raises
            `RestAPIError`.
        """
        self._feature_group_engine.delete(self)

    def select_all(self):
        """Select all features in the feature group and return a query object.

        The query can be used to construct joins of feature groups or create a
        training dataset immediately.

        !!! example
            ```python
            # connect to the Feature Store
            fs = ...

            # get the Feature Group instances
            fg1 = fs.get_or_create_feature_group(...)
            fg2 = fs.get_or_create_feature_group(...)

            # construct the query
            query = fg1.select_all().join(fg2.select_all())

            # show first 5 rows
            query.show(5)
            ```

        # Returns
            `Query`. A query object with all features of the feature group.
        """
        return query.Query(
            left_feature_group=self,
            left_features=self._features,
            feature_store_name=self._feature_store_name,
            feature_store_id=self._feature_store_id,
        )

    def select(self, features: List[Union[str, feature.Feature]] = []):
        """Select a subset of features of the feature group and return a query object.

        The query can be used to construct joins of feature groups or create a training
        dataset with a subset of features of the feature group.

        !!! example
            ```python
            # connect to the Feature Store
            fs = ...

            # get the Feature Group instance
            fg = fs.get_or_create_feature_group(...)

            # construct the query
            fg.select(['date', 'weekly_sales', 'is_holiday'])
            ```

        # Arguments
            features: list, optional. A list of `Feature` objects or feature names as
                strings to be selected, defaults to [].

        # Returns
            `Query`: A query object with the selected features of the feature group.
        """
        return query.Query(
            left_feature_group=self,
            left_features=features,
            feature_store_name=self._feature_store_name,
            feature_store_id=self._feature_store_id,
        )

    def select_except(self, features: List[Union[str, feature.Feature]] = []):
        """Select all features of the feature group except a few and return a query
        object.

        The query can be used to construct joins of feature groups or create a training
        dataset with a subset of features of the feature group.

        !!! example
            ```python
            # connect to the Feature Store
            fs = ...

            # get the Feature Group instance
            fg = fs.get_or_create_feature_group(...)

            # construct the query
            fg.select_except(['sk_id_curr','sk_id_bureau'])
            ```

        # Arguments
            features: list, optional. A list of `Feature` objects or feature names as
                strings to be excluded from the selection. Defaults to [],
                selecting all features.

        # Returns
            `Query`: A query object with the selected features of the feature group.
        """
        if features:
            except_features = [
                f.name if isinstance(f, feature.Feature) else f for f in features
            ]
            return query.Query(
                left_feature_group=self,
                left_features=[
                    f for f in self._features if f.name not in except_features
                ],
                feature_store_name=self._feature_store_name,
                feature_store_id=self._feature_store_id,
            )
        else:
            return self.select_all()

    def filter(self, f: Union[filter.Filter, filter.Logic]):
        """Apply filter to the feature group.

        Selects all features and returns the resulting `Query` with the applied filter.
        !!! example
            ```python
            from hsfs.feature import Feature

            # connect to the Feature Store
            fs = ...

            # get the Feature Group instance
            fg = fs.get_or_create_feature_group(...)

            fg.filter(Feature("weekly_sales") > 1000)
            ```

        If you are planning to join the filtered feature group later on with another
        feature group, make sure to select the filtered feature explicitly from the
        respective feature group:
        !!! example
            ```python
            fg.filter(fg.feature1 == 1).show(10)
            ```

        Composite filters require parenthesis:
        !!! example
            ```python
            fg.filter((fg.feature1 == 1) | (fg.feature2 >= 2))
            ```

        # Arguments
            f: Filter object.

        # Returns
            `Query`. The query object with the applied filter.
        """
        return self.select_all().filter(f)

    def add_tag(self, name: str, value):
        """Attach a tag to a feature group.

        A tag consists of a <name,value> pair. Tag names are unique identifiers across the whole cluster.
        The value of a tag can be any valid json - primitives, arrays or json objects.

        !!! example
            ```python
            # connect to the Feature Store
            fs = ...

            # get the Feature Group instance
            fg = fs.get_or_create_feature_group(...)

            fg.add_tag(name="example_tag", value="42")
            ```

        # Arguments
            name: Name of the tag to be added.
            value: Value of the tag to be added.

        # Raises
            `RestAPIError` in case the backend fails to add the tag.
        """

        self._feature_group_engine.add_tag(self, name, value)

    def delete_tag(self, name: str):
        """Delete a tag attached to a feature group.

        !!! example
            ```python
            # connect to the Feature Store
            fs = ...

            # get the Feature Group instance
            fg = fs.get_or_create_feature_group(...)

            fg.delete_tag("example_tag")
            ```

        # Arguments
            name: Name of the tag to be removed.

        # Raises
            `RestAPIError` in case the backend fails to delete the tag.
        """
        self._feature_group_engine.delete_tag(self, name)

    def get_tag(self, name: str):
        """Get the tags of a feature group.


        !!! example
            ```python
            # connect to the Feature Store
            fs = ...

            # get the Feature Group instance
            fg = fs.get_or_create_feature_group(...)

            fg_tag_value = fg.get_tag("example_tag")
            ```

        # Arguments
            name: Name of the tag to get.

        # Returns
            tag value

        # Raises
            `RestAPIError` in case the backend fails to retrieve the tag.
        """
        return self._feature_group_engine.get_tag(self, name)

    def get_tags(self):
        """Retrieves all tags attached to a feature group.

        # Returns
            `Dict[str, obj]` of tags.

        # Raises
            `RestAPIError` in case the backend fails to retrieve the tags.
        """
        return self._feature_group_engine.get_tags(self)

    def get_feature(self, name: str):
        """Retrieve a `Feature` object from the schema of the feature group.

        There are several ways to access features of a feature group:

        !!! example
            ```python
            # connect to the Feature Store
            fs = ...

            # get the Feature Group instance
            fg = fs.get_or_create_feature_group(...)

            # get Feature instanse
            fg.feature1
            fg["feature1"]
            fg.get_feature("feature1")
            ```

        !!! note
            Attribute access to features works only for non-reserved names. For example
            features named `id` or `name` will not be accessible via `fg.name`, instead
            this will return the name of the feature group itself. Fall back on using
            the `get_feature` method.

        Args:
            name (str): [description]

        Returns:
            [type]: [description]
        """
        try:
            return self.__getitem__(name)
        except KeyError:
            raise FeatureStoreException(
                f"'FeatureGroup' object has no feature called '{name}'."
            )

    def update_statistics_config(self):
        """Update the statistics configuration of the feature group.

        Change the `statistics_config` object and persist the changes by calling
        this method.

        !!! example
            ```python
            # connect to the Feature Store
            fs = ...

            # get the Feature Group instance
            fg = fs.get_or_create_feature_group(...)

            fg.update_statistics_config()
            ```

        # Returns
            `FeatureGroup`. The updated metadata object of the feature group.

        # Raises
            `RestAPIError`.
        """
        self._feature_group_engine.update_statistics_config(self)
        return self

    def update_description(self, description: str):
        """Update the description of the feature group.

        !!! example
            ```python
            # connect to the Feature Store
            fs = ...

            # get the Feature Group instance
            fg = fs.get_or_create_feature_group(...)

            fg.update_description(description="Much better description.")
            ```

        !!! info "Safe update"
            This method updates the feature group description safely. In case of failure
            your local metadata object will keep the old description.

        # Arguments
            description: New description string.

        # Returns
            `FeatureGroup`. The updated feature group object.
        """
        self._feature_group_engine.update_description(self, description)
        return self

    def update_features(self, features: Union[feature.Feature, List[feature.Feature]]):
        """Update metadata of features in this feature group.

        Currently it's only supported to update the description of a feature.

        !!! danger "Unsafe update"
            Note that if you use an existing `Feature` object of the schema in the
            feature group metadata object, this might leave your metadata object in a
            corrupted state if the update fails.

        # Arguments
            features: `Feature` or list of features. A feature object or list thereof to
                be updated.

        # Returns
            `FeatureGroup`. The updated feature group object.
        """
        new_features = []
        if isinstance(features, feature.Feature):
            new_features.append(features)
        elif isinstance(features, list):
            for feat in features:
                if isinstance(feat, feature.Feature):
                    new_features.append(feat)
                else:
                    raise TypeError(
                        "The argument `features` has to be of type `Feature` or "
                        "a list thereof, but an element is of type: `{}`".format(
                            type(features)
                        )
                    )
        else:
            raise TypeError(
                "The argument `features` has to be of type `Feature` or a list "
                "thereof, but is of type: `{}`".format(type(features))
            )
        self._feature_group_engine.update_features(self, new_features)
        return self

    def update_feature_description(self, feature_name: str, description: str):
        """Update the description of a single feature in this feature group.

        !!! example
            ```python
            # connect to the Feature Store
            fs = ...

            # get the Feature Group instance
            fg = fs.get_or_create_feature_group(...)

            fg.update_feature_description(feature_name="min_temp",
                                          description="Much better feature description.")
            ```

        !!! info "Safe update"
            This method updates the feature description safely. In case of failure
            your local metadata object will keep the old description.

        # Arguments
            feature_name: Name of the feature to be updated.
            description: New description string.

        # Returns
            `FeatureGroup`. The updated feature group object.
        """
        f_copy = copy.deepcopy(self[feature_name])
        f_copy.description = description
        self._feature_group_engine.update_features(self, [f_copy])
        return self

    def append_features(self, features: Union[feature.Feature, List[feature.Feature]]):
        """Append features to the schema of the feature group.

        !!! example
            ```python
            # connect to the Feature Store
            fs = ...

            # define features to be inserted in the feature group
            features = [
                Feature(name="id",type="int",online_type="int"),
                Feature(name="name",type="string",online_type="varchar(20)")
            ]

            # get the Feature Group instance
            fg = fs.get_or_create_feature_group(...)

            fg.append_features(features)
            ```

        !!! info "Safe append"
            This method appends the features to the feature group description safely.
            In case of failure your local metadata object will contain the correct
            schema.

        It is only possible to append features to a feature group. Removing
        features is considered a breaking change.

        # Arguments
            features: Feature or list. A feature object or list thereof to append to
                the schema of the feature group.

        # Returns
            `FeatureGroup`. The updated feature group object.
        """
        new_features = []
        if isinstance(features, feature.Feature):
            new_features.append(features)
        elif isinstance(features, list):
            for feat in features:
                if isinstance(feat, feature.Feature):
                    new_features.append(feat)
                else:
                    raise TypeError(
                        "The argument `features` has to be of type `Feature` or "
                        "a list thereof, but an element is of type: `{}`".format(
                            type(features)
                        )
                    )
        else:
            raise TypeError(
                "The argument `features` has to be of type `Feature` or a list "
                "thereof, but is of type: `{}`".format(type(features))
            )
        self._feature_group_engine.append_features(self, new_features)
        return self

    def get_expectation_suite(
        self, ge_type: bool = True
    ) -> Union[ExpectationSuite, ge.core.ExpectationSuite]:
        """Return the expectation suite attached to the feature group if it exists.

        !!! example
            ```python
            # connect to the Feature Store
            fs = ...

            # get the Feature Group instance
            fg = fs.get_or_create_feature_group(...)

            exp_suite = fg.get_expectation_suite()
            ```

        # Arguments
            ge_type: If `True` returns a native Great Expectation type, Hopsworks
                custom type otherwise. Conversion can be performed via the `to_ge_type()`
                method on hopsworks type. Defaults to `True`.

        # Returns
            `ExpectationSuite`. The expectation suite attached to the feature group.

        # Raises
            `RestAPIException`.
        """
        # Avoid throwing an error if Feature Group not initialised.
        if self._id:
            self._expectation_suite = self._expectation_suite_engine.get()

        if self._expectation_suite is not None and ge_type is True:
            return self._expectation_suite.to_ge_type()
        else:
            return self._expectation_suite

    def save_expectation_suite(
        self,
        expectation_suite: Union[ExpectationSuite, ge.core.ExpectationSuite],
        run_validation: bool = True,
        validation_ingestion_policy: str = "ALWAYS",
    ) -> Union[ExpectationSuite, ge.core.ExpectationSuite]:
        """Attach an expectation suite to a feature group and saves it for future use. If an expectation
        suite is already attached, it is replaced. Note that the provided expectation suite is modified
        inplace to include expectationId fields.

        !!! example
            ```python
            # connect to the Feature Store
            fs = ...

            # get the Feature Group instance
            fg = fs.get_or_create_feature_group(...)

            fg.save_expectation_suite(expectation_suite, run_validation=True)
            ```

        # Arguments
            expectation_suite: The expectation suite to attach to the Feature Group.
            run_validation: Set whether the expectation_suite will run on ingestion
            validation_ingestion_policy: Set the policy for ingestion to the Feature Group.
                - "STRICT" only allows DataFrame passing validation to be inserted into Feature Group.
                - "ALWAYS" always insert the DataFrame to the Feature Group, irrespective of overall validation result.

        # Raises
            `RestAPIException`.
        """
        if isinstance(expectation_suite, ge.core.ExpectationSuite):
            tmp_expectation_suite = ExpectationSuite.from_ge_type(
                ge_expectation_suite=expectation_suite,
                run_validation=run_validation,
                validation_ingestion_policy=validation_ingestion_policy,
                feature_store_id=self._feature_store_id,
                feature_group_id=self._id,
            )
        elif isinstance(expectation_suite, ExpectationSuite):
            tmp_expectation_suite = expectation_suite.to_json_dict()
            tmp_expectation_suite["featuregroup_id"] = self._id
            tmp_expectation_suite["featurestore_id"] = self._feature_store_id
            tmp_expectation_suite = ExpectationSuite(**tmp_expectation_suite)
        else:
            raise TypeError(
                "The provided expectation suite type `{}` is not supported. Use Great Expectation `ExpectationSuite` or HSFS' own `ExpectationSuite` object.".format(
                    type(expectation_suite)
                )
            )

        if self._id:
            self._expectation_suite = self._expectation_suite_engine.save(
                tmp_expectation_suite
            )
            expectation_suite = self._expectation_suite.to_ge_type()
        else:
            # Added to avoid throwing an error if Feature Group is not initialised with the backend
            self._expectation_suite = tmp_expectation_suite

    def delete_expectation_suite(self) -> None:
        """Delete the expectation suite attached to the Feature Group.

        !!! example
            ```python
            # connect to the Feature Store
            fs = ...

            # get the Feature Group instance
            fg = fs.get_or_create_feature_group(...)

            fg.delete_expectation_suite()
            ```

        # Raises
            `RestAPIException`.
        """
        if self._expectation_suite.id:
            self._expectation_suite_engine.delete(self._expectation_suite.id)
        self._expectation_suite = None

    def get_latest_validation_report(
        self, ge_type: bool = True
    ) -> Union[ValidationReport, ge.core.ExpectationSuiteValidationResult, None]:
        """Return the latest validation report attached to the Feature Group if it exists.

<<<<<<< HEAD
        !!! example "Get all transformation functions"
            ```python
            
            ge_latest_report = fg.get_latest_validation_report()

=======
        !!! example
            ```python
            # connect to the Feature Store
            fs = ...

            # get the Feature Group instance
            fg = fs.get_or_create_feature_group(...)

            latest_val_report = fg.get_latest_validation_report()
>>>>>>> ac9b3871
            ```

        # Arguments
            ge_type: If `True` returns a native Great Expectation type, Hopsworks
                custom type otherwise. Conversion can be performed via the `to_ge_type()`
                method on hopsworks type. Defaults to `True`.

        # Returns
            `ValidationReport`. The latest validation report attached to the Feature Group.

        # Raises
            `RestAPIException`.
        """
        return self._validation_report_engine.get_last(ge_type=ge_type)

    def get_all_validation_reports(
        self, ge_type: bool = True
    ) -> List[Union[ValidationReport, ge.core.ExpectationSuiteValidationResult]]:
        """Return the latest validation report attached to the feature group if it exists.

<<<<<<< HEAD
        !!! example "Get all transformation functions"
            ```python
            
            validation_history = fg.get_validation_reports()

=======
        !!! example
            ```python
            # connect to the Feature Store
            fs = ...

            # get the Feature Group instance
            fg = fs.get_or_create_feature_group(...)

            val_reports = fg.get_all_validation_reports()
>>>>>>> ac9b3871
            ```

        # Arguments
            ge_type: If `True` returns a native Great Expectation type, Hopsworks
                custom type otherwise. Conversion can be performed via the `to_ge_type()`
                method on hopsworks type. Defaults to `True`.

        # Returns
            Union[List[`ValidationReport`], `ValidationReport`]. All validation reports attached to the feature group.

        # Raises
            `RestAPIException`,`FeatureStoreException`.
        """
        if self._id:
            return self._validation_report_engine.get_all(ge_type=ge_type)
        else:
            raise FeatureStoreException(
                "Only Feature Group registered with Hopsworks can fetch validation reports."
            )

    def save_validation_report(
        self,
        validation_report: Union[
            dict,
            ValidationReport,
            ge.core.expectation_validation_result.ExpectationSuiteValidationResult,
        ],
        ge_type: bool = True,
    ) -> Union[ValidationReport, ge.core.ExpectationSuiteValidationResult]:
        """Save validation report to hopsworks platform along previous reports of the same Feature Group.


        !!! example
            ```python
            # connect to the Feature Store
            fs = ...

            # get the Feature Group instance
            fg = fs.get_or_create_feature_group(...)

            fg.save_validation_report(validation_report, run_validation=True)
            ```

        # Arguments
            validation_report: The validation report to attach to the Feature Group.
            ge_type: If `True` returns a native Great Expectation type, Hopsworks
                custom type otherwise. Conversion can be performed via the `to_ge_type()`
                method on hopsworks type. Defaults to `True`.

        # Raises
            `RestAPIException`.
        """
        if self._id:
            if isinstance(
                validation_report,
                ge.core.expectation_validation_result.ExpectationSuiteValidationResult,
            ):
                report = ValidationReport(**validation_report.to_json_dict())
            elif isinstance(validation_report, dict):
                report = ValidationReport(**validation_report)
            elif isinstance(validation_report, ValidationReport):
                report = validation_report

            return self._validation_report_engine.save(
                validation_report=report, ge_type=ge_type
            )
        else:
            raise FeatureStoreException(
                "Only Feature Group registered with Hopsworks can upload validation reports."
            )

    def get_validation_history(
        self,
        expectation_id: int,
        start_validation_time: Union[str, int, datetime, date, None] = None,
        end_validation_time: Union[str, int, datetime, date, None] = None,
        ingested_only: bool = False,
        rejected_only: bool = False,
        ge_type: bool = True,
    ) -> Union[List[ValidationResult], List[ge.core.ExpectationValidationResult]]:
        """Fetch validation history of an Expectation specified by its id.

        !!! example
        ```python3
        validation_history = fg.get_validation_history(
            expectation_id=1,
            ingested_only=True,
            start_validation_time="2022-01-01 00:00:00",
            end_validation_time=datetime.datetime.now(),
            ge_type=False
        )
        ```

        # Arguments
            expectation_id: id of the Expectation for which to fetch the validation history
            ingested_only: fetch only validation result corresponding to an insertion, defaults to False.
            rejected_only: fetch only validation result corresponding to a rejection, defaults to False.
            start_validation_time: fetch only validation result posterior to the provided time, inclusive.
            Supported format include timestamps(int), datetime, date or string formatted to be datutils parsable. See examples above.
            end_validation_time: fetch only validation result prior to the provided time, inclusive.
            Supported format include timestamps(int), datetime, date or string formatted to be datutils parsable. See examples above.

        # Raises
            `RestAPIException`

        # Return
            Union[List[`ValidationResult`], List[`ExpectationValidationResult`]] A list of validation result connected to the expectation_id
        """
        if self._id:
            return self._validation_result_engine.get_validation_history(
                expectation_id=expectation_id,
                start_validation_time=start_validation_time,
                end_validation_time=end_validation_time,
                ingested_only=ingested_only,
                rejected_only=rejected_only,
                ge_type=ge_type,
            )
        else:
            raise FeatureStoreException(
                "Only Feature Group registered with Hopsworks can fetch validation history."
            )

    def __getattr__(self, name):
        try:
            return self.__getitem__(name)
        except KeyError:
            raise AttributeError(
                f"'FeatureGroup' object has no attribute '{name}'. "
                "If you are trying to access a feature, fall back on "
                "using the `get_feature` method."
            )

    def __getitem__(self, name):
        if not isinstance(name, str):
            raise TypeError(
                f"Expected type `str`, got `{type(name)}`. "
                "Features are accessible by name."
            )
        feature = [f for f in self.__getattribute__("_features") if f.name == name]
        if len(feature) == 1:
            return feature[0]
        else:
            raise KeyError(f"'FeatureGroup' object has no feature called '{name}'.")

    @property
    def statistics_config(self):
        """Statistics configuration object defining the settings for statistics
        computation of the feature group."""
        return self._statistics_config

    @statistics_config.setter
    def statistics_config(self, statistics_config):
        if isinstance(statistics_config, StatisticsConfig):
            self._statistics_config = statistics_config
        elif isinstance(statistics_config, dict):
            self._statistics_config = StatisticsConfig(**statistics_config)
        elif isinstance(statistics_config, bool):
            self._statistics_config = StatisticsConfig(statistics_config)
        elif statistics_config is None:
            self._statistics_config = StatisticsConfig()
        else:
            raise TypeError(
                "The argument `statistics_config` has to be `None` of type `StatisticsConfig, `bool` or `dict`, but is of type: `{}`".format(
                    type(statistics_config)
                )
            )

    @property
    def statistics(self):
        """Get the latest computed statistics for the feature group."""
        return self._statistics_engine.get_last(self)

    @property
    def primary_key(self):
        """List of features building the primary key."""
        return self._primary_key

    @primary_key.setter
    def primary_key(self, new_primary_key):
        self._primary_key = [pk.lower() for pk in new_primary_key]

    def get_statistics(
        self, commit_time: Optional[Union[str, int, datetime, date]] = None
    ):
        """Returns the statistics for this feature group at a specific time.

        If `commit_time` is `None`, the most recent statistics are returned.

        !!! example
            ```python
            # connect to the Feature Store
            fs = ...

            # get the Feature Group instance
            fg = fs.get_or_create_feature_group(...)

            fg_statistics = fg.get_statistics(commit_time=None)
            ```

        # Arguments
            commit_time: Date and time of the commit. Defaults to `None`. Strings should
                be formatted in one of the following formats `%Y-%m-%d`, `%Y-%m-%d %H`, `%Y-%m-%d %H:%M`, `%Y-%m-%d %H:%M:%S`,
                or `%Y-%m-%d %H:%M:%S.%f`.

        # Returns
            `Statistics`. Statistics object.

        # Raises
            `RestAPIError`.
        """
        if commit_time is None:
            return self.statistics
        else:
            return self._statistics_engine.get(self, commit_time)

    def compute_statistics(self):
        """Recompute the statistics for the feature group and save them to the
        feature store.
        Statistics are only computed for data in the offline storage of the feature
        group.

        !!! example
            ```python
            # connect to the Feature Store
            fs = ...

            # get the Feature Group instance
            fg = fs.get_or_create_feature_group(...)

            statistics_metadata = fg.compute_statistics()
            ```

        # Returns
            `Statistics`. The statistics metadata object.
        # Raises
            `RestAPIError`. Unable to persist the statistics.
        """
        if self.statistics_config.enabled:
            # Don't read the dataframe here, to avoid triggering a read operation
            # for the Python engine. The Python engine is going to setup a Spark Job
            # to update the statistics.
            return self._statistics_engine.compute_statistics(self)
        else:
            warnings.warn(
                (
                    "The statistics are not enabled of feature group `{}`, with version"
                    " `{}`. No statistics computed."
                ).format(self._name, self._version),
                util.StorageWarning,
            )

    @property
    def event_time(self):
        """Event time feature in the feature group."""
        return self._event_time

    @event_time.setter
    def event_time(self, feature_name: Optional[str]):
        if feature_name is None:
            self._event_time = None
            return
        elif isinstance(feature_name, str):
            self._event_time = feature_name
            return
        elif isinstance(feature_name, list) and len(feature_name) == 1:
            if isinstance(feature_name[0], str):
                warnings.warn(
                    "Providing event_time as a single-element list is deprecated"
                    + " and will be dropped in future versions. Provide the feature_name string instead.",
                    DeprecationWarning,
                    stacklevel=2,
                )
                self._event_time = feature_name[0]
                return

        raise ValueError(
            "event_time must be a string corresponding to an existing feature name of the Feature Group."
        )

    @property
    def location(self):
        return self._location

    @property
    def expectation_suite(
        self,
    ) -> Optional[ExpectationSuite]:
        """Expectation Suite configuration object defining the settings for
        data validation of the feature group."""
        return self._expectation_suite

    @expectation_suite.setter
    def expectation_suite(
        self,
        expectation_suite: Union[
            ExpectationSuite, ge.core.ExpectationSuite, dict, None
        ],
    ):
        if isinstance(expectation_suite, ExpectationSuite):
            tmp_expectation_suite = expectation_suite.to_json_dict()
            tmp_expectation_suite["featuregroup_id"] = self._id
            tmp_expectation_suite["featurestore_id"] = self._feature_store_id
            self._expectation_suite = ExpectationSuite(**tmp_expectation_suite)
        elif isinstance(expectation_suite, ge.core.expectation_suite.ExpectationSuite):
            self._expectation_suite = ExpectationSuite(
                **expectation_suite.to_json_dict(),
                feature_store_id=self._feature_store_id,
                feature_group_id=self._id,
            )
        elif isinstance(expectation_suite, dict):
            tmp_expectation_suite = expectation_suite.copy()
            tmp_expectation_suite["feature_store_id"] = self._feature_store_id
            tmp_expectation_suite["feature_group_id"] = self._id
            self._expectation_suite = ExpectationSuite(**tmp_expectation_suite)
        elif expectation_suite is None:
            self._expectation_suite = None
        else:
            raise TypeError(
                "The argument `expectation_suite` has to be `None` of type `ExpectationSuite` or `dict`, but is of type: `{}`".format(
                    type(expectation_suite)
                )
            )


class FeatureGroup(FeatureGroupBase):
    CACHED_FEATURE_GROUP = "CACHED_FEATURE_GROUP"
    STREAM_FEATURE_GROUP = "STREAM_FEATURE_GROUP"
    ENTITY_TYPE = "featuregroups"

    def __init__(
        self,
        name,
        version,
        featurestore_id,
        description="",
        partition_key=None,
        primary_key=None,
        hudi_precombine_key=None,
        featurestore_name=None,
        created=None,
        creator=None,
        id=None,
        features=None,
        location=None,
        online_enabled=False,
        time_travel_format=None,
        statistics_config=None,
        online_topic_name=None,
        event_time=None,
        stream=False,
        expectation_suite=None,
    ):
        super().__init__(featurestore_id, location)

        self._feature_store_name = featurestore_name
        self._description = description
        self._created = created
        self._creator = user.User.from_response_json(creator)
        self._version = version
        self._name = name
        self._id = id
        self._features = [
            feature.Feature.from_response_json(feat) if isinstance(feat, dict) else feat
            for feat in (features or [])
        ]

        self._online_enabled = online_enabled
        self._time_travel_format = (
            time_travel_format.upper() if time_travel_format is not None else None
        )

        self._subject = None
        self._online_topic_name = online_topic_name
        self.event_time = event_time
        self._stream = stream
        self._deltastreamer_jobconf = None

        if self._id:
            # initialized by backend
            self.primary_key = [
                feat.name for feat in self._features if feat.primary is True
            ]
            self._partition_key = [
                feat.name for feat in self._features if feat.partition is True
            ]
            if (
                time_travel_format is not None
                and time_travel_format.upper() == "HUDI"
                and self._features
            ):
                # hudi precombine key is always a single feature
                self._hudi_precombine_key = [
                    feat.name
                    for feat in self._features
                    if feat.hudi_precombine_key is True
                ][0]
            else:
                self._hudi_precombine_key = None

            self.statistics_config = statistics_config
            self.expectation_suite = expectation_suite
            if expectation_suite:
                self._expectation_suite._init_expectation_engine(
                    feature_store_id=featurestore_id, feature_group_id=self._id
                )
            self._expectation_suite_engine = (
                expectation_suite_engine.ExpectationSuiteEngine(
                    feature_store_id=self._feature_store_id, feature_group_id=self._id
                )
            )
            self._validation_report_engine = (
                validation_report_engine.ValidationReportEngine(
                    self._feature_store_id, self._id
                )
            )
            self._validation_result_engine = (
                validation_result_engine.ValidationResultEngine(
                    self._feature_store_id, self._id
                )
            )

        else:
            # initialized by user
            # for python engine we always use stream feature group
            if engine.get_type() == "python":
                self._stream = True
            # for stream feature group time travel format is always HUDI
            if self._stream:
                self._time_travel_format = "HUDI"

            self.primary_key = primary_key
            self.partition_key = partition_key
            self._hudi_precombine_key = (
                hudi_precombine_key.lower()
                if hudi_precombine_key is not None
                and self._time_travel_format is not None
                and self._time_travel_format == "HUDI"
                else None
            )
            self.statistics_config = statistics_config
            self.expectation_suite = expectation_suite

        self._feature_group_engine = feature_group_engine.FeatureGroupEngine(
            featurestore_id
        )

    def read(
        self,
        wallclock_time: Optional[Union[str, int, datetime, date]] = None,
        online: Optional[bool] = False,
        dataframe_type: Optional[str] = "default",
        read_options: Optional[dict] = {},
    ):
        """
        Read the feature group into a dataframe.

        Reads the feature group by default from the offline storage as Spark DataFrame
        on Hopsworks and Databricks, and as Pandas dataframe on AWS Sagemaker and pure
        Python environments.

        Set `online` to `True` to read from the online storage, or change
        `dataframe_type` to read as a different format.

        !!! example "Read feature group as of latest state:"
            ```python
            # connect to the Feature Store
            fs = ...

            # get the Feature Group instance
            fg = fs.get_or_create_feature_group(...)
            fg.read()
            ```
        !!! example "Read feature group as of specific point in time:"
            ```python
            fg = fs.get_or_create_feature_group(...)
            fg.read("2020-10-20 07:34:11")
            ```
        # Arguments
            wallclock_time: If specified will retrieve feature group as of specific point in time. Defaults to `None`.
                If not specified, will return as of most recent time.
                Strings should be formatted in one of the following formats `%Y-%m-%d`, `%Y-%m-%d %H`, `%Y-%m-%d %H:%M`, `%Y-%m-%d %H:%M:%S`,
                or `%Y-%m-%d %H:%M:%S.%f`.

            online: bool, optional. If `True` read from online feature store, defaults
                to `False`.
            dataframe_type: str, optional. Possible values are `"default"`, `"spark"`,
                `"pandas"`, `"numpy"` or `"python"`, defaults to `"default"`.
            read_options: Additional read options as key/value pairs, defaults to `{}`.

        # Returns
            `DataFrame`: The spark dataframe containing the feature data.
            `pyspark.DataFrame`. A Spark DataFrame.
            `pandas.DataFrame`. A Pandas DataFrame.
            `numpy.ndarray`. A two-dimensional Numpy array.
            `list`. A two-dimensional Python list.

        # Raises
            `RestAPIError`. No data is available for feature group with this commit date, If time travel enabled.
        """
        engine.get_instance().set_job_group(
            "Fetching Feature group",
            "Getting feature group: {} from the featurestore {}".format(
                self._name, self._feature_store_name
            ),
        )
        if wallclock_time:
            return (
                self.select_all()
                .as_of(wallclock_time)
                .read(
                    online,
                    dataframe_type,
                    read_options,
                )
            )
        else:
            return self.select_all().read(
                online,
                dataframe_type,
                read_options,
            )

    def read_changes(
        self,
        start_wallclock_time: Union[str, int, datetime, date],
        end_wallclock_time: Union[str, int, datetime, date],
        read_options: Optional[dict] = {},
    ):
        """Reads updates of this feature that occurred between specified points in time.

        !!! warning "Deprecated"
                    `read_changes` method is deprecated. Use
                    `as_of(end_wallclock_time, exclude_until=start_wallclock_time).read(read_options=read_options)`
                    instead.

        This function only works on feature groups with `HUDI` time travel format.

        # Arguments
            start_wallclock_time: Start time of the time travel query. Strings should be formatted in one of the following formats `%Y-%m-%d`, `%Y-%m-%d %H`, `%Y-%m-%d %H:%M`,
                `%Y-%m-%d %H:%M:%S`, or `%Y-%m-%d %H:%M:%S.%f`.
            end_wallclock_time: End time of the time travel query. Strings should be formatted in one of the following formats `%Y-%m-%d`, `%Y-%m-%d %H`, `%Y-%m-%d %H:%M`,
                `%Y-%m-%d %H:%M:%S`, or `%Y-%m-%d %H:%M:%S.%f`.
            read_options: User provided read options. Defaults to `{}`.

        # Returns
            `DataFrame`. The spark dataframe containing the incremental changes of
            feature data.

        # Raises
            `RestAPIError`.  No data is available for feature group with this commit date.
            `FeatureStoreException`. If the feature group does not have `HUDI` time travel format
        """
        return (
            self.select_all()
            .pull_changes(start_wallclock_time, end_wallclock_time)
            .read(False, "default", read_options)
        )

    def show(self, n: int, online: Optional[bool] = False):
        """Show the first `n` rows of the feature group.

        !!! example
            ```python
            # connect to the Feature Store
            fs = ...

            # get the Feature Group instance
            fg = fs.get_or_create_feature_group(...)

            # make a query and show top 5 rows
            fg.select(['date','weekly_sales','is_holiday']).show(5)
            ```

        # Arguments
            n: int. Number of rows to show.
            online: bool, optional. If `True` read from online feature store, defaults
                to `False`.
        """
        engine.get_instance().set_job_group(
            "Fetching Feature group",
            "Getting feature group: {} from the featurestore {}".format(
                self._name, self._feature_store_name
            ),
        )
        return self.select_all().show(n, online)

    def save(
        self,
        features: Union[
            pd.DataFrame,
            TypeVar("pyspark.sql.DataFrame"),  # noqa: F821
            TypeVar("pyspark.RDD"),  # noqa: F821
            np.ndarray,
            List[list],
        ],
        write_options: Optional[Dict[Any, Any]] = {},
        validation_options: Optional[Dict[Any, Any]] = {},
    ):
        """Persist the metadata and materialize the feature group to the feature store.

        !!! warning "Deprecated"
            `save` method is deprecated. Use the `insert` method instead.

        Calling `save` creates the metadata for the feature group in the feature store
        and writes the specified `features` dataframe as feature group to the
        online/offline feature store as specified.
        By default, this writes the feature group to the offline storage, and if
        `online_enabled` for the feature group, also to the online feature store.
        The `features` dataframe can be a Spark DataFrame or RDD, a Pandas DataFrame,
        or a two-dimensional Numpy array or a two-dimensional Python nested list.
        # Arguments
            features: Query, DataFrame, RDD, Ndarray, list. Features to be saved.
            write_options: Additional write options as key-value pairs, defaults to `{}`.
                When using the `python` engine, write_options can contain the
                following entries:
                * key `spark` and value an object of type
                [hsfs.core.job_configuration.JobConfiguration](../job_configuration)
                  to configure the Hopsworks Job used to write data into the
                  feature group.
                * key `wait_for_job` and value `True` or `False` to configure
                  whether or not to the save call should return only
                  after the Hopsworks Job has finished. By default it waits.
                * key `start_offline_backfill` and value `True` or `False` to configure
                  whether or not to start the backfill job to write data to the offline
                  storage. By default the backfill job gets started immediately.
                * key `internal_kafka` and value `True` or `False` in case you established
                  connectivity from you Python environment to the internal advertised
                  listeners of the Hopsworks Kafka Cluster. Defaults to `False` and
                  will use external listeners when connecting from outside of Hopsworks.
            validation_options: Additional validation options as key-value pairs, defaults to `{}`.
                * key `run_validation` boolean value, set to `False` to skip validation temporarily on ingestion.
                * key `save_report` boolean value, set to `False` to skip upload of the validation report to Hopsworks.
                * key `ge_validate_kwargs` a dictionary containing kwargs for the validate method of Great Expectations.
        # Returns
            `Job`: When using the `python` engine, it returns the Hopsworks Job
                that was launched to ingest the feature group data.
        # Raises
            `RestAPIError`. Unable to create feature group.
        """
        feature_dataframe = engine.get_instance().convert_to_default_dataframe(features)

        user_version = self._version

        # fg_job is used only if the python engine is used
        fg_job, ge_report = self._feature_group_engine.save(
            self, feature_dataframe, write_options, validation_options
        )
        if ge_report is None or ge_report.ingestion_result == "INGESTED":
            self._code_engine.save_code(self)

        if self.statistics_config.enabled and engine.get_type() == "spark":
            # Only compute statistics if the engine is Spark.
            # For Python engine, the computation happens in the Hopsworks application
            self._statistics_engine.compute_statistics(self, feature_dataframe)
        if user_version is None:
            warnings.warn(
                "No version provided for creating feature group `{}`, incremented version to `{}`.".format(
                    self._name, self._version
                ),
                util.VersionWarning,
            )
        return (
            fg_job,
            ge_report.to_ge_type() if ge_report is not None else None,
        )

    def insert(
        self,
        features: Union[
            pd.DataFrame,
            TypeVar("pyspark.sql.DataFrame"),  # noqa: F821
            TypeVar("pyspark.RDD"),  # noqa: F821
            np.ndarray,
            List[list],
        ],
        overwrite: Optional[bool] = False,
        operation: Optional[str] = "upsert",
        storage: Optional[str] = None,
        write_options: Optional[Dict[str, Any]] = {},
        validation_options: Optional[Dict[str, Any]] = None,
    ) -> Tuple[Optional[Job], Optional[ValidationReport]]:
        """Persist the metadata and materialize the feature group to the feature store
        or insert data from a dataframe into the existing feature group.

        Incrementally insert data to a feature group or overwrite all  data contained in the feature group. By
        default, the data is inserted into the offline storag as well as the online storage if the feature group is
        `online_enabled=True`. To insert only into the online storage, set `storage="online"`, or oppositely
        `storage="offline"`.

        The `features` dataframe can be a Spark DataFrame or RDD, a Pandas DataFrame,
        or a two-dimensional Numpy array or a two-dimensional Python nested list.
        If statistics are enabled, statistics are recomputed for the entire feature
        group.
        If feature group's time travel format is `HUDI` then `operation` argument can be
        either `insert` or `upsert`.

        If feature group doesn't exists  the insert method will create the necessary metadata the first time it is
        invoked and writes the specified `features` dataframe as feature group to the online/offline feature store.

        !!! example "Upsert new feature data with time travel format `HUDI`"
            ```python
            # connect to the Feature Store
            fs = ...

            fg = fs.get_or_create_feature_group(
                name='bitcoin_price',
                description='Bitcoin price aggregated for days',
                version=1,
                primary_key=['unix'],
                online_enabled=True,
                event_time=['unix']
            )

            fg.insert(df_bitcoin_processed)
            ```

        !!! example "Async insert"
            ```python
            # connect to the Feature Store
            fs = ...

            fg1 = fs.get_or_create_feature_group(
                name='feature_group_name1',
                description='Description of the first FG',
                version=1,
                primary_key=['unix'],
                online_enabled=True,
                event_time=['unix']
            )
            # async insertion in order not to wait till finish of the job 
            fg.insert(df_for_fg1, write_options={"wait_for_job" : False})

            fg2 = fs.get_or_create_feature_group(
                name='feature_group_name2',
                description='Description of the second FG',
                version=1,
                primary_key=['unix'],
                online_enabled=True,
                event_time=['unix']
            )
            fg.insert(df_for_fg2)
            ```

        # Arguments
            features: DataFrame, RDD, Ndarray, list. Features to be saved.
            overwrite: Drop all data in the feature group before
                inserting new data. This does not affect metadata, defaults to False.
            operation: Apache Hudi operation type `"insert"` or `"upsert"`.
                Defaults to `"upsert"`.
            storage: Overwrite default behaviour, write to offline
                storage only with `"offline"` or online only with `"online"`, defaults
                to `None`.
            write_options: Additional write options as key-value pairs, defaults to `{}`.
                When using the `python` engine, write_options can contain the
                following entries:
                * key `spark` and value an object of type
                [hsfs.core.job_configuration.JobConfiguration](../job_configuration)
                  to configure the Hopsworks Job used to write data into the
                  feature group.
                * key `wait_for_job` and value `True` or `False` to configure
                  whether or not to the insert call should return only
                  after the Hopsworks Job has finished. By default it waits.
                * key `start_offline_backfill` and value `True` or `False` to configure
                  whether or not to start the backfill job to write data to the offline
                  storage. By default the backfill job gets started immediately.
                * key `internal_kafka` and value `True` or `False` in case you established
                  connectivity from you Python environment to the internal advertised
                  listeners of the Hopsworks Kafka Cluster. Defaults to `False` and
                  will use external listeners when connecting from outside of Hopsworks.
            validation_options: Additional validation options as key-value pairs, defaults to `{}`.
                * key `run_validation` boolean value, set to `False` to skip validation temporarily on ingestion.
                * key `save_report` boolean value, set to `False` to skip upload of the validation report to Hopsworks.
                * key `ge_validate_kwargs` a dictionary containing kwargs for the validate method of Great Expectations.

        # Returns
            (`Job`, `ValidationReport`) A tuple with job information if python engine is used and the validation report if validation is enabled.
        """
        feature_dataframe = engine.get_instance().convert_to_default_dataframe(features)

        job, ge_report = self._feature_group_engine.insert(
            self,
            feature_dataframe=feature_dataframe,
            overwrite=overwrite,
            operation=operation,
            storage=storage.lower() if storage is not None else None,
            write_options=write_options,
            validation_options=validation_options
            if validation_options is not None
            else {"save_report": True},
        )

        if ge_report is None or ge_report.ingestion_result == "INGESTED":
            self._code_engine.save_code(self)
        if engine.get_type() == "spark":
            # Only compute statistics if the engine is Spark,
            # if Python, the statistics are computed by the application doing the insert
            self.compute_statistics()

        return (
            job,
            ge_report.to_ge_type() if ge_report is not None else None,
        )

    def insert_stream(
        self,
        features: TypeVar("pyspark.sql.DataFrame"),  # noqa: F821
        query_name: Optional[str] = None,
        output_mode: Optional[str] = "append",
        await_termination: Optional[bool] = False,
        timeout: Optional[int] = None,
        checkpoint_dir: Optional[str] = None,
        write_options: Optional[Dict[Any, Any]] = {},
    ):
        """Ingest a Spark Structured Streaming Dataframe to the online feature store.

        This method creates a long running Spark Streaming Query, you can control the
        termination of the query through the arguments.

        It is possible to stop the returned query with the `.stop()` and check its
        status with `.isActive`.

        To get a list of all active queries, use:

        ```python
        sqm = spark.streams

        # get the list of active streaming queries
        [q.name for q in sqm.active]
        ```

        !!! warning "Engine Support"
            **Spark only**

            Stream ingestion using Pandas/Python as engine is currently not supported.
            Python/Pandas has no notion of streaming.

        !!! warning "Data Validation Support"
            `insert_stream` does not perform any data validation using Great Expectations
            even when a expectation suite is attached.

        # Arguments
            features: Features in Streaming Dataframe to be saved.
            query_name: It is possible to optionally specify a name for the query to
                make it easier to recognise in the Spark UI. Defaults to `None`.
            output_mode: Specifies how data of a streaming DataFrame/Dataset is
                written to a streaming sink. (1) `"append"`: Only the new rows in the
                streaming DataFrame/Dataset will be written to the sink. (2)
                `"complete"`: All the rows in the streaming DataFrame/Dataset will be
                written to the sink every time there is some update. (3) `"update"`:
                only the rows that were updated in the streaming DataFrame/Dataset will
                be written to the sink every time there are some updates.
                If the query doesn’t contain aggregations, it will be equivalent to
                append mode. Defaults to `"append"`.
            await_termination: Waits for the termination of this query, either by
                query.stop() or by an exception. If the query has terminated with an
                exception, then the exception will be thrown. If timeout is set, it
                returns whether the query has terminated or not within the timeout
                seconds. Defaults to `False`.
            timeout: Only relevant in combination with `await_termination=True`.
                Defaults to `None`.
            checkpoint_dir: Checkpoint directory location. This will be used to as a reference to
                from where to resume the streaming job. If `None` then hsfs will construct as
                "insert_stream_" + online_topic_name. Defaults to `None`.
                write_options: Additional write options for Spark as key-value pairs.
                Defaults to `{}`.

        # Returns
            `StreamingQuery`: Spark Structured Streaming Query object.
        """
        if (
            not engine.get_instance().is_spark_dataframe(features)
            or not features.isStreaming
        ):
            raise TypeError(
                "Features have to be a streaming type spark dataframe. Use `insert()` method instead."
            )
        else:
            # lower casing feature names
            feature_dataframe = engine.get_instance().convert_to_default_dataframe(
                features
            )
            warnings.warn(
                (
                    "Stream ingestion for feature group `{}`, with version"
                    " `{}` will not compute statistics."
                ).format(self._name, self._version),
                util.StatisticsWarning,
            )

            return self._feature_group_engine.insert_stream(
                self,
                feature_dataframe,
                query_name,
                output_mode,
                await_termination,
                timeout,
                checkpoint_dir,
                write_options,
            )

    def commit_details(
        self,
        wallclock_time: Optional[Union[str, int, datetime, date]] = None,
        limit: Optional[int] = None,
    ):
        """Retrieves commit timeline for this feature group. This method can only be used
        on time travel enabled feature groups

        !!! example
            ```python
            # connect to the Feature Store
            fs = ...

            # get the Feature Group instance
            fg = fs.get_or_create_feature_group(...)

            commit_details = fg.commit_details()
            ```

        # Arguments
            wallclock_time: Commit details as of specific point in time. Defaults to `None`.
                 Strings should be formatted in one of the following formats `%Y-%m-%d`, `%Y-%m-%d %H`, `%Y-%m-%d %H:%M`,
                `%Y-%m-%d %H:%M:%S`, or `%Y-%m-%d %H:%M:%S.%f`.
            limit: Number of commits to retrieve. Defaults to `None`.

        # Returns
            `Dict[str, Dict[str, str]]`. Dictionary object of commit metadata timeline, where Key is commit id and value
            is `Dict[str, str]` with key value pairs of date committed on, number of rows updated, inserted and deleted.

        # Raises
            `RestAPIError`.
            `FeatureStoreException`. If the feature group does not have `HUDI` time travel format
        """
        return self._feature_group_engine.commit_details(self, wallclock_time, limit)

    def commit_delete_record(
        self,
        delete_df: TypeVar("pyspark.sql.DataFrame"),  # noqa: F821
        write_options: Optional[Dict[Any, Any]] = {},
    ):
        """Drops records present in the provided DataFrame and commits it as update to this
        Feature group. This method can only be used on time travel enabled feature groups

        # Arguments
            delete_df: dataFrame containing records to be deleted.
            write_options: User provided write options. Defaults to `{}`.

        # Raises
            `RestAPIError`.
        """
        self._feature_group_engine.commit_delete(self, delete_df, write_options)

    def as_of(
        self,
        wallclock_time: Optional[Union[str, int, datetime, date]] = None,
        exclude_until: Optional[Union[str, int, datetime, date]] = None,
    ):
        """Get Query object to retrieve all features of the group at a point in the past.

        This method selects all features in the feature group and returns a Query object
        at the specified point in time. Optionally, commits before a specified point in time can be
        excluded from the query. The Query can then either be read into a Dataframe
        or used further to perform joins or construct a training dataset.

        !!! example "Reading features at a specific point in time:"
            ```python
            # connect to the Feature Store
            fs = ...

            # get the Feature Group instance
            fg = fs.get_or_create_feature_group(...)

            # get data at a specific point in time and show it
            fg.as_of("2020-10-20 07:34:11").read().show()
            ```

        !!! example "Reading commits incrementally between specified points in time:"
            ```python
            fg.as_of("2020-10-20 07:34:11", exclude_until="2020-10-19 07:34:11").read().show()
            ```

        The first parameter is inclusive while the latter is exclusive.
        That means, in order to query a single commit, you need to query that commit time
        and exclude everything just before the commit.

        !!! example "Reading only the changes from a single commit"
            ```python
            fg.as_of("2020-10-20 07:31:38", exclude_until="2020-10-20 07:31:37").read().show()
            ```

        When no wallclock_time is given, the latest state of features is returned. Optionally, commits before
        a specified point in time can still be excluded.

        !!! example "Reading the latest state of features, excluding commits before a specified point in time:"
            ```python
            fg.as_of(None, exclude_until="2020-10-20 07:31:38").read().show()
            ```

        Note that the interval will be applied to all joins in the query.
        If you want to query different intervals for different feature groups in
        the query, you have to apply them in a nested fashion:
        !!! example
            ```python
            # connect to the Feature Store
            fs = ...

            # get the Feature Group instance
            fg1 = fs.get_or_create_feature_group(...)
            fg2 = fs.get_or_create_feature_group(...)

            fg1.select_all().as_of("2020-10-20", exclude_until="2020-10-19")
                .join(fg2.select_all().as_of("2020-10-20", exclude_until="2020-10-19"))
            ```

        If instead you apply another `as_of` selection after the join, all
        joined feature groups will be queried with this interval:
        !!! example
            ```python
            fg1.select_all().as_of("2020-10-20", exclude_until="2020-10-19")  # as_of is not applied
                .join(fg2.select_all().as_of("2020-10-20", exclude_until="2020-10-15"))  # as_of is not applied
                .as_of("2020-10-20", exclude_until="2020-10-19")
            ```

        !!! warning
            This function only works for feature groups with time_travel_format='HUDI'.

        !!! warning
            Excluding commits via exclude_until is only possible within the range of the Hudi active timeline.
            By default, Hudi keeps the last 20 to 30 commits in the active timeline.
            If you need to keep a longer active timeline, you can overwrite the options:
            `hoodie.keep.min.commits` and `hoodie.keep.max.commits`
            when calling the `insert()` method.

        # Arguments
            wallclock_time: Read data as of this point in time. Strings should be formatted in one of the
                following formats `%Y-%m-%d`, `%Y-%m-%d %H`, `%Y-%m-%d %H:%M`, or `%Y-%m-%d %H:%M:%S`.
            exclude_until: Exclude commits until this point in time. String should be formatted in one of the
                following formats `%Y-%m-%d`, `%Y-%m-%d %H`, `%Y-%m-%d %H:%M`, or `%Y-%m-%d %H:%M:%S`.

        # Returns
            `Query`. The query object with the applied time travel condition.
        """
        return self.select_all().as_of(wallclock_time, exclude_until)

    def validate(
        self,
        dataframe: Optional[
            Union[pd.DataFrame, TypeVar("pyspark.sql.DataFrame")]  # noqa: F821
        ] = None,
        expectation_suite: Optional[ExpectationSuite] = None,
        save_report: Optional[bool] = False,
        validation_options: Optional[Dict[Any, Any]] = {},
        ge_type: bool = True,
    ) -> Union[ge.core.ExpectationSuiteValidationResult, ValidationReport, None]:
        """Run validation based on the attached expectations.

        Runs any expectation attached with Deequ. But also runs attached Great Expectation
        Suites.

<<<<<<< HEAD
        !!! example "Run validation using the usual Great Expectations syntax"
            ```python  
            ge_df = ge.from_pandas(df, expectation_suite=fg.get_expectation_suite())
            ge_report = ge_df.validate()

            ```
        !!! example "Run validation using a convenience wrapper method provided by Hopsworks"
            ```python
            ge_report = fg.validate(df)
            ```
=======
        !!! example
            ```python
            # connect to the Feature Store
            fs = ...

            # get feature group instance
            fg = fs.get_or_create_feature_group(...)

            ge_report = fg.validate(df, save_report=False)
            ```

>>>>>>> ac9b3871
        # Arguments
            dataframe: The dataframe to run the data validation expectations against.
            expectation_suite: Optionally provide an Expectation Suite to override the
                one that is possibly attached to the feature group. This is useful for
                testing new Expectation suites. When an extra suite is provided, the results
                will never be persisted. Defaults to `None`.
            validation_options: Additional validation options as key-value pairs, defaults to `{}`.
                * key `run_validation` boolean value, set to `False` to skip validation temporarily on ingestion.
                * key `ge_validate_kwargs` a dictionary containing kwargs for the validate method of Great Expectations.
            save_report: Whether to save the report to the backend. This is only possible if the Expectation suite
                is initialised and attached to the Feature Group. Defaults to False.
            ge_type: Whether to return a Great Expectations object or Hopsworks own abstraction. Defaults to True.


        # Returns
            A Validation Report produced by Great Expectations.

        """
        # Activity is logged only if a the validation concerns the feature group and not a specific dataframe
        if dataframe is None:
            dataframe = self.read()

        return self._great_expectation_engine.validate(
            self,
            dataframe=dataframe,
            expectation_suite=expectation_suite,
            save_report=save_report,
            validation_options=validation_options,
            ge_type=ge_type,
        )

    def compute_statistics(
        self, wallclock_time: Optional[Union[str, int, datetime, date]] = None
    ):
        """Recompute the statistics for the feature group and save them to the
        feature store.

        Statistics are only computed for data in the offline storage of the feature
        group.

        # Arguments
            wallclock_time: If specified will recompute statistics on
                feature group as of specific point in time. If not specified then will compute statistics
                as of most recent time of this feature group. Defaults to `None`. Strings should
                be formatted in one of the following formats `%Y-%m-%d`, `%Y-%m-%d %H`, `%Y-%m-%d %H:%M`, `%Y-%m-%d %H:%M:%S`,
                or `%Y-%m-%d %H:%M:%S.%f`.

        # Returns
            `Statistics`. The statistics metadata object.

        # Raises
            `RestAPIError`. Unable to persist the statistics.
        """
        if self.statistics_config.enabled:
            # Don't read the dataframe here, to avoid triggering a read operation
            # for the Python engine. The Python engine is going to setup a Spark Job
            # to update the statistics.

            fg_commit_id = None
            if wallclock_time is not None:
                # Retrieve fg commit id related to this wall clock time and recompute statistics. It will throw
                # exception if its not time travel enabled feature group.
                fg_commit_id = [
                    commit_id
                    for commit_id in self._feature_group_engine.commit_details(
                        self, wallclock_time, 1
                    ).keys()
                ][0]

            return self._statistics_engine.compute_statistics(
                self,
                feature_group_commit_id=fg_commit_id
                if fg_commit_id is not None
                else None,
            )
        else:
            warnings.warn(
                (
                    "The statistics are not enabled of feature group `{}`, with version"
                    " `{}`. No statistics computed."
                ).format(self._name, self._version),
                util.StorageWarning,
            )

    @classmethod
    def from_response_json(cls, json_dict):
        json_decamelized = humps.decamelize(json_dict)
        if isinstance(json_decamelized, dict):
            if "type" in json_decamelized:
                json_decamelized["stream"] = (
                    json_decamelized["type"] == "streamFeatureGroupDTO"
                )
            _ = json_decamelized.pop("type", None)
            json_decamelized.pop("validation_type", None)
            return cls(**json_decamelized)
        for fg in json_decamelized:
            if "type" in fg:
                fg["stream"] = fg["type"] == "streamFeatureGroupDTO"
            _ = fg.pop("type", None)
            fg.pop("validation_type", None)
        return [cls(**fg) for fg in json_decamelized]

    def update_from_response_json(self, json_dict):
        json_decamelized = humps.decamelize(json_dict)
        json_decamelized["stream"] = json_decamelized["type"] == "streamFeatureGroupDTO"
        _ = json_decamelized.pop("type")
        self.__init__(**json_decamelized)
        return self

    def json(self):
        """Get specific Feature Group metadata in json format.

        !!! example
            ```python
            fg.json()
            ```

        """
        return json.dumps(self, cls=util.FeatureStoreEncoder)

    def to_dict(self):
        """Get structured info about specific Feature Group in python dictionary format.

        !!! example
            ```python
            # connect to the Feature Store
            fs = ...

            # get the Feature Group instance
            fg = fs.get_or_create_feature_group(...)

            fg.to_dict()
            ```

        """
        fg_meta_dict = {
            "id": self._id,
            "name": self._name,
            "version": self._version,
            "description": self._description,
            "onlineEnabled": self._online_enabled,
            "timeTravelFormat": self._time_travel_format,
            "features": self._features,
            "featurestoreId": self._feature_store_id,
            "type": "cachedFeaturegroupDTO"
            if not self._stream
            else "streamFeatureGroupDTO",
            "statisticsConfig": self._statistics_config,
            "eventTime": self._event_time,
            "expectationSuite": self._expectation_suite,
        }
        if self._stream:
            fg_meta_dict["deltaStreamerJobConf"] = self._deltastreamer_jobconf
        return fg_meta_dict

    def _get_table_name(self):
        return self.feature_store_name + "." + self.name + "_" + str(self.version)

    def _get_online_table_name(self):
        return self.name + "_" + str(self.version)

    def get_complex_features(self):
        """Returns the names of all features with a complex data type in this
        feature group.

        !!! example
            ```python
            complex_dtype_features = fg.get_complex_features()
            ```

        """
        return [f.name for f in self.features if f.is_complex()]

    def _get_encoded_avro_schema(self):
        complex_features = self.get_complex_features()
        schema = json.loads(self.avro_schema)

        for field in schema["fields"]:
            if field["name"] in complex_features:
                field["type"] = ["null", "bytes"]

        schema_s = json.dumps(schema)
        try:
            avro.schema.parse(schema_s)
        except avro.schema.SchemaParseException as e:
            raise FeatureStoreException("Failed to construct Avro Schema: {}".format(e))
        return schema_s

    def _get_feature_avro_schema(self, feature_name):
        for field in json.loads(self.avro_schema)["fields"]:
            if field["name"] == feature_name:
                return json.dumps(field["type"])

    @property
    def id(self):
        """Feature group id."""
        return self._id

    @property
    def name(self):
        """Name of the feature group."""
        return self._name

    @property
    def version(self):
        """Version number of the feature group."""
        return self._version

    @property
    def description(self):
        """Description of the feature group contents."""
        return self._description

    @property
    def features(self):
        """Schema information."""
        return self._features

    @property
    def online_enabled(self):
        """Setting if the feature group is available in online storage."""
        return self._online_enabled

    @property
    def time_travel_format(self):
        """Setting of the feature group time travel format."""
        return self._time_travel_format

    @property
    def partition_key(self):
        """List of features building the partition key."""
        return self._partition_key

    @property
    def hudi_precombine_key(self):
        """Feature name that is the hudi precombine key."""
        return self._hudi_precombine_key

    @property
    def feature_store_id(self):
        return self._feature_store_id

    @property
    def feature_store_name(self):
        """Name of the feature store in which the feature group is located."""
        return self._feature_store_name

    @property
    def creator(self):
        """Username of the creator."""
        return self._creator

    @property
    def created(self):
        """Timestamp when the feature group was created."""
        return self._created

    @property
    def subject(self):
        """Subject of the feature group."""
        if self._subject is None:
            # cache the schema
            self._subject = self._feature_group_engine.get_subject(self)
        return self._subject

    @property
    def avro_schema(self):
        """Avro schema representation of the feature group."""
        return self.subject["schema"]

    @property
    def stream(self):
        """Whether to enable real time stream writing capabilities."""
        return self._stream

    @version.setter
    def version(self, version):
        self._version = version

    @description.setter
    def description(self, new_description):
        self._description = new_description

    @features.setter
    def features(self, new_features):
        self._features = new_features

    @time_travel_format.setter
    def time_travel_format(self, new_time_travel_format):
        self._time_travel_format = new_time_travel_format

    @partition_key.setter
    def partition_key(self, new_partition_key):
        self._partition_key = [pk.lower() for pk in new_partition_key]

    @hudi_precombine_key.setter
    def hudi_precombine_key(self, hudi_precombine_key):
        self._hudi_precombine_key = hudi_precombine_key.lower()

    @online_enabled.setter
    def online_enabled(self, new_online_enabled):
        self._online_enabled = new_online_enabled

    @stream.setter
    def stream(self, stream):
        self._stream = stream


class ExternalFeatureGroup(FeatureGroupBase):
    EXTERNAL_FEATURE_GROUP = "ON_DEMAND_FEATURE_GROUP"
    ENTITY_TYPE = "featuregroups"

    def __init__(
        self,
        storage_connector,
        query=None,
        data_format=None,
        path=None,
        options={},
        name=None,
        version=None,
        description=None,
        primary_key=None,
        featurestore_id=None,
        featurestore_name=None,
        created=None,
        creator=None,
        id=None,
        features=None,
        location=None,
        statistics_config=None,
        event_time=None,
        expectation_suite=None,
    ):
        super().__init__(featurestore_id, location)

        self._feature_store_name = featurestore_name
        self._description = description
        self._created = created
        self._creator = user.User.from_response_json(creator)
        self._version = version
        self._name = name
        self._query = query
        self._data_format = data_format.upper() if data_format else None
        self._path = path
        self._id = id
        self._event_time = event_time
        self._expectation_suite = expectation_suite

        self._features = [
            feature.Feature.from_response_json(feat) if isinstance(feat, dict) else feat
            for feat in (features or [])
        ]

        self._feature_group_engine = (
            external_feature_group_engine.ExternalFeatureGroupEngine(featurestore_id)
        )

        if self._id:
            # Got from Hopsworks, deserialize features and storage connector
            self._features = (
                [feature.Feature.from_response_json(feat) for feat in features]
                if features
                else None
            )
            self.primary_key = (
                [feat.name for feat in self._features if feat.primary is True]
                if self._features
                else []
            )
            self.statistics_config = statistics_config
            self.expectation_suite = expectation_suite

            self._options = (
                {option["name"]: option["value"] for option in options}
                if options
                else None
            )
        else:
            self.primary_key = primary_key
            self.statistics_config = statistics_config
            self.expectation_suite = expectation_suite
            self._features = features
            self._options = options

        if storage_connector is not None and isinstance(storage_connector, dict):
            self._storage_connector = sc.StorageConnector.from_response_json(
                storage_connector
            )
        else:
            self._storage_connector = storage_connector

        self.expectation_suite = expectation_suite

    def save(self):
        self._feature_group_engine.save(self)
        self._code_engine.save_code(self)

        if self.statistics_config.enabled:
            self._statistics_engine.compute_statistics(self, self.read())

    def read(self, dataframe_type="default"):
        """Get the feature group as a DataFrame.

        !!! example
            ```python
            # connect to the Feature Store
            fs = ...

            # get the Feature Group instance
            fg = fs.get_or_create_feature_group(...)

            df = fg.read()
            ```

        !!! warning "Engine Support"
            **Spark only**

            Reading an External Feature Group directly into a Pandas Dataframe using
            Python/Pandas as Engine is not supported, however, you can use the
            Query API to create Feature Views/Training Data containing External
            Feature Groups.

        # Arguments
            dataframe_type: str, optional. Possible values are `"default"`, `"spark"`,
                `"pandas"`, `"numpy"` or `"python"`, defaults to `"default"`.

        # Returns
            `DataFrame`: The spark dataframe containing the feature data.
            `pyspark.DataFrame`. A Spark DataFrame.
            `pandas.DataFrame`. A Pandas DataFrame.
            `numpy.ndarray`. A two-dimensional Numpy array.
            `list`. A two-dimensional Python list.

        # Raises
            `RestAPIError`.
        """
        engine.get_instance().set_job_group(
            "Fetching Feature group",
            "Getting feature group: {} from the featurestore {}".format(
                self._name, self._feature_store_name
            ),
        )
        return self.select_all().read(dataframe_type=dataframe_type)

    def show(self, n):
        """Show the first n rows of the feature group.

        !!! example
            ```python
            # connect to the Feature Store
            fs = ...

            # get the Feature Group instance
            fg = fs.get_or_create_feature_group(...)

            fg.show(5)
            ```
        """
        engine.get_instance().set_job_group(
            "Fetching Feature group",
            "Getting feature group: {} from the featurestore {}".format(
                self._name, self._feature_store_name
            ),
        )
        return self.select_all().show(n)

    @classmethod
    def from_response_json(cls, json_dict):
        json_decamelized = humps.decamelize(json_dict)
        if isinstance(json_decamelized, dict):
            _ = json_decamelized.pop("online_topic_name", None)
            _ = json_decamelized.pop("type", None)
            return cls(**json_decamelized)
        for fg in json_decamelized:
            _ = fg.pop("online_topic_name", None)
            _ = fg.pop("type", None)
        return [cls(**fg) for fg in json_decamelized]

    def update_from_response_json(self, json_dict):
        json_decamelized = humps.decamelize(json_dict)
        if "type" in json_decamelized:
            _ = json_decamelized.pop("type")
        self.__init__(**json_decamelized)
        return self

    def json(self):
        return json.dumps(self, cls=util.FeatureStoreEncoder)

    def to_dict(self):
        return {
            "id": self._id,
            "name": self._name,
            "description": self._description,
            "version": self._version,
            "features": self._features,
            "featurestoreId": self._feature_store_id,
            "query": self._query,
            "dataFormat": self._data_format,
            "path": self._path,
            "options": [{"name": k, "value": v} for k, v in self._options.items()]
            if self._options
            else None,
            "storageConnector": self._storage_connector.to_dict(),
            "type": "onDemandFeaturegroupDTO",
            "statisticsConfig": self._statistics_config,
            "eventTime": self._event_time,
            "expectationSuite": self._expectation_suite,
        }

    @property
    def id(self):
        return self._id

    @property
    def name(self):
        return self._name

    @property
    def version(self):
        return self._version

    @property
    def description(self):
        return self._description

    @property
    def features(self):
        return self._features

    @property
    def query(self):
        return self._query

    @property
    def data_format(self):
        return self._data_format

    @property
    def path(self):
        return self._path

    @property
    def options(self):
        return self._options

    @property
    def storage_connector(self):
        return self._storage_connector

    @property
    def creator(self):
        return self._creator

    @property
    def created(self):
        return self._created

    @version.setter
    def version(self, version):
        self._version = version

    @description.setter
    def description(self, new_description):
        self._description = new_description

    @features.setter
    def features(self, new_features):
        self._features = new_features<|MERGE_RESOLUTION|>--- conflicted
+++ resolved
@@ -658,13 +658,6 @@
     ) -> Union[ValidationReport, ge.core.ExpectationSuiteValidationResult, None]:
         """Return the latest validation report attached to the Feature Group if it exists.
 
-<<<<<<< HEAD
-        !!! example "Get all transformation functions"
-            ```python
-            
-            ge_latest_report = fg.get_latest_validation_report()
-
-=======
         !!! example
             ```python
             # connect to the Feature Store
@@ -674,7 +667,6 @@
             fg = fs.get_or_create_feature_group(...)
 
             latest_val_report = fg.get_latest_validation_report()
->>>>>>> ac9b3871
             ```
 
         # Arguments
@@ -695,25 +687,17 @@
     ) -> List[Union[ValidationReport, ge.core.ExpectationSuiteValidationResult]]:
         """Return the latest validation report attached to the feature group if it exists.
 
-<<<<<<< HEAD
-        !!! example "Get all transformation functions"
-            ```python
+        !!! example
+            ```python
+            # connect to the Feature Store
+            fs = ...
+
+            # get the Feature Group instance
+            fg = fs.get_or_create_feature_group(...)
+
+            val_reports = fg.get_all_validation_reports()
+            ```
             
-            validation_history = fg.get_validation_reports()
-
-=======
-        !!! example
-            ```python
-            # connect to the Feature Store
-            fs = ...
-
-            # get the Feature Group instance
-            fg = fs.get_or_create_feature_group(...)
-
-            val_reports = fg.get_all_validation_reports()
->>>>>>> ac9b3871
-            ```
-
         # Arguments
             ge_type: If `True` returns a native Great Expectation type, Hopsworks
                 custom type otherwise. Conversion can be performed via the `to_ge_type()`
@@ -1771,18 +1755,6 @@
         Runs any expectation attached with Deequ. But also runs attached Great Expectation
         Suites.
 
-<<<<<<< HEAD
-        !!! example "Run validation using the usual Great Expectations syntax"
-            ```python  
-            ge_df = ge.from_pandas(df, expectation_suite=fg.get_expectation_suite())
-            ge_report = ge_df.validate()
-
-            ```
-        !!! example "Run validation using a convenience wrapper method provided by Hopsworks"
-            ```python
-            ge_report = fg.validate(df)
-            ```
-=======
         !!! example
             ```python
             # connect to the Feature Store
@@ -1793,8 +1765,7 @@
 
             ge_report = fg.validate(df, save_report=False)
             ```
-
->>>>>>> ac9b3871
+            
         # Arguments
             dataframe: The dataframe to run the data validation expectations against.
             expectation_suite: Optionally provide an Expectation Suite to override the
