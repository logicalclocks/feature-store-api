#
#   Copyright 2020 Logical Clocks AB
#
#   Licensed under the Apache License, Version 2.0 (the "License");
#   you may not use this file except in compliance with the License.
#   You may obtain a copy of the License at
#
#       http://www.apache.org/licenses/LICENSE-2.0
#
#   Unless required by applicable law or agreed to in writing, software
#   distributed under the License is distributed on an "AS IS" BASIS,
#   WITHOUT WARRANTIES OR CONDITIONS OF ANY KIND, either express or implied.
#   See the License for the specific language governing permissions and
#   limitations under the License.
#

import copy
import humps
import json
import warnings
import pandas as pd
import numpy as np
import avro.schema
from typing import Optional, Union, Any, Dict, List, TypeVar

from hsfs import util, engine, feature, user, storage_connector as sc
from hsfs.core import (
    feature_group_engine,
    statistics_engine,
    code_engine,
    data_validation_engine,
    on_demand_feature_group_engine,
    expectations_api,
)
from hsfs.statistics_config import StatisticsConfig
from hsfs.constructor import query, filter
from hsfs.client.exceptions import FeatureStoreException


class FeatureGroupBase:
    def __init__(self, featurestore_id, validation_type, location):
        self._validation_type = validation_type.upper()
<<<<<<< HEAD
=======
        self._location = location
        self._feature_group_base_engine = (
            feature_group_base_engine.FeatureGroupBaseEngine(featurestore_id)
        )
>>>>>>> 10549167
        self._statistics_engine = statistics_engine.StatisticsEngine(
            featurestore_id, self.ENTITY_TYPE
        )
        self._code_engine = code_engine.CodeEngine(featurestore_id, self.ENTITY_TYPE)
        self._expectations_api = expectations_api.ExpectationsApi(
            featurestore_id, "featuregroups"
        )
        self._data_validation_engine = data_validation_engine.DataValidationEngine(
            featurestore_id, self.ENTITY_TYPE
        )

    def delete(self):
        """Drop the entire feature group along with its feature data.

        !!! danger "Potentially dangerous operation"
            This operation drops all metadata associated with **this version** of the
            feature group **and** all the feature data in offline and online storage
            associated with it.

        # Raises
            `RestAPIError`.
        """
        self._feature_group_engine.delete(self)

    def select_all(self):
        """Select all features in the feature group and return a query object.

        The query can be used to construct joins of feature groups or create a
        training dataset immediately.

        # Returns
            `Query`. A query object with all features of the feature group.
        """
        return query.Query(
            left_feature_group=self,
            left_features=self._features,
            feature_store_name=self._feature_store_name,
            feature_store_id=self._feature_store_id,
        )

    def select(self, features: List[Union[str, feature.Feature]] = []):
        """Select a subset of features of the feature group and return a query object.

        The query can be used to construct joins of feature groups or create a training
        dataset with a subset of features of the feature group.

        # Arguments
            features: list, optional. A list of `Feature` objects or feature names as
                strings to be selected, defaults to [].

        # Returns
            `Query`: A query object with the selected features of the feature group.
        """
        return query.Query(
            left_feature_group=self,
            left_features=features,
            feature_store_name=self._feature_store_name,
            feature_store_id=self._feature_store_id,
        )

    def select_except(self, features: List[Union[str, feature.Feature]] = []):
        """Select all features of the feature group except a few and return a query
        object.

        The query can be used to construct joins of feature groups or create a training
        dataset with a subset of features of the feature group.

        # Arguments
            features: list, optional. A list of `Feature` objects or feature names as
                strings to be selected, defaults to [], selecting all features.

        # Returns
            `Query`: A query object with the selected features of the feature group.
        """
        if features:
            except_features = [
                f.name if isinstance(f, feature.Feature) else f for f in features
            ]
            return query.Query(
                left_feature_group=self,
                left_features=[
                    f for f in self._features if f.name not in except_features
                ],
                feature_store_name=self._feature_store_name,
                feature_store_id=self._feature_store_id,
            )
        else:
            return self.select_all()

    def filter(self, f: Union[filter.Filter, filter.Logic]):
        """Apply filter to the feature group.

        Selects all features and returns the resulting `Query` with the applied filter.

        ```python
        from hsfs.feature import Feature

        fg.filter(Feature("weekly_sales") > 1000)
        ```

        If you are planning to join the filtered feature group later on with another
        feature group, make sure to select the filtered feature explicitly from the
        respective feature group:
        ```python
        fg.filter(fg.feature1 == 1).show(10)
        ```

        Composite filters require parenthesis:
        ```python
        fg.filter((fg.feature1 == 1) | (fg.feature2 >= 2))
        ```

        # Arguments
            f: Filter object.

        # Returns
            `Query`. The query object with the applied filter.
        """
        return self.select_all().filter(f)

    def add_tag(self, name: str, value):
        """Attach a tag to a feature group.

        A tag consists of a <name,value> pair. Tag names are unique identifiers across the whole cluster.
        The value of a tag can be any valid json - primitives, arrays or json objects.

        # Arguments
            name: Name of the tag to be added.
            value: Value of the tag to be added.

        # Raises
            `RestAPIError` in case the backend fails to add the tag.
        """

        self._feature_group_engine.add_tag(self, name, value)

    def delete_tag(self, name: str):
        """Delete a tag attached to a feature group.

        # Arguments
            name: Name of the tag to be removed.

        # Raises
            `RestAPIError` in case the backend fails to delete the tag.
        """
        self._feature_group_engine.delete_tag(self, name)

    def get_tag(self, name: str):
        """Get the tags of a feature group.

        # Arguments
            name: Name of the tag to get.

        # Returns
            tag value

        # Raises
            `RestAPIError` in case the backend fails to retrieve the tag.
        """
        return self._feature_group_engine.get_tag(self, name)

    def get_tags(self):
        """Retrieves all tags attached to a feature group.

        # Returns
            `Dict[str, obj]` of tags.

        # Raises
            `RestAPIError` in case the backend fails to retrieve the tags.
        """
        return self._feature_group_engine.get_tags(self)

    def get_feature(self, name: str):
        """Retrieve a `Feature` object from the schema of the feature group.

        There are several ways to access features of a feature group:

        ```python
        fg.feature1
        fg["feature1"]
        fg.get_feature("feature1")
        ```

        !!! note
            Attribute access to features works only for non-reserved names. For example
            features named `id` or `name` will not be accessible via `fg.name`, instead
            this will return the name of the feature group itself. Fall back on using
            the `get_feature` method.

        Args:
            name (str): [description]

        Returns:
            [type]: [description]
        """
        try:
            return self.__getitem__(name)
        except KeyError:
            raise FeatureStoreException(
                f"'FeatureGroup' object has no feature called '{name}'."
            )

    def update_statistics_config(self):
        """Update the statistics configuration of the feature group.

        Change the `statistics_config` object and persist the changes by calling
        this method.

        # Returns
            `FeatureGroup`. The updated metadata object of the feature group.

        # Raises
            `RestAPIError`.
        """
        self._feature_group_engine.update_statistics_config(self)
        return self

    def update_description(self, description: str):
        """Update the description of the feature group.

        !!! info "Safe update"
            This method updates the feature group description safely. In case of failure
            your local metadata object will keep the old description.

        # Arguments
            description: New description string.

        # Returns
            `FeatureGroup`. The updated feature group object.
        """
        self._feature_group_engine.update_description(self, description)
        return self

    def update_features(self, features: Union[feature.Feature, List[feature.Feature]]):
        """Update a single feature in this feature group.

        Currently it's only supported to update the description of a feature.

        !!! danger "Unsafe update"
            Note that if you use an existing `Feature` object of the schema in the
            feature group metadata object, this might leave your metadata object in a
            corrupted state if the update fails.

        # Arguments
            features: `Feature` or list of features. A feature object or list thereof to
                be updated.

        # Returns
            `FeatureGroup`. The updated feature group object.
        """
        new_features = []
        if isinstance(features, feature.Feature):
            new_features.append(features)
        elif isinstance(features, list):
            for feat in features:
                if isinstance(feat, feature.Feature):
                    new_features.append(feat)
                else:
                    raise TypeError(
                        "The argument `features` has to be of type `Feature` or "
                        "a list thereof, but an element is of type: `{}`".format(
                            type(features)
                        )
                    )
        else:
            raise TypeError(
                "The argument `features` has to be of type `Feature` or a list "
                "thereof, but is of type: `{}`".format(type(features))
            )
        self._feature_group_engine.update_features(self, new_features)
        return self

    def update_feature_description(self, feature_name: str, description: str):
        """Update the description of a single feature in this feature group.

        !!! info "Safe update"
            This method updates the feature description safely. In case of failure
            your local metadata object will keep the old description.

        # Arguments
            feature_name: Name of the feature to be updated.
            description: New description string.

        # Returns
            `FeatureGroup`. The updated feature group object.
        """
        f_copy = copy.deepcopy(self[feature_name])
        f_copy.description = description
        self._feature_group_engine.update_features(self, [f_copy])
        return self

    def append_features(self, features: Union[feature.Feature, List[feature.Feature]]):
        """Append features to the schema of the feature group.

        !!! info "Safe append"
            This method appends the features to the feature group description safely.
            In case of failure your local metadata object will contain the correct
            schema.

        It is only possible to append features to a feature group. Removing
        features is considered a breaking change.

        # Arguments
            features: Feature or list. A feature object or list thereof to append to
                the schema of the feature group.

        # Returns
            `FeatureGroup`. The updated feature group object.
        """
        new_features = []
        if isinstance(features, feature.Feature):
            new_features.append(features)
        elif isinstance(features, list):
            for feat in features:
                if isinstance(feat, feature.Feature):
                    new_features.append(feat)
                else:
                    raise TypeError(
                        "The argument `features` has to be of type `Feature` or "
                        "a list thereof, but an element is of type: `{}`".format(
                            type(features)
                        )
                    )
        else:
            raise TypeError(
                "The argument `features` has to be of type `Feature` or a list "
                "thereof, but is of type: `{}`".format(type(features))
            )
        self._feature_group_engine.append_features(self, new_features)
        return self

    def attach_expectation(self, expectation):
        """Attach a feature group expectation. If feature group validation is not already enabled, it will be enabled
        and set to the stricter setting.

        # Arguments
            name: The expectation name.

        # Returns
            `Expectation`. The expectation metadata object.

        """
        # Turn on validation for this FG and set stricter setting
        if self._validation_type == "NONE":
            self._validation_type = "STRICT"

        return self._expectations_api.attach(self, expectation.name)

    def detach_expectation(self, expectation):
        """Remove an expectation from a feature group.

        # Arguments
            name: The expectation name.

        # Returns
            `Expectation`. The expectation metadata object.

        """
        return self._expectations_api.detach(self, expectation.name)

    def get_expectations(self):
        """Get all feature group expectations.

        # Arguments
            name: The expectation name.

        # Returns
            `Expectation`. A list of expectation metadata objects.

        """
        return self._expectations_api.get(feature_group=self)

    def get_expectation(self, name: str):
        """Get attached expectation by name for this feature group. Name is unique across a feature store.

        # Arguments
            name: The expectation name.

        # Returns
            `Expectation`. The expectation metadata object.

        """
        return self._expectations_api.get(name, self)

    def get_validations(self, validation_time=None, commit_time=None):
        """Get feature group data validation results based on the attached expectations.

        # Arguments
           validation_time: The data validation time, when the data validation started.
           commit_time: The commit time of a time travel enabled feature group.

        # Returns
           `FeatureGroupValidation`. The feature group validation metadata object.

        """
        return self._data_validation_engine.get_validations(
            self, validation_time, commit_time
        )

    def __getattr__(self, name):
        try:
            return self.__getitem__(name)
        except KeyError:
            raise AttributeError(
                f"'FeatureGroup' object has no attribute '{name}'. "
                "If you are trying to access a feature, fall back on "
                "using the `get_feature` method."
            )

    def __getitem__(self, name):
        if not isinstance(name, str):
            raise TypeError(
                f"Expected type `str`, got `{type(name)}`. "
                "Features are accessible by name."
            )
        feature = [f for f in self.__getattribute__("_features") if f.name == name]
        if len(feature) == 1:
            return feature[0]
        else:
            raise KeyError(f"'FeatureGroup' object has no feature called '{name}'.")

    @property
    def statistics_config(self):
        """Statistics configuration object defining the settings for statistics
        computation of the feature group."""
        return self._statistics_config

    @statistics_config.setter
    def statistics_config(self, statistics_config):
        if isinstance(statistics_config, StatisticsConfig):
            self._statistics_config = statistics_config
        elif isinstance(statistics_config, dict):
            self._statistics_config = StatisticsConfig(**statistics_config)
        elif isinstance(statistics_config, bool):
            self._statistics_config = StatisticsConfig(statistics_config)
        elif statistics_config is None:
            self._statistics_config = StatisticsConfig()
        else:
            raise TypeError(
                "The argument `statistics_config` has to be `None` of type `StatisticsConfig, `bool` or `dict`, but is of type: `{}`".format(
                    type(statistics_config)
                )
            )

    @property
    def statistics(self):
        """Get the latest computed statistics for the feature group."""
        return self._statistics_engine.get_last(self)

    @property
    def primary_key(self):
        """List of features building the primary key."""
        return self._primary_key

    @primary_key.setter
    def primary_key(self, new_primary_key):
        self._primary_key = [pk.lower() for pk in new_primary_key]

    def get_statistics(self, commit_time: str = None):
        """Returns the statistics for this feature group at a specific time.

        If `commit_time` is `None`, the most recent statistics are returned.

        # Arguments
            commit_time: Commit time in the format `YYYYMMDDhhmmss`, defaults to `None`.

        # Returns
            `Statistics`. Statistics object.

        # Raises
            `RestAPIError`.
        """
        if commit_time is None:
            return self.statistics
        else:
            return self._statistics_engine.get(self, commit_time)

    def compute_statistics(self):
        """Recompute the statistics for the feature group and save them to the
        feature store.
        Statistics are only computed for data in the offline storage of the feature
        group.
        # Returns
            `Statistics`. The statistics metadata object.
        # Raises
            `RestAPIError`. Unable to persist the statistics.
        """
        if self.statistics_config.enabled:
            # Don't read the dataframe here, to avoid triggering a read operation
            # for the Hive engine. The Hive engine is going to setup a Spark Job
            # to update the statistics.
            return self._statistics_engine.compute_statistics(self)
        else:
            warnings.warn(
                (
                    "The statistics are not enabled of feature group `{}`, with version"
                    " `{}`. No statistics computed."
                ).format(self._name, self._version),
                util.StorageWarning,
            )

    @property
    def event_time(self):
        """Event time feature in the feature group."""
        return self._event_time

    @event_time.setter
    def event_time(self, feature_name):
        self._event_time = feature_name

    @property
    def location(self):
        return self._location


class FeatureGroup(FeatureGroupBase):
    CACHED_FEATURE_GROUP = "CACHED_FEATURE_GROUP"
    ENTITY_TYPE = "featuregroups"

    def __init__(
        self,
        name,
        version,
        featurestore_id,
        description="",
        partition_key=None,
        primary_key=None,
        hudi_precombine_key=None,
        featurestore_name=None,
        created=None,
        creator=None,
        id=None,
        features=None,
        location=None,
        online_enabled=False,
        time_travel_format=None,
        statistics_config=None,
        validation_type="NONE",
        expectations=None,
        online_topic_name=None,
        event_time=None,
    ):
        super().__init__(featurestore_id, validation_type, location)

        self._feature_store_id = featurestore_id
        self._feature_store_name = featurestore_name
        self._description = description
        self._created = created
        self._creator = user.User.from_response_json(creator)
        self._version = version
        self._name = name
        self._id = id
        self._features = [
            feature.Feature.from_response_json(feat) if isinstance(feat, dict) else feat
            for feat in (features or [])
        ]

        self._online_enabled = online_enabled
        self._time_travel_format = (
            time_travel_format.upper() if time_travel_format is not None else None
        )

        self._avro_schema = None
        self._online_topic_name = online_topic_name
        self._event_time = event_time

        if self._id:
            # initialized by backend
            self.primary_key = [
                feat.name for feat in self._features if feat.primary is True
            ]
            self._partition_key = [
                feat.name for feat in self._features if feat.partition is True
            ]
            if time_travel_format is not None and time_travel_format.upper() == "HUDI":
                # hudi precombine key is always a single feature
                self._hudi_precombine_key = [
                    feat.name
                    for feat in self._features
                    if feat.hudi_precombine_key is True
                ][0]
            else:
                self._hudi_precombine_key = None

            self.statistics_config = statistics_config

        else:
            # initialized by user
            self.primary_key = primary_key
            self.partition_key = partition_key
            self._hudi_precombine_key = (
                hudi_precombine_key.lower()
                if hudi_precombine_key is not None
                and time_travel_format is not None
                and time_travel_format.upper() == "HUDI"
                else None
            )
            self.statistics_config = statistics_config

        if expectations is not None:
            self._expectations_names = [
                expectation.name for expectation in expectations
            ]
        else:
            self._expectations_names = []

        self._feature_group_engine = feature_group_engine.FeatureGroupEngine(
            featurestore_id
        )

    def read(
        self,
        wallclock_time: Optional[str] = None,
        online: Optional[bool] = False,
        dataframe_type: Optional[str] = "default",
        read_options: Optional[dict] = {},
    ):
        """
        Read the feature group into a dataframe.

        Reads the feature group by default from the offline storage as Spark DataFrame
        on Hopsworks and Databricks, and as Pandas dataframe on AWS Sagemaker and pure
        Python environments.

        Set `online` to `True` to read from the online storage, or change
        `dataframe_type` to read as a different format.

        !!! example "Read feature group as of latest state:"
            ```python
            fs = connection.get_feature_store();
            fg = fs.get_feature_group("example_feature_group", 1)
            fg.read()
            ```
        !!! example "Read feature group as of specific point in time:"
            ```python
            fs = connection.get_feature_store();
            fg = fs.get_feature_group("example_feature_group", 1)
            fg.read("2020-10-20 07:34:11")
            ```
        # Arguments
            wallclock_time: Date string in the format of "YYYYMMDD" or "YYYYMMDDhhmmss".
                If Specified will retrieve feature group as of specific point in time.
                If not specified will return as of most recent time. Defaults to `None`.
            online: bool, optional. If `True` read from online feature store, defaults
                to `False`.
            dataframe_type: str, optional. Possible values are `"default"`, `"spark"`,
                `"pandas"`, `"numpy"` or `"python"`, defaults to `"default"`.
            read_options: Additional read options as key/value pairs, defaults to `{}`.

        # Returns
            `DataFrame`: The spark dataframe containing the feature data.
            `pyspark.DataFrame`. A Spark DataFrame.
            `pandas.DataFrame`. A Pandas DataFrame.
            `numpy.ndarray`. A two-dimensional Numpy array.
            `list`. A two-dimensional Python list.

        # Raises
            `RestAPIError`. No data is available for feature group with this commit date, If time travel enabled.
        """
        engine.get_instance().set_job_group(
            "Fetching Feature group",
            "Getting feature group: {} from the featurestore {}".format(
                self._name, self._feature_store_name
            ),
        )
        if wallclock_time:
            return (
                self.select_all()
                .as_of(wallclock_time)
                .read(
                    online,
                    dataframe_type,
                    read_options,
                )
            )
        else:
            return self.select_all().read(
                online,
                dataframe_type,
                read_options,
            )

    def read_changes(
        self,
        start_wallclock_time: str,
        end_wallclock_time: str,
        read_options: Optional[dict] = {},
    ):
        """Reads updates of this feature that occurred between specified points in time.

        This function only works on feature groups with `HUDI` time travel format.

        !!! example "Reading commits incrementally between specified points in time:"
            ```python
            fs = connection.get_feature_store();
            fg = fs.get_feature_group("example_feature_group", 1)
            fg.read_changes("2020-10-20 07:31:38", "2020-10-20 07:34:11").show()
            ```

        # Arguments
            start_wallclock_time: Date string in the format of "YYYYMMDD" or
                "YYYYMMDDhhmmss".
            end_wallclock_time: Date string in the format of "YYYYMMDD" or
                "YYYYMMDDhhmmss".
            read_options: User provided read options. Defaults to `{}`.

        # Returns
            `DataFrame`. The spark dataframe containing the incremental changes of
            feature data.

        # Raises
            `RestAPIError`.  No data is available for feature group with this commit date.
            `FeatureStoreException`. If the feature group does not have `HUDI` time travel format
        """
        if (
            self._time_travel_format is None
            or self._time_travel_format.upper() != "HUDI"
        ):
            raise FeatureStoreException(
                "read_changes can only be used on time travel enabled feature groups"
            )

        return (
            self.select_all()
            .pull_changes(start_wallclock_time, end_wallclock_time)
            .read(False, "default", read_options)
        )

    def show(self, n: int, online: Optional[bool] = False):
        """Show the first `n` rows of the feature group.

        # Arguments
            n: int. Number of rows to show.
            online: bool, optional. If `True` read from online feature store, defaults
                to `False`.
        """
        engine.get_instance().set_job_group(
            "Fetching Feature group",
            "Getting feature group: {} from the featurestore {}".format(
                self._name, self._feature_store_name
            ),
        )
        return self.select_all().show(n, online)

    def save(
        self,
        features: Union[
            pd.DataFrame,
            TypeVar("pyspark.sql.DataFrame"),  # noqa: F821
            TypeVar("pyspark.RDD"),  # noqa: F821
            np.ndarray,
            List[list],
        ],
        write_options: Optional[Dict[Any, Any]] = {},
    ):
        """Persist the metadata and materialize the feature group to the feature store.

        Calling `save` creates the metadata for the feature group in the feature store
        and writes the specified `features` dataframe as feature group to the
        online/offline feature store as specified.

        By default, this writes the feature group to the offline storage, and if
        `online_enabled` for the feature group, also to the online feature store.

        The `features` dataframe can be a Spark DataFrame or RDD, a Pandas DataFrame,
        or a two-dimensional Numpy array or a two-dimensional Python nested list.

        # Arguments
            features: Query, DataFrame, RDD, Ndarray, list. Features to be saved.
            write_options: Additional write options as key-value pairs, defaults to `{}`.
                When using the `hive` engine, write_options can contain the
                following entries:
                * key `spark` and value an object of type
                [hsfs.core.job_configuration.JobConfiguration](../job_configuration)
                  to configure the Hopsworks Job used to write data into the
                  feature group.
                * key `wait_for_job` and value `True` or `False` to configure
                  whether or not to the save call should return only
                  after the Hopsworks Job has finished. By default it waits.
                * key `mode` instruct the ingestion job on how to deal with corrupted
                  data. Values are PERMISSIVE, DROPMALFORMED or FAILFAST. Default FAILFAST.


        # Returns
            `Job`: When using the `hive` engine, it returns the Hopsworks Job
                that was launched to ingest the feature group data.

        # Raises
            `RestAPIError`. Unable to create feature group.
        """
        feature_dataframe = engine.get_instance().convert_to_default_dataframe(features)

        user_version = self._version

        # fg_job is used only if the hive engine is used
        fg_job = self._feature_group_engine.save(self, feature_dataframe, write_options)
        self._code_engine.save_code(self)
        if self.statistics_config.enabled and engine.get_type() == "spark":
            # Only compute statistics if the engine is Spark.
            # For Hive engine, the computation happens in the Hopsworks application
            self._statistics_engine.compute_statistics(self, feature_dataframe)
        if user_version is None:
            warnings.warn(
                "No version provided for creating feature group `{}`, incremented version to `{}`.".format(
                    self._name, self._version
                ),
                util.VersionWarning,
            )
        return fg_job

    def insert(
        self,
        features: Union[
            pd.DataFrame,
            TypeVar("pyspark.sql.DataFrame"),  # noqa: F821
            TypeVar("pyspark.RDD"),  # noqa: F821
            np.ndarray,
            List[list],
        ],
        overwrite: Optional[bool] = False,
        operation: Optional[str] = "upsert",
        storage: Optional[str] = None,
        write_options: Optional[Dict[Any, Any]] = {},
    ):
        """Insert data from a dataframe into the feature group.

        Incrementally insert data to a feature group or overwrite all data contained
        in the feature group. By default, the data is inserted into the offline storage
        as well as the online storage if the feature group is `online_enabled=True`. To
        insert only into the online storage, set `storage="online"`, or oppositely
        `storage="offline"`.

        The `features` dataframe can be a Spark DataFrame or RDD, a Pandas DataFrame,
        or a two-dimensional Numpy array or a two-dimensional Python nested list.

        If statistics are enabled, statistics are recomputed for the entire feature
        group.

        If feature group's time travel format is `HUDI` then `operation` argument can be
        either `insert` or `upsert`.

        !!! example "Upsert new feature data with time travel format `HUDI`:"
            ```python
            fs = conn.get_feature_store();
            fg = fs.get_feature_group("example_feature_group", 1)
            upsert_df = ...
            fg.insert(upsert_df)
            ```

        # Arguments
            features: DataFrame, RDD, Ndarray, list. Features to be saved.
            overwrite: Drop all data in the feature group before
                inserting new data. This does not affect metadata, defaults to False.
            operation: Apache Hudi operation type `"insert"` or `"upsert"`.
                Defaults to `"upsert"`.
            storage: Overwrite default behaviour, write to offline
                storage only with `"offline"` or online only with `"online"`, defaults
                to `None`.
            write_options: Additional write options as key-value pairs, defaults to `{}`.
                When using the `hive` engine, write_options can contain the
                following entries:
                * key `spark` and value an object of type
                [hsfs.core.job_configuration.JobConfiguration](../job_configuration)
                  to configure the Hopsworks Job used to write data into the
                  feature group.
                * key `wait_for_job` and value `True` or `False` to configure
                  whether or not to the insert call should return only
                  after the Hopsworks Job has finished. By default it waits.
                * key `mode` instruct the ingestion job on how to deal with corrupted
                  data. Values are PERMISSIVE, DROPMALFORMED or FAILFAST. Default FAILFAST.

        # Returns
            `FeatureGroup`. Updated feature group metadata object.
        """
        feature_dataframe = engine.get_instance().convert_to_default_dataframe(features)

        self._feature_group_engine.insert(
            self,
            feature_dataframe,
            overwrite,
            operation,
            storage.lower() if storage is not None else None,
            write_options,
        )

        self._code_engine.save_code(self)
        if engine.get_type() == "spark":
            # Only compute statistics if the engine is Spark,
            # if Hive, the statistics are computed by the application doing the insert
            self.compute_statistics()

    def insert_stream(
        self,
        features: TypeVar("pyspark.sql.DataFrame"),  # noqa: F821
        query_name: Optional[str] = None,
        output_mode: Optional[str] = "append",
        await_termination: Optional[bool] = False,
        timeout: Optional[int] = None,
        write_options: Optional[Dict[Any, Any]] = {},
    ):
        """Ingest a Spark Structured Streaming Dataframe to the online feature store.

        This method creates a long running Spark Streaming Query, you can control the
        termination of the query through the arguments.

        It is possible to stop the returned query with the `.stop()` and check its
        status with `.isActive`.

        To get a list of all active queries, use:

        ```python
        sqm = spark.streams
        # get the list of active streaming queries
        [q.name for q in sqm.active]
        ```

        # Arguments
            features: Features in Streaming Dataframe to be saved.
            query_name: It is possible to optionally specify a name for the query to
                make it easier to recognise in the Spark UI. Defaults to `None`.
            output_mode: Specifies how data of a streaming DataFrame/Dataset is
                written to a streaming sink. (1) `"append"`: Only the new rows in the
                streaming DataFrame/Dataset will be written to the sink. (2)
                `"complete"`: All the rows in the streaming DataFrame/Dataset will be
                written to the sink every time there is some update. (3) `"update"`:
                only the rows that were updated in the streaming DataFrame/Dataset will
                be written to the sink every time there are some updates.
                If the query doesn’t contain aggregations, it will be equivalent to
                append mode. Defaults to `"append"`.
            await_termination: Waits for the termination of this query, either by
                query.stop() or by an exception. If the query has terminated with an
                exception, then the exception will be thrown. If timeout is set, it
                returns whether the query has terminated or not within the timeout
                seconds. Defaults to `Fals`e.
            timeout: Only relevant in combination with `await_termination=True`.
                Defaults to `None`.
            write_options: Additional write options for Spark as key-value pairs.
                Defaults to `{}`.

        # Returns
            `StreamingQuery`: Spark Structured Streaming Query object.
        """
        if (
            not engine.get_instance().is_spark_dataframe(features)
            or not features.isStreaming
        ):
            raise TypeError(
                "Features have to be a streaming type spark dataframe. Use `insert()` method instead."
            )
        else:
            # lower casing feature names
            feature_dataframe = engine.get_instance().convert_to_default_dataframe(
                features
            )
            warnings.warn(
                (
                    "Stream ingestion for feature group `{}`, with version"
                    " `{}` will not compute statistics."
                ).format(self._name, self._version),
                util.StatisticsWarning,
            )
            return self._feature_group_engine.insert_stream(
                self,
                feature_dataframe,
                query_name,
                output_mode,
                await_termination,
                timeout,
                write_options,
            )

    def commit_details(
        self, wallclock_time: Optional[str] = None, limit: Optional[int] = None
    ):
        """Retrieves commit timeline for this feature group. This method can only be used
        on time travel enabled feature groups

        # Arguments
            wallclock_time: Commit details as of specific point in time. Defaults to `None`.
            limit: Number of commits to retrieve. Defaults to `None`.

        # Returns
            `Dict[str, Dict[str, str]]`. Dictionary object of commit metadata timeline, where Key is commit id and value
            is `Dict[str, str]` with key value pairs of date committed on, number of rows updated, inserted and deleted.

        # Raises
            `RestAPIError`.
            `FeatureStoreException`. If the feature group does not have `HUDI` time travel format
        """
        return self._feature_group_engine.commit_details(self, wallclock_time, limit)

    def commit_delete_record(
        self,
        delete_df: TypeVar("pyspark.sql.DataFrame"),  # noqa: F821
        write_options: Optional[Dict[Any, Any]] = {},
    ):
        """Drops records present in the provided DataFrame and commits it as update to this
        Feature group. This method can only be used on time travel enabled feature groups

        # Arguments
            delete_df: dataFrame containing records to be deleted.
            write_options: User provided write options. Defaults to `{}`.

        # Raises
            `RestAPIError`.
        """
        if (
            self._time_travel_format is None
            or self._time_travel_format.upper() != "HUDI"
        ):
            raise FeatureStoreException(
                "commit_delete_record can only be used on time travel enabled feature groups"
            )
        self._feature_group_engine.commit_delete(self, delete_df, write_options)

<<<<<<< HEAD
=======
    def as_of(self, wallclock_time):
        """Get Query object to retrieve all features of the group at a point in the past.

        This method selects all features in the feature group and returns a Query object
        at the specified point in time. This can then either be read into a Dataframe
        or used further to perform joins or construct a training dataset.

        # Arguments
            wallclock_time: Datetime string. The String should be formatted in one of the
                following formats `%Y%m%d`, `%Y%m%d%H`, `%Y%m%d%H%M`, or `%Y%m%d%H%M%S`.

        # Returns
            `Query`. The query object with the applied time travel condition.
        """
        return self.select_all().as_of(wallclock_time)

    def update_description(self, description: str):
        """Update the description of the feature gorup.

        # Arguments
            description: str. New description string.

        # Returns
            `FeatureGroup`. The updated feature group object.
        """
        self._feature_group_engine.update_description(self, description)
        return self

    def append_features(self, features):
        """Append features to the schema of the feature group.

        It is only possible to append features to a feature group. Removing
        features is considered a breaking change.

        # Arguments
            features: Feature or list. A feature object or list thereof to append to
                the schema of the feature group.

        # Returns
            FeatureGroup. The updated feature group object.
        """
        new_features = []
        if isinstance(features, feature.Feature):
            new_features.append(features)
        elif isinstance(features, list):
            for feat in features:
                if isinstance(feat, feature.Feature):
                    new_features.append(feat)
                else:
                    raise TypeError(
                        "The argument `features` has to be of type `Feature` or "
                        "a list thereof, but an element is of type: `{}`".format(
                            type(features)
                        )
                    )
        else:
            raise TypeError(
                "The argument `features` has to be of type `Feature` or a list "
                "thereof, but is of type: `{}`".format(type(features))
            )
        self._feature_group_engine.append_features(self, new_features)
        return self

>>>>>>> 10549167
    def validate(
        self, dataframe: TypeVar("pyspark.sql.DataFrame") = None  # noqa: F821
    ):
        """Run validation based on the attached expectations

        # Arguments
            dataframe: The PySpark dataframe to run the data validation expectations against.

        # Returns
            `FeatureGroupValidation`. The feature group validation metadata object.

        """
        if dataframe is None:
            dataframe = self.read()
        return self._data_validation_engine.validate(self, dataframe)

    def compute_statistics(self, wallclock_time: Optional[str] = None):
        """Recompute the statistics for the feature group and save them to the
        feature store.

        Statistics are only computed for data in the offline storage of the feature
        group.

        # Arguments
            wallclock_time: Date string in the format of "YYYYMMDD" or "YYYYMMDDhhmmss".
                Only valid if feature group is time travel enabled. If specified will recompute statistics on
                feature group as of specific point in time. If not specified then will compute statistics
                as of most recent time of this feature group. Defaults to `None`.

        # Returns
            `Statistics`. The statistics metadata object.

        # Raises
            `RestAPIError`. Unable to persist the statistics.
        """
        if self.statistics_config.enabled:
            # Don't read the dataframe here, to avoid triggering a read operation
            # for the Hive engine. The Hive engine is going to setup a Spark Job
            # to update the statistics.

            fg_commit_id = None
            if wallclock_time is not None:
                # Retrieve fg commit id related to this wall clock time and recompute statistics. It will throw
                # exception if its not time travel enabled feature group.
                fg_commit_id = [
                    commit_id
                    for commit_id in self._feature_group_engine.commit_details(
                        self, wallclock_time, 1
                    ).keys()
                ][0]

            return self._statistics_engine.compute_statistics(
                self,
                feature_group_commit_id=fg_commit_id
                if fg_commit_id is not None
                else None,
            )
        else:
            warnings.warn(
                (
                    "The statistics are not enabled of feature group `{}`, with version"
                    " `{}`. No statistics computed."
                ).format(self._name, self._version),
                util.StorageWarning,
            )

    @classmethod
    def from_response_json(cls, json_dict):
        json_decamelized = humps.decamelize(json_dict)
        if isinstance(json_decamelized, dict):
            _ = json_decamelized.pop("type", None)
            return cls(**json_decamelized)
        for fg in json_decamelized:
            _ = fg.pop("type", None)
        return [cls(**fg) for fg in json_decamelized]

    def update_from_response_json(self, json_dict):
        json_decamelized = humps.decamelize(json_dict)
        _ = json_decamelized.pop("type")
        self.__init__(**json_decamelized)
        return self

    def json(self):
        return json.dumps(self, cls=util.FeatureStoreEncoder)

    def to_dict(self):
        return {
            "id": self._id,
            "name": self._name,
            "version": self._version,
            "description": self._description,
            "onlineEnabled": self._online_enabled,
            "timeTravelFormat": self._time_travel_format,
            "features": self._features,
            "featurestoreId": self._feature_store_id,
            "type": "cachedFeaturegroupDTO",
            "statisticsConfig": self._statistics_config,
            "validationType": self._validation_type,
            "expectationsNames": self._expectations_names,
            "eventTime": self._event_time,
        }

    def _get_table_name(self):
        return self.feature_store_name + "." + self.name + "_" + str(self.version)

    def _get_online_table_name(self):
        return self.name + "_" + str(self.version)

    def get_complex_features(self):
        """Returns the names of all features with a complex data type in this
        feature group.
        """
        return [f.name for f in self.features if f.is_complex()]

    def _get_encoded_avro_schema(self):
        complex_features = self.get_complex_features()
        schema = json.loads(self.avro_schema)

        for field in schema["fields"]:
            if field["name"] in complex_features:
                field["type"] = ["null", "bytes"]

        schema_s = json.dumps(schema)
        try:
            avro.schema.parse(schema_s)
        except avro.schema.SchemaParseException as e:
            raise FeatureStoreException("Failed to construct Avro Schema: {}".format(e))
        return schema_s

    def _get_feature_avro_schema(self, feature_name):
        for field in json.loads(self.avro_schema)["fields"]:
            if field["name"] == feature_name:
                return json.dumps(field["type"])

    @property
    def id(self):
        """Feature group id."""
        return self._id

    @property
    def name(self):
        """Name of the feature group."""
        return self._name

    @property
    def version(self):
        """Version number of the feature group."""
        return self._version

    @property
    def description(self):
        """Description of the feature group contents."""
        return self._description

    @property
    def features(self):
        """Schema information."""
        return self._features

    @property
    def online_enabled(self):
        """Setting if the feature group is available in online storage."""
        return self._online_enabled

    @property
    def time_travel_format(self):
        """Setting of the feature group time travel format."""
        return self._time_travel_format

    @property
    def partition_key(self):
        """List of features building the partition key."""
        return self._partition_key

    @property
    def hudi_precombine_key(self):
        """Feature name that is the hudi precombine key."""
        return self._hudi_precombine_key

    @property
    def feature_store_id(self):
        return self._feature_store_id

    @property
    def feature_store_name(self):
        """Name of the feature store in which the feature group is located."""
        return self._feature_store_name

    @property
    def creator(self):
        """Username of the creator."""
        return self._creator

    @property
    def created(self):
        """Timestamp when the feature group was created."""
        return self._created

    @property
    def avro_schema(self):
        """Avro schema representation of the feature group."""
        if self._avro_schema is None:
            # cache the schema
            self._avro_schema = self._feature_group_engine.get_avro_schema(self)
        return self._avro_schema

    @property
    def validation_type(self):
        """Validation type, one of "STRICT", "WARNING", "ALL", "NONE"."""
        return self._validation_type

    @property
    def expectations_names(self):
        """The names of expectations attached to this feature group."""
        return self._expectations_names

    @version.setter
    def version(self, version):
        self._version = version

    @description.setter
    def description(self, new_description):
        self._description = new_description

    @features.setter
    def features(self, new_features):
        self._features = new_features

    @time_travel_format.setter
    def time_travel_format(self, new_time_travel_format):
        self._time_travel_format = new_time_travel_format

    @partition_key.setter
    def partition_key(self, new_partition_key):
        self._partition_key = [pk.lower() for pk in new_partition_key]

    @hudi_precombine_key.setter
    def hudi_precombine_key(self, hudi_precombine_key):
        self._hudi_precombine_key = hudi_precombine_key.lower()

    @online_enabled.setter
    def online_enabled(self, new_online_enabled):
        self._online_enabled = new_online_enabled

    @validation_type.setter
    def validation_type(self, new_validation_type):
        if new_validation_type is None:
            self._validation_type = "NONE"
        else:
            self._validation_type = new_validation_type.upper()
        self._feature_group_engine.update_validation_type(self)

    @expectations_names.setter
    def expectations_names(self, new_expectations_names):
        self._expectations_names = new_expectations_names


class OnDemandFeatureGroup(FeatureGroupBase):
    ON_DEMAND_FEATURE_GROUP = "ON_DEMAND_FEATURE_GROUP"
    ENTITY_TYPE = "featuregroups"

    def __init__(
        self,
        storage_connector,
        query=None,
        data_format=None,
        path=None,
        options={},
        name=None,
        version=None,
        description=None,
        primary_key=None,
        featurestore_id=None,
        featurestore_name=None,
        created=None,
        creator=None,
        id=None,
        features=None,
        location=None,
        statistics_config=None,
        event_time=None,
        validation_type="NONE",
        expectations=None,
    ):
        super().__init__(featurestore_id, validation_type, location)

        self._feature_store_id = featurestore_id
        self._feature_store_name = featurestore_name
        self._description = description
        self._created = created
        self._creator = user.User.from_response_json(creator)
        self._version = version
        self._name = name
        self._query = query
        self._data_format = data_format.upper() if data_format else None
        self._path = path
        self._id = id
        self._event_time = event_time

        self._features = [
            feature.Feature.from_response_json(feat) if isinstance(feat, dict) else feat
            for feat in (features or [])
        ]

        self._feature_group_engine = (
            on_demand_feature_group_engine.OnDemandFeatureGroupEngine(featurestore_id)
        )

        if self._id:
<<<<<<< HEAD
            # Got from Hopsworks, deserialize storage connector
=======
            # Got from Hopsworks, deserialize features and storage connector
            self._features = (
                [feature.Feature.from_response_json(feat) for feat in features]
                if features
                else None
            )
            self.primary_key = (
                [feat.name for feat in self._features if feat.primary is True]
                if self._features
                else []
            )
>>>>>>> 10549167
            self.statistics_config = statistics_config

            self._options = (
                {option["name"]: option["value"] for option in options}
                if options
                else None
            )
        else:
            self.primary_key = primary_key
            self.statistics_config = statistics_config
            self._features = features
            self._options = options

        if storage_connector is not None and isinstance(storage_connector, dict):
            self._storage_connector = sc.StorageConnector.from_response_json(
                storage_connector
            )
        else:
            self._storage_connector = storage_connector

        if expectations is not None:
            self._expectations_names = [
                expectation.name for expectation in expectations
            ]
        else:
            self._expectations_names = []

    def save(self):
        self._feature_group_engine.save(self)
        self._code_engine.save_code(self)
        if self._validation_type != "NONE":
            self.validate()

        if self.statistics_config.enabled:
            self._statistics_engine.compute_statistics(self, self.read())

    def read(self, dataframe_type="default"):
        """Get the feature group as a DataFrame."""
        engine.get_instance().set_job_group(
            "Fetching Feature group",
            "Getting feature group: {} from the featurestore {}".format(
                self._name, self._feature_store_name
            ),
        )
        return self.select_all().read(dataframe_type=dataframe_type)

    def show(self, n):
        """Show the first n rows of the feature group."""
        engine.get_instance().set_job_group(
            "Fetching Feature group",
            "Getting feature group: {} from the featurestore {}".format(
                self._name, self._feature_store_name
            ),
        )
        return self.select_all().show(n)

    def validate(self):  # noqa: F821
        """Run validation based on the attached expectations

        # Returns
            `FeatureGroupValidation`. The feature group validation metadata object.

        """
        return self._data_validation_engine.validate(self, self.read())

    @classmethod
    def from_response_json(cls, json_dict):
        json_decamelized = humps.decamelize(json_dict)
        if isinstance(json_decamelized, dict):
            _ = json_decamelized.pop("online_topic_name", None)
            _ = json_decamelized.pop("type", None)
            return cls(**json_decamelized)
        for fg in json_decamelized:
            _ = fg.pop("online_topic_name", None)
            _ = fg.pop("type", None)
        return [cls(**fg) for fg in json_decamelized]

    def update_from_response_json(self, json_dict):
        json_decamelized = humps.decamelize(json_dict)
        if "type" in json_decamelized:
            _ = json_decamelized.pop("type")
        self.__init__(**json_decamelized)
        return self

    def json(self):
        return json.dumps(self, cls=util.FeatureStoreEncoder)

    def to_dict(self):
        return {
            "id": self._id,
            "name": self._name,
            "description": self._description,
            "version": self._version,
            "features": self._features,
            "featurestoreId": self._feature_store_id,
            "query": self._query,
            "dataFormat": self._data_format,
            "path": self._path,
            "options": [{"name": k, "value": v} for k, v in self._options.items()]
            if self._options
            else None,
            "storageConnector": self._storage_connector.to_dict(),
            "type": "onDemandFeaturegroupDTO",
            "statisticsConfig": self._statistics_config,
            "eventTime": self._event_time,
            "validationType": self._validation_type,
            "expectationsNames": self._expectations_names,
        }

    @property
    def id(self):
        return self._id

    @property
    def name(self):
        return self._name

    @property
    def version(self):
        return self._version

    @property
    def description(self):
        return self._description

    @property
    def features(self):
        return self._features

    @property
    def query(self):
        return self._query

    @property
    def data_format(self):
        return self._data_format

    @property
    def path(self):
        return self._path

    @property
    def options(self):
        return self._options

    @property
    def storage_connector(self):
        return self._storage_connector

    @property
    def creator(self):
        return self._creator

    @property
    def created(self):
        return self._created

    @property
    def validation_type(self):
        """Validation type, one of "STRICT", "WARNING", "ALL", "NONE"."""
        return self._validation_type

    @property
    def expectations_names(self):
        """The names of expectations attached to this feature group."""
        return self._expectations_names

    @version.setter
    def version(self, version):
        self._version = version

    @description.setter
    def description(self, new_description):
        self._description = new_description

    @features.setter
    def features(self, new_features):
        self._features = new_features

    @validation_type.setter
    def validation_type(self, new_validation_type):
        if new_validation_type is None:
            self._validation_type = "NONE"
        else:
            self._validation_type = new_validation_type.upper()
        self._feature_group_engine.update_validation_type(self)

    @expectations_names.setter
    def expectations_names(self, new_expectations_names):
        self._expectations_names = new_expectations_names<|MERGE_RESOLUTION|>--- conflicted
+++ resolved
@@ -40,13 +40,6 @@
 class FeatureGroupBase:
     def __init__(self, featurestore_id, validation_type, location):
         self._validation_type = validation_type.upper()
-<<<<<<< HEAD
-=======
-        self._location = location
-        self._feature_group_base_engine = (
-            feature_group_base_engine.FeatureGroupBaseEngine(featurestore_id)
-        )
->>>>>>> 10549167
         self._statistics_engine = statistics_engine.StatisticsEngine(
             featurestore_id, self.ENTITY_TYPE
         )
@@ -1062,8 +1055,6 @@
             )
         self._feature_group_engine.commit_delete(self, delete_df, write_options)
 
-<<<<<<< HEAD
-=======
     def as_of(self, wallclock_time):
         """Get Query object to retrieve all features of the group at a point in the past.
 
@@ -1080,54 +1071,6 @@
         """
         return self.select_all().as_of(wallclock_time)
 
-    def update_description(self, description: str):
-        """Update the description of the feature gorup.
-
-        # Arguments
-            description: str. New description string.
-
-        # Returns
-            `FeatureGroup`. The updated feature group object.
-        """
-        self._feature_group_engine.update_description(self, description)
-        return self
-
-    def append_features(self, features):
-        """Append features to the schema of the feature group.
-
-        It is only possible to append features to a feature group. Removing
-        features is considered a breaking change.
-
-        # Arguments
-            features: Feature or list. A feature object or list thereof to append to
-                the schema of the feature group.
-
-        # Returns
-            FeatureGroup. The updated feature group object.
-        """
-        new_features = []
-        if isinstance(features, feature.Feature):
-            new_features.append(features)
-        elif isinstance(features, list):
-            for feat in features:
-                if isinstance(feat, feature.Feature):
-                    new_features.append(feat)
-                else:
-                    raise TypeError(
-                        "The argument `features` has to be of type `Feature` or "
-                        "a list thereof, but an element is of type: `{}`".format(
-                            type(features)
-                        )
-                    )
-        else:
-            raise TypeError(
-                "The argument `features` has to be of type `Feature` or a list "
-                "thereof, but is of type: `{}`".format(type(features))
-            )
-        self._feature_group_engine.append_features(self, new_features)
-        return self
-
->>>>>>> 10549167
     def validate(
         self, dataframe: TypeVar("pyspark.sql.DataFrame") = None  # noqa: F821
     ):
@@ -1437,9 +1380,6 @@
         )
 
         if self._id:
-<<<<<<< HEAD
-            # Got from Hopsworks, deserialize storage connector
-=======
             # Got from Hopsworks, deserialize features and storage connector
             self._features = (
                 [feature.Feature.from_response_json(feat) for feat in features]
@@ -1451,7 +1391,6 @@
                 if self._features
                 else []
             )
->>>>>>> 10549167
             self.statistics_config = statistics_config
 
             self._options = (
