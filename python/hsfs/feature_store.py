--- conflicted
+++ resolved
@@ -392,12 +392,9 @@
         description: Optional[str] = "",
         features: Optional[List[feature.Feature]] = [],
         statistics_config: Optional[Union[StatisticsConfig, bool, dict]] = None,
-<<<<<<< HEAD
         event_time: Optional[str] = None,
-=======
         validation_type: Optional[str] = "NONE",
         expectations: Optional[List[expectation.Expectation]] = [],
->>>>>>> 38b45349
     ):
         """Create a on-demand feature group metadata object.
 
@@ -434,18 +431,15 @@
                 values should be booleans indicating the setting. To fully turn off
                 statistics computation pass `statistics_config=False`. Defaults to
                 `None` and will compute only descriptive statistics.
-<<<<<<< HEAD
             event_time: Optionally, provide the name of the feature containing the event
                 time for the features in this feature group. If event_time is set
                 the feature group can be used for point-in-time joins. Defaults to `None`.
-=======
             validation_type: Optionally, set the validation type to one of "NONE", "STRICT",
                 "WARNING", "ALL". Determines the mode in which data validation is applied on
                  ingested or already existing feature group data.
             expectations: Optionally, a list of expectations to be attached to the feature group.
                 The expectations list contains Expectation metadata objects which can be retrieved with
                 the `get_expectation()` and `get_expectations()` functions.
->>>>>>> 38b45349
 
         # Returns
             `OnDemandFeatureGroup`. The on-demand feature group metadata object.
@@ -463,12 +457,9 @@
             featurestore_name=self._name,
             features=features,
             statistics_config=statistics_config,
-<<<<<<< HEAD
             event_time=event_time,
-=======
             validation_type=validation_type,
             expectations=expectations,
->>>>>>> 38b45349
         )
 
     def create_training_dataset(
