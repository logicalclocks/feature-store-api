--- conflicted
+++ resolved
@@ -33,11 +33,8 @@
     storage_connector,
     expectation,
     rule,
-<<<<<<< HEAD
     expectation_suite,
-=======
     feature_view,
->>>>>>> 193d37b6
 )
 from hsfs.core import (
     feature_group_api,
