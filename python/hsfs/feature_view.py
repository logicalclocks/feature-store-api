--- conflicted
+++ resolved
@@ -90,7 +90,6 @@
     def init_serving(
         self,
         training_dataset_version: Optional[int] = None,
-        batch: Optional[bool] = False,
         external: Optional[bool] = False,
     ):
         """Initialise and cache parametrized prepared statement to
@@ -107,14 +106,8 @@
                 If set to False, the online feature store storage connector is used
                 which relies on the private IP.
         """
-<<<<<<< HEAD
-        # initiate single vector server
         self._single_vector_server = vector_server.VectorServer(
-            self._featurestore_id, training_dataset_version
-=======
-        self._vector_server = vector_server.VectorServer(
             self._featurestore_id, self._features, training_dataset_version
->>>>>>> 90d6cd23
         )
         self._single_vector_server.init_serving(self, False, external)
 
@@ -179,11 +172,7 @@
         """
         if self._single_vector_server is None:
             self.init_serving(external=external)
-<<<<<<< HEAD
-        return self._single_vector_server.get_feature_vector(self, entry, external)
-=======
-        return self._vector_server.get_feature_vector(entry, passed_features)
->>>>>>> 90d6cd23
+        return self._single_vector_server.get_feature_vector(entry, passed_features)
 
     def get_feature_vectors(
         self,
@@ -207,12 +196,8 @@
             `List[list]` List of lists of feature values related to provided primary keys, ordered according to positions of this features in the feature view query.
         """
         if self._batch_vectors_server is None:
-            self.init_serving(batch=True, external=external)
-<<<<<<< HEAD
-        return self._batch_vectors_server.get_feature_vectors(self, entry, external)
-=======
-        return self._vector_server.get_feature_vectors(entry, passed_features)
->>>>>>> 90d6cd23
+            self.init_serving(external=external)
+        return self._batch_vectors_server.get_feature_vectors(entry, passed_features)
 
     def preview_feature_vector(self, external: Optional[bool] = False):
         """Returns a sample of assembled serving vector from online feature store.
@@ -227,15 +212,9 @@
             `list` List of feature values, ordered according to positions of this
             features in training dataset query.
         """
-<<<<<<< HEAD
-        if self._single_vector_server is None:
-            self.init_serving()
-        return self._single_vector_server.get_preview_vectors(self, external, 1)
-=======
         if self._vector_server is None:
             self.init_serving(external=external)
         return self._vector_server.get_preview_vectors(1)
->>>>>>> 90d6cd23
 
     def preview_feature_vectors(self, n: int, external: Optional[bool] = False):
         """Returns n samples of assembled serving vectors in batches from online feature store.
@@ -251,15 +230,9 @@
             `List[list]` List of lists of feature values , ordered according to
             positions of this features in training dataset query.
         """
-<<<<<<< HEAD
-        if self._single_vector_server is None:
-            self.init_serving()
-        return self._single_vector_server.get_preview_vectors(self, external, n)
-=======
         if self._vector_server is None:
             self.init_serving(external=external)
-        return self._vector_server.get_preview_vectors(n)
->>>>>>> 90d6cd23
+        return self._single_vector_server.get_preview_vectors(n)
 
     def get_batch_data(self, start_time=None, end_time=None, read_options=None):
         """
