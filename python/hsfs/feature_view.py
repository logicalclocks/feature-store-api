--- conflicted
+++ resolved
@@ -543,12 +543,7 @@
                 feature view.
         """
         if self._batch_vectors_server is None:
-<<<<<<< HEAD
             self.init_serving(external=external, parallel=parallel)
-        return self._batch_vectors_server.get_feature_vectors(
-            entry, return_type, passed_features, allow_missing, parallel=parallel
-=======
-            self.init_serving(external=external)
         updated_passed_feature = []
         for i in range(len(entry)):
             updated_passed_feature.append(
@@ -559,8 +554,7 @@
                 )
             )
         return self._batch_vectors_server.get_feature_vectors(
-            entry, return_type, updated_passed_feature, allow_missing
->>>>>>> fbfc07a4
+            entry, return_type, updated_passed_feature, allow_missing, parallel=parallel
         )
 
     def get_inference_helper(
