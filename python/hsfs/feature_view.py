--- conflicted
+++ resolved
@@ -830,8 +830,6 @@
 
             Currently not supported petastorm, hdf5 and npy file formats.
 
-<<<<<<< HEAD
-=======
         !!! warning "Warning, the following code will fail because category column contains sparse values and training dataset may not have all values available in test split."            
             ```python
             import pandas as pd
@@ -862,8 +860,7 @@
             )
             # Output: KeyError: 'category_c'
             ```
-
->>>>>>> 5215578d
+            
         # Arguments
             test_size: size of test set.
             train_start: Start event time for the train split query. Strings should
