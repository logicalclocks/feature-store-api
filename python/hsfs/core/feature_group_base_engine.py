#
#   Copyright 2020 Logical Clocks AB
#
#   Licensed under the Apache License, Version 2.0 (the "License");
#   you may not use this file except in compliance with the License.
#   You may obtain a copy of the License at
#
#       http://www.apache.org/licenses/LICENSE-2.0
#
#   Unless required by applicable law or agreed to in writing, software
#   distributed under the License is distributed on an "AS IS" BASIS,
#   WITHOUT WARRANTIES OR CONDITIONS OF ANY KIND, either express or implied.
#   See the License for the specific language governing permissions and
#   limitations under the License.
#

from hsfs.core import feature_group_api, storage_connector_api, tags_api, kafka_api
from hsfs.client.exceptions import FeatureStoreException


class FeatureGroupBaseEngine:
    ENTITY_TYPE = "featuregroups"

    def __init__(self, feature_store_id):
        self._feature_store_id = feature_store_id
        self._tags_api = tags_api.TagsApi(feature_store_id, self.ENTITY_TYPE)
        self._feature_group_api = feature_group_api.FeatureGroupApi(feature_store_id)
        self._storage_connector_api = storage_connector_api.StorageConnectorApi()
        self._kafka_api = kafka_api.KafkaApi()

    def delete(self, feature_group):
        self._feature_group_api.delete(feature_group)

    def add_tag(self, feature_group, name, value):
        """Attach a name/value tag to a feature group."""
        self._tags_api.add(feature_group, name, value)

    def delete_tag(self, feature_group, name):
        """Remove a tag from a feature group."""
        self._tags_api.delete(feature_group, name)

    def get_tag(self, feature_group, name):
        """Get tag with a certain name."""
        return self._tags_api.get(feature_group, name)[name]

    def get_tags(self, feature_group):
        """Get all tags for a feature group."""
        return self._tags_api.get(feature_group)

    def get_parent_feature_groups(self, feature_group):
        """Get the parents of this feature group, based on explicit provenance.
        Parents are feature groups or external feature groups. These feature
        groups can be accessible, deleted or inaccessible.
        For deleted and inaccessible feature groups, only a minimal information is
        returned.

        # Arguments
            feature_group_instance: Metadata object of feature group.

        # Returns
            `ProvenanceLinks`:  the feature groups used to generated this feature group
        """
        return self._feature_group_api.get_parent_feature_groups(feature_group)

    def get_generated_feature_views(self, feature_group):
        """Get the generated feature view using this feature group, based on explicit
        provenance. These feature views can be accessible or inaccessible. Explicit
        provenance does not track deleted generated feature view links, so deleted
        will always be empty.
        For inaccessible feature views, only a minimal information is returned.

        # Arguments
            feature_group_instance: Metadata object of feature group.

        # Returns
            `ProvenanceLinks`:  the feature views generated using this feature group
        """
        return self._feature_group_api.get_generated_feature_views(feature_group)

    def get_generated_feature_groups(self, feature_group):
        """Get the generated feature groups using this feature group, based on explicit
        provenance. These feature groups can be accessible or inaccessible. Explicit
        provenance does not track deleted generated feature group links, so deleted
        will always be empty.
        For inaccessible feature groups, only a minimal information is returned.

        # Arguments
            feature_group_instance: Metadata object of feature group.

        # Returns
            `ProvenanceLinks`:  the feature groups generated using this feature group
        """
        return self._feature_group_api.get_generated_feature_groups(feature_group)

    def update_statistics_config(self, feature_group):
        """Update the statistics configuration of a feature group."""
        self._feature_group_api.update_metadata(
            feature_group, feature_group, "updateStatsConfig"
        )

    def new_feature_list(self, feature_group, updated_features):
        # take original schema and replaces the updated features and returns the new list
        new_features = []
        for feature in feature_group.features:
            if not any(
                updated.name.lower() == feature.name for updated in updated_features
            ):
                new_features.append(feature)
        return new_features + updated_features

    def _verify_schema_compatibility(self, feature_group_features, dataframe_features):
        err = []
        feature_df_dict = {feat.name: feat.type for feat in dataframe_features}
        for feature_fg in feature_group_features:
            fg_type = feature_fg.type.lower().replace(" ", "")
            # check if feature exists dataframe
            if feature_fg.name in feature_df_dict:
                df_type = feature_df_dict[feature_fg.name].lower().replace(" ", "")
                # remove match from lookup table
                del feature_df_dict[feature_fg.name]

                # check if types match
                if fg_type != df_type:
                    # don't check structs for exact match
                    if fg_type.startswith("struct") and df_type.startswith("struct"):
                        continue

                    err += [
                        f"{feature_fg.name} ("
                        f"expected type: '{fg_type}', "
                        f"derived from input: '{df_type}') has the wrong type."
                    ]

            else:
                err += [
                    f"{feature_fg.name} (type: '{feature_fg.type}') is missing from "
                    f"input dataframe."
                ]

        # any features that are left in lookup table are superfluous
        for feature_df_name, feature_df_type in feature_df_dict.items():
            err += [
                f"{feature_df_name} (type: '{feature_df_type}') does not exist "
                f"in feature group."
            ]

        # raise exception if any errors were found.
        if len(err) > 0:
            raise FeatureStoreException(
                "Features are not compatible with Feature Group schema: "
                + "".join(["\n - " + e for e in err])
            )

    def get_subject(self, feature_group):
<<<<<<< HEAD
        return self._kafka_api.get_subject(
            f"{feature_group.name}_{feature_group.version}"
        )
=======
        return self._kafka_api.get_subject(feature_group._online_topic_name)
>>>>>>> 5e61e864
<|MERGE_RESOLUTION|>--- conflicted
+++ resolved
@@ -152,10 +152,6 @@
             )
 
     def get_subject(self, feature_group):
-<<<<<<< HEAD
         return self._kafka_api.get_subject(
             f"{feature_group.name}_{feature_group.version}"
-        )
-=======
-        return self._kafka_api.get_subject(feature_group._online_topic_name)
->>>>>>> 5e61e864
+        )