--- conflicted
+++ resolved
@@ -15,33 +15,12 @@
 #
 from __future__ import annotations
 
-<<<<<<< HEAD
-from functools import partial
-from typing import Dict, Optional, Union
-
-import hsfs
-from hsfs import (
-    feature_view,
-    statistics,
-    training_dataset,
-    training_dataset_feature,
-    transformation_function_attached,
-)
-from hsfs.core import (
-    feature_view_api,
-    statistics_api,
-    statistics_engine,
-    transformation_function_api,
-)
-from hsfs.core.builtin_transformation_function import BuiltInTransformationFunction
-=======
 from typing import Dict, List, Optional, Set, TypeVar, Union
 
 import pandas as pd
 import polars as pl
 from hsfs import feature_view, statistics, training_dataset, transformation_function
 from hsfs.core import transformation_function_api
->>>>>>> a4efba1c
 
 
 class TransformationFunctionEngine:
@@ -128,14 +107,11 @@
         """
         Delete a transformation function from the feature store.
 
-<<<<<<< HEAD
-=======
         # Arguments
             transformation_function_instance `transformation_function.TransformationFunction`: The transformation function to be removed from the feature store.
         """
         self._transformation_function_api.delete(transformation_function_instance)
 
->>>>>>> a4efba1c
     @staticmethod
     def compute_transformation_fn_statistics(
         training_dataset_obj: training_dataset.TrainingDataset,
