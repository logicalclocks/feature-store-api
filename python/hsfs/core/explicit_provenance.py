--- conflicted
+++ resolved
@@ -16,17 +16,10 @@
 
 import json
 from enum import Enum
-<<<<<<< HEAD
-from typing import Set
-
-import humps
-from hsfs import feature_group, feature_view, training_dataset
-=======
 from typing import Optional, Set
 
 import humps
 from hsfs import feature_group, feature_view, training_dataset, util
->>>>>>> 1cee6bed
 
 
 class Artifact:
