--- conflicted
+++ resolved
@@ -14,20 +14,14 @@
 #
 
 from hsfs import engine
-<<<<<<< HEAD
+from hsfs import feature_group as fg
 from hsfs.core import (
     feature_group_api,
     storage_connector_api,
     feature_group_base_engine,
+    hudi_engine,
 )
-=======
-from hsfs import feature_group as fg
-from hsfs.core import feature_group_api, storage_connector_api, tags_api, hudi_engine
-<<<<<<< HEAD
->>>>>>> upstream/master
-=======
 from hsfs.client import exceptions
->>>>>>> 7c704e06
 
 
 class FeatureGroupEngine(feature_group_base_engine.FeatureGroupBaseEngine):
@@ -130,8 +124,6 @@
             online_write_options,
         )
 
-<<<<<<< HEAD
-=======
     def delete(self, feature_group):
         self._feature_group_api.delete(feature_group)
 
@@ -146,7 +138,6 @@
         )
         return hudi_engine_instance.delete_record(delete_df, write_options)
 
->>>>>>> upstream/master
     def update_statistics_config(self, feature_group):
         """Update the statistics configuration of a feature group."""
         self._feature_group_api.update_metadata(
@@ -165,25 +156,8 @@
     def _get_online_table_name(self, feature_group):
         return feature_group.name + "_" + str(feature_group.version)
 
-<<<<<<< HEAD
-    def sql(self, query, feature_store_name, dataframe_type, storage):
-        if storage.lower() == "online":
-=======
-    def add_tag(self, feature_group, name, value):
-        """Attach a name/value tag to a feature group."""
-        self._tags_api.add(feature_group, name, value)
-
-    def delete_tag(self, feature_group, name):
-        """Remove a tag from a feature group."""
-        self._tags_api.delete(feature_group, name)
-
-    def get_tags(self, feature_group, name):
-        """Get tag with a certain name or all tags for a feature group."""
-        return [tag.to_dict() for tag in self._tags_api.get(feature_group, name)]
-
     def sql(self, query, feature_store_name, dataframe_type, online):
         if online:
->>>>>>> 7c704e06
             online_conn = self._storage_connector_api.get_online_connector()
         else:
             online_conn = None
