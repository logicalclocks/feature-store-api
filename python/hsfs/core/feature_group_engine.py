--- conflicted
+++ resolved
@@ -13,11 +13,7 @@
 #   limitations under the License.
 #
 
-<<<<<<< HEAD
-from hsfs import engine, client
-=======
-from hsfs import engine, util
->>>>>>> 63e159c1
+from hsfs import engine, client, util
 from hsfs import feature_group as fg
 from hsfs.client import exceptions
 from hsfs.core import feature_group_base_engine, hudi_engine
