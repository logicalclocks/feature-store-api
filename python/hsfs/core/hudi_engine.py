--- conflicted
+++ resolved
@@ -162,11 +162,7 @@
             self.HUDI_HIVE_SYNC_DB: self._feature_store_name,
             self.HUDI_HIVE_SYNC_PARTITION_FIELDS: self._partition_key,
             self.HUDI_TABLE_OPERATION: operation,
-<<<<<<< HEAD
-            self.HUDI_WRITE_INSERT_DROP_DUPLICATES: "true",
             self.HUDI_HIVE_SYNC_SUPPORT_TIMESTAMP: "true",
-=======
->>>>>>> 5dbdd24b
         }
 
         if operation.lower() in [self.HUDI_BULK_INSERT, self.HUDI_INSERT]:
