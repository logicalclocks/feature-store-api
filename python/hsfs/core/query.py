#
#   Copyright 2020 Logical Clocks AB
#
#   Licensed under the Apache License, Version 2.0 (the "License");
#   you may not use this file except in compliance with the License.
#   You may obtain a copy of the License at
#
#       http://www.apache.org/licenses/LICENSE-2.0
#
#   Unless required by applicable law or agreed to in writing, software
#   distributed under the License is distributed on an "AS IS" BASIS,
#   WITHOUT WARRANTIES OR CONDITIONS OF ANY KIND, either express or implied.
#   See the License for the specific language governing permissions and
#   limitations under the License.
#

import json

from hsfs import util, engine
from hsfs.core import join, query_constructor_api, storage_connector_api


class Query:
    def __init__(
        self,
        feature_store_name,
        feature_store_id,
        left_feature_group,
        left_features,
        left_featuregroup_start_time=None,
        left_featuregroup_end_time=None,
    ):
        self._feature_store_name = feature_store_name
        self._feature_store_id = feature_store_id
        self._left_feature_group = left_feature_group
        self._left_features = util.parse_features(left_features)
        self._left_featuregroup_start_time = left_featuregroup_start_time
        self._left_featuregroup_end_time = left_featuregroup_end_time
        self._joins = []
        self._query_constructor_api = query_constructor_api.QueryConstructorApi()
        self._storage_connector_api = storage_connector_api.StorageConnectorApi(
            feature_store_id
        )

    def read(self, online=False, dataframe_type="default", read_options={}):
        query = self._query_constructor_api.construct_query(self)

        if online:
            sql_query = query.query_online
            online_conn = self._storage_connector_api.get_online_connector()
        else:
            sql_query = query.query
            online_conn = None

            # Register on demand feature groups as temporary tables
            self._register_on_demand(query.on_demand_fg_aliases)

            # Register on hudi feature groups as temporary tables
            self._register_hudi_tables(
                query.hudi_cached_feature_groups,
                self._feature_store_id,
                self._feature_store_name,
                read_options,
            )

        return engine.get_instance().sql(
            sql_query, self._feature_store_name, online_conn, dataframe_type
        )

    def show(self, n, online=False):
        query = self._query_constructor_api.construct_query(self)

        if online:
            sql_query = query.query_online
            online_conn = self._storage_connector_api.get_online_connector()
        else:
            sql_query = query.query
<<<<<<< HEAD
            # Register on demand feature groups as temporary tables
            self._register_on_demand(query.on_demand_fg_aliases)
=======
>>>>>>> 77d103d0
            online_conn = None

        return engine.get_instance().show(
            sql_query, self._feature_store_name, n, online_conn
        )

    def join(self, sub_query, on=[], left_on=[], right_on=[], join_type="inner"):
        self._joins.append(
            join.Join(sub_query, on, left_on, right_on, join_type.upper())
        )
        return self

    def as_of(self, wallclock_time):
        for join in self._joins:
            join.query.left_featuregroup_end_time = wallclock_time
        self.left_featuregroup_end_time = wallclock_time
        return self

    def pull_changes(self, wallclock_start_time, wallclock_end_time):
        self.left_featuregroup_start_time = wallclock_start_time
        self.left_featuregroup_end_time = wallclock_end_time
        return self

    def json(self):
        return json.dumps(self, cls=util.FeatureStoreEncoder)

    def to_dict(self):
        return {
            "leftFeatureGroup": self._left_feature_group,
            "leftFeatures": self._left_features,
            "leftFeatureGroupStartTime": self._left_featuregroup_start_time,
            "leftFeatureGroupEndTime": self._left_featuregroup_end_time,
            "joins": self._joins,
        }

    def to_string(self, online=False):
<<<<<<< HEAD
        query = self._query_constructor_api.construct_query(self)
        return query.query_online if query else query.query
=======
        fs_query_instance = self._query_constructor_api.construct_query(self)
        return fs_query_instance.query_online if online else fs_query_instance.query
>>>>>>> 77d103d0

    def __str__(self):
        return self._query_constructor_api.construct_query(self)

    def _register_on_demand(self, on_demand_fg_aliases):
        if on_demand_fg_aliases is None:
            return

        for on_demand_fg_alias in on_demand_fg_aliases:
            engine.get_instance().register_on_demand_temporary_table(
                on_demand_fg_alias.on_demand_feature_group.query,
                on_demand_fg_alias.on_demand_feature_group.storage_connector,
                on_demand_fg_alias.alias,
            )

    @property
    def left_featuregroup_start_time(self):
        return self._left_featuregroup_start_time

    @property
    def left_featuregroup_end_time(self):
        return self._left_featuregroup_start_time

    @left_featuregroup_start_time.setter
    def left_featuregroup_start_time(self, left_featuregroup_start_time):
        self._left_featuregroup_start_time = left_featuregroup_start_time

    @left_featuregroup_end_time.setter
    def left_featuregroup_end_time(self, left_featuregroup_start_time):
        self._left_featuregroup_end_time = left_featuregroup_start_time

    def _register_hudi_tables(
        self, hudi_feature_groups, feature_store_id, feature_store_name, read_options
    ):
        for hudi_fg in hudi_feature_groups:
            engine.get_instance().register_hudi_temporary_table(
                hudi_fg, feature_store_id, feature_store_name, read_options
            )<|MERGE_RESOLUTION|>--- conflicted
+++ resolved
@@ -75,12 +75,18 @@
             online_conn = self._storage_connector_api.get_online_connector()
         else:
             sql_query = query.query
-<<<<<<< HEAD
+            online_conn = None
+
             # Register on demand feature groups as temporary tables
             self._register_on_demand(query.on_demand_fg_aliases)
-=======
->>>>>>> 77d103d0
-            online_conn = None
+
+            # Register on hudi feature groups as temporary tables
+            self._register_hudi_tables(
+                query.hudi_cached_feature_groups,
+                self._feature_store_id,
+                self._feature_store_name,
+                read_options,
+            )
 
         return engine.get_instance().show(
             sql_query, self._feature_store_name, n, online_conn
@@ -116,13 +122,8 @@
         }
 
     def to_string(self, online=False):
-<<<<<<< HEAD
-        query = self._query_constructor_api.construct_query(self)
-        return query.query_online if query else query.query
-=======
         fs_query_instance = self._query_constructor_api.construct_query(self)
         return fs_query_instance.query_online if online else fs_query_instance.query
->>>>>>> 77d103d0
 
     def __str__(self):
         return self._query_constructor_api.construct_query(self)
