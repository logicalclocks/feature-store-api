#
#   Copyright 2020 Logical Clocks AB
#
#   Licensed under the Apache License, Version 2.0 (the "License");
#   you may not use this file except in compliance with the License.
#   You may obtain a copy of the License at
#
#       http://www.apache.org/licenses/LICENSE-2.0
#
#   Unless required by applicable law or agreed to in writing, software
#   distributed under the License is distributed on an "AS IS" BASIS,
#   WITHOUT WARRANTIES OR CONDITIONS OF ANY KIND, either express or implied.
#   See the License for the specific language governing permissions and
#   limitations under the License.
#

import json

from hsfs import util, engine
from hsfs.core import join, query_constructor_api, storage_connector_api


class Query:
    def __init__(
        self,
        feature_store_name,
        feature_store_id,
        left_feature_group,
        left_features,
        left_featuregroup_start_time=None,
        left_featuregroup_end_time=None,
    ):
        self._feature_store_name = feature_store_name
        self._feature_store_id = feature_store_id
        self._left_feature_group = left_feature_group
        self._left_features = util.parse_features(left_features)
        self._left_featuregroup_start_time = left_featuregroup_start_time
        self._left_featuregroup_end_time = left_featuregroup_end_time
        self._joins = []
        self._query_constructor_api = query_constructor_api.QueryConstructorApi()
        self._storage_connector_api = storage_connector_api.StorageConnectorApi(
            feature_store_id
        )

    def read(self, online=False, dataframe_type="default", read_options={}):
        query = self._query_constructor_api.construct_query(self)

        if online:
            sql_query = query.query_online
            online_conn = self._storage_connector_api.get_online_connector()
        else:
            sql_query = query.query
            online_conn = None

            # Register on demand feature groups as temporary tables
            self._register_on_demand(query.on_demand_fg_aliases)

            # Register on hudi feature groups as temporary tables
            if self._left_feature_group.time_travel_format == "HUDI":
                self._register_hudi_tables(
                    query.hudi_cached_featuregroups,
                    self._feature_store_id,
                    self._feature_store_name,
                    read_options,
                )

        return engine.get_instance().sql(
            sql_query, self._feature_store_name, online_conn, dataframe_type
        )

    def show(self, n, online=False):
        query = self._query_constructor_api.construct_query(self)

<<<<<<< HEAD
        if storage.lower() == "online":
            sql_query = query.query_online
=======
        if online:
            sql_query = query["queryOnline"]
>>>>>>> 7c704e06
            online_conn = self._storage_connector_api.get_online_connector()
        else:
            sql_query = query.query
            # Register on demand feature groups as temporary tables
            self._register_on_demand(query.on_demand_fg_aliases)
            online_conn = None

        return engine.get_instance().show(
            sql_query, self._feature_store_name, n, online_conn
        )

    def join(self, sub_query, on=[], left_on=[], right_on=[], join_type="inner"):
        self._joins.append(
            join.Join(sub_query, on, left_on, right_on, join_type.upper())
        )
        return self

    def as_of(self, wallclock_time):
        for join in self._joins:
            join.query.left_featuregroup_end_time = wallclock_time
        self.left_featuregroup_end_time = wallclock_time
        return self

    def pull_changes(self, wallclock_start_time, wallclock_end_time):
        self.left_featuregroup_start_time = wallclock_start_time
        self.left_featuregroup_end_time = wallclock_end_time
        return self

    def json(self):
        return json.dumps(self, cls=util.FeatureStoreEncoder)

    def to_dict(self):
        return {
            "leftFeatureGroup": self._left_feature_group,
            "leftFeatures": self._left_features,
            "leftFeatureGroupStartTime": self._left_featuregroup_start_time,
            "leftFeatureGroupEndTime": self._left_featuregroup_end_time,
            "joins": self._joins,
        }

<<<<<<< HEAD
    def to_string(self, storage="offline"):
        query = self._query_constructor_api.construct_query(self)
        return query.query if storage == "offline" else query.query_online
=======
    def to_string(self, online=False):
        return self._query_constructor_api.construct_query(self)[
            "queryOnline" if online else "query"
        ]
>>>>>>> 7c704e06

    def __str__(self):
        return self._query_constructor_api.construct_query(self)

<<<<<<< HEAD
    def _register_on_demand(self, on_demand_fg_aliases):
        if on_demand_fg_aliases is None:
            return

        for on_demand_fg_alias in on_demand_fg_aliases:
            engine.get_instance().register_on_demand_temporary_table(
                on_demand_fg_alias.on_demand_feature_group.query,
                on_demand_fg_alias.on_demand_feature_group.storage_connector,
                on_demand_fg_alias.alias,
            )

    @property
    def left_featuregroup_start_time(self):
        return self._left_featuregroup_start_time

    @property
    def left_featuregroup_end_time(self):
        return self._left_featuregroup_start_time

    @left_featuregroup_start_time.setter
    def left_featuregroup_start_time(self, left_featuregroup_start_time):
        self._left_featuregroup_start_time = left_featuregroup_start_time

    @left_featuregroup_end_time.setter
    def left_featuregroup_end_time(self, left_featuregroup_start_time):
        self._left_featuregroup_end_time = left_featuregroup_start_time

    def _register_hudi_tables(
        self, hudi_feature_groups, feature_store_id, feature_store_name, read_options
    ):
        for hudi_fg in hudi_feature_groups:
            engine.get_instance().register_hudi_temporary_table(
                hudi_fg, feature_store_id, feature_store_name, read_options
            )<|MERGE_RESOLUTION|>--- conflicted
+++ resolved
@@ -71,13 +71,8 @@
     def show(self, n, online=False):
         query = self._query_constructor_api.construct_query(self)
 
-<<<<<<< HEAD
-        if storage.lower() == "online":
+        if online:
             sql_query = query.query_online
-=======
-        if online:
-            sql_query = query["queryOnline"]
->>>>>>> 7c704e06
             online_conn = self._storage_connector_api.get_online_connector()
         else:
             sql_query = query.query
@@ -118,21 +113,13 @@
             "joins": self._joins,
         }
 
-<<<<<<< HEAD
-    def to_string(self, storage="offline"):
+    def to_string(self, online=False):
         query = self._query_constructor_api.construct_query(self)
-        return query.query if storage == "offline" else query.query_online
-=======
-    def to_string(self, online=False):
-        return self._query_constructor_api.construct_query(self)[
-            "queryOnline" if online else "query"
-        ]
->>>>>>> 7c704e06
+        return query.query_online if query else query.query
 
     def __str__(self):
         return self._query_constructor_api.construct_query(self)
 
-<<<<<<< HEAD
     def _register_on_demand(self, on_demand_fg_aliases):
         if on_demand_fg_aliases is None:
             return
