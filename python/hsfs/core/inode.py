--- conflicted
+++ resolved
@@ -13,11 +13,8 @@
 #   limitations under the License.
 #
 from __future__ import annotations
-<<<<<<< HEAD
-=======
 
 from typing import Any, Dict, List, Optional
->>>>>>> a2fb5b87
 
 import humps
 
