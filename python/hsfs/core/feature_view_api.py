--- conflicted
+++ resolved
@@ -13,6 +13,8 @@
 #   See the License for the specific language governing permissions and
 #   limitations under the License.
 #
+
+from typing import Optional
 
 from hsfs import (
     client,
@@ -21,14 +23,8 @@
     transformation_function_attached,
 )
 from hsfs.client.exceptions import RestAPIError
-<<<<<<< HEAD
-
-from hsfs.core import explicit_provenance
-from typing import Optional
-=======
 from hsfs.constructor import query, serving_prepared_statement
 from hsfs.core import explicit_provenance, job
->>>>>>> 579bd47d
 
 
 class FeatureViewApi:
