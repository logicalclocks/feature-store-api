#
#   Copyright 2022 Logical Clocks AB
#
#   Licensed under the Apache License, Version 2.0 (the "License");
#   you may not use this file except in compliance with the License.
#   You may obtain a copy of the License at
#
#       http://www.apache.org/licenses/LICENSE-2.0
#
#   Unless required by applicable law or agreed to in writing, software
#   distributed under the License is distributed on an "AS IS" BASIS,
#   WITHOUT WARRANTIES OR CONDITIONS OF ANY KIND, either express or implied.
#   See the License for the specific language governing permissions and
#   limitations under the License.
#

import datetime
import warnings
<<<<<<< HEAD
=======
from typing import Optional
>>>>>>> 1cee6bed

from hsfs import client, engine, feature_group, training_dataset_feature, util
from hsfs.client import exceptions
from hsfs.client.exceptions import FeatureStoreException
from hsfs.core import (
    arrow_flight_client,
    code_engine,
    feature_view_api,
    query_constructor_api,
    statistics_engine,
    tags_api,
    training_dataset_engine,
    transformation_function_engine,
)
from hsfs.training_dataset_split import TrainingDatasetSplit


class FeatureViewEngine:
    ENTITY_TYPE = "featureview"
    _TRAINING_DATA_API_PATH = "trainingdatasets"
    _OVERWRITE = "overwrite"
    _APPEND = "append"

    def __init__(self, feature_store_id):
        self._feature_store_id = feature_store_id

        self._feature_view_api = feature_view_api.FeatureViewApi(feature_store_id)
        self._tags_api = tags_api.TagsApi(feature_store_id, self.ENTITY_TYPE)
        self._transformation_function_engine = (
            transformation_function_engine.TransformationFunctionEngine(
                feature_store_id
            )
        )
        self._td_code_engine = code_engine.CodeEngine(
            feature_store_id, self._TRAINING_DATA_API_PATH
        )
        self._statistics_engine = statistics_engine.StatisticsEngine(
            feature_store_id, self._TRAINING_DATA_API_PATH
        )
        self._training_dataset_engine = training_dataset_engine.TrainingDatasetEngine(
            feature_store_id
        )
        self._query_constructor_api = query_constructor_api.QueryConstructorApi()

    def save(self, feature_view_obj):
        if feature_view_obj.query.is_time_travel():
            warnings.warn(
                "`as_of` argument in the `Query` will be ignored because"
                " feature view does not support time travel query.",
                stacklevel=1,
            )
        if feature_view_obj.labels:
            for label_name in feature_view_obj.labels:
                (
                    feature,
                    prefix,
                    featuregroup,
                ) = feature_view_obj.query._get_feature_by_name(label_name)
                feature_view_obj._features.append(
                    training_dataset_feature.TrainingDatasetFeature(
                        name=feature.name,
                        label=True,
                        featuregroup=featuregroup,
                    )
                )
        if feature_view_obj.inference_helper_columns:
            for helper_column_name in feature_view_obj.inference_helper_columns:
                (
                    feature,
                    prefix,
                    featuregroup,
                ) = feature_view_obj.query._get_feature_by_name(helper_column_name)
                feature_view_obj._features.append(
                    training_dataset_feature.TrainingDatasetFeature(
                        name=feature.name,
                        inference_helper_column=True,
                        featuregroup=featuregroup,
                    )
                )

        if feature_view_obj.training_helper_columns:
            for helper_column_name in feature_view_obj.training_helper_columns:
                (
                    feature,
                    prefix,
                    featuregroup,
                ) = feature_view_obj.query._get_feature_by_name(helper_column_name)
                feature_view_obj._features.append(
                    training_dataset_feature.TrainingDatasetFeature(
                        name=feature.name,
                        training_helper_column=True,
                        featuregroup=featuregroup,
                    )
                )

        self._transformation_function_engine.attach_transformation_fn(feature_view_obj)
        updated_fv = self._feature_view_api.post(feature_view_obj)
        self.attach_transformation_function(updated_fv)
        print(
            "Feature view created successfully, explore it at \n"
            + self._get_feature_view_url(updated_fv)
        )
        return updated_fv

    def update(self, feature_view_obj):
        self._feature_view_api.update(feature_view_obj)
        return feature_view_obj

    def get(self, name, version=None):
        if version:
            fv = self._feature_view_api.get_by_name_version(name, version)
            self.attach_transformation_function(fv)
        else:
            fv = self._feature_view_api.get_by_name(name)
            for _fv in fv:
                self.attach_transformation_function(_fv)
        return fv

    def attach_transformation_function(self, fv):
        fv.transformation_functions = self.get_attached_transformation_fn(
            fv.name, fv.version
        )
        if fv.transformation_functions:
            for feature in fv.schema:
                feature.transformation_function = fv.transformation_functions.get(
                    feature.name, None
                )

    def delete(self, name, version=None):
        if version:
            return self._feature_view_api.delete_by_name_version(name, version)
        else:
            return self._feature_view_api.delete_by_name(name)

    def get_batch_query(
        self,
        feature_view_obj,
        start_time,
        end_time,
        with_label=False,
        primary_keys=False,
        event_time=False,
        inference_helper_columns=False,
        training_helper_columns=False,
        training_dataset_version=None,
        spine=None,
    ):
        try:
            query = self._feature_view_api.get_batch_query(
                feature_view_obj.name,
                feature_view_obj.version,
                util.convert_event_time_to_timestamp(start_time),
                util.convert_event_time_to_timestamp(end_time),
                training_dataset_version=training_dataset_version,
                is_python_engine=engine.get_type() == "python",
                with_label=with_label,
                primary_keys=primary_keys,
                event_time=event_time,
                inference_helper_columns=inference_helper_columns,
                training_helper_columns=training_helper_columns,
            )
            # verify whatever is passed 1. spine group with dataframe contained, or 2. dataframe
            # the schema has to be consistent

            # allow passing new spine group or dataframe
            if isinstance(spine, feature_group.SpineGroup):
                # schema of original fg on left side needs to be consistent with schema contained in the
                # spine group to overwrite the feature group
                dataframe_features = engine.get_instance().parse_schema_feature_group(
                    spine.dataframe
                )
                spine._feature_group_engine._verify_schema_compatibility(
                    query._left_feature_group.features, dataframe_features
                )
                query._left_feature_group = spine
            elif isinstance(query._left_feature_group, feature_group.SpineGroup):
                if spine is None:
                    raise FeatureStoreException(
                        "Feature View was created with a spine group, setting the `spine` argument is mandatory."
                    )
                # the dataframe setter will verify the schema of the dataframe
                query._left_feature_group.dataframe = spine
            return query
        except exceptions.RestAPIError as e:
            if e.response.json().get("errorCode", "") == 270172:
                raise ValueError(
                    "Cannot generate dataset(s) from the given start/end time because"
                    " event time column is not available in the left feature groups."
                    " A start/end time should not be provided as parameters."
                ) from e
            else:
                raise e

    def get_batch_query_string(
        self, feature_view_obj, start_time, end_time, training_dataset_version=None
    ):
        try:
            query_obj = self._feature_view_api.get_batch_query(
                feature_view_obj.name,
                feature_view_obj.version,
                util.convert_event_time_to_timestamp(start_time),
                util.convert_event_time_to_timestamp(end_time),
                training_dataset_version=training_dataset_version,
                is_python_engine=engine.get_type() == "python",
            )
        except exceptions.RestAPIError as e:
            if e.response.json().get("errorCode", "") == 270172:
                raise ValueError(
                    "Cannot generate a query from the given start/end time because"
                    " event time column is not available in the left feature groups."
                    " A start/end time should not be provided as parameters."
                ) from e
            else:
                raise e

        fs_query = self._query_constructor_api.construct_query(query_obj)
        if fs_query.pit_query is not None:
            return fs_query.pit_query
        return fs_query.query

    def get_attached_transformation_fn(self, name, version):
        transformation_functions = (
            self._feature_view_api.get_attached_transformation_fn(name, version)
        )
        if isinstance(transformation_functions, list):
            transformation_functions_dict = dict(
                [
                    (tf.name, tf.transformation_function)
                    for tf in transformation_functions
                ]
            )
        else:
            transformation_functions_dict = {
                transformation_functions.name: transformation_functions.transformation_function
            }
        return transformation_functions_dict

    def create_training_dataset(
        self,
        feature_view_obj,
        training_dataset_obj,
        user_write_options,
        spine=None,
        primary_keys=False,
        event_time=False,
        training_helper_columns=False,
    ):
        self._set_event_time(feature_view_obj, training_dataset_obj)
        updated_instance = self._create_training_data_metadata(
            feature_view_obj, training_dataset_obj
        )
        td_job = self.compute_training_dataset(
            feature_view_obj,
            user_write_options,
            training_dataset_obj=training_dataset_obj,
            spine=spine,
            primary_keys=primary_keys,
            event_time=event_time,
            training_helper_columns=training_helper_columns,
        )
        return updated_instance, td_job

    def get_training_data(
        self,
        feature_view_obj,
        read_options=None,
        splits=None,
        training_dataset_obj=None,
        training_dataset_version=None,
        spine=None,
        primary_keys=False,
        event_time=False,
        training_helper_columns=False,
        dataframe_type="default",
    ):
        # check if provided td version has already existed.
        if training_dataset_version:
            td_updated = self._get_training_dataset_metadata(
                feature_view_obj, training_dataset_version
            )
        else:
            self._set_event_time(feature_view_obj, training_dataset_obj)
            td_updated = self._create_training_data_metadata(
                feature_view_obj, training_dataset_obj
            )
        # check splits
        if splits is None:
            splits = []
        if len(splits) != len(td_updated.splits):
            if len(td_updated.splits) == 0:
                method_name = "get_training_data"
            elif len(td_updated.splits) == 2:
                method_name = "get_train_test_split"
            elif len(td_updated.splits) == 3:
                method_name = "get_train_validation_test_split"
            raise ValueError(
                f"Incorrect `get` method is used. Use `feature_view.{method_name}` instead."
            )

        read_options = engine.get_instance().read_options(
            td_updated.data_format, read_options
        )

        if td_updated.training_dataset_type != td_updated.IN_MEMORY:
            split_df = self._read_from_storage_connector(
                td_updated,
                td_updated.splits,
                read_options,
                with_primary_keys=primary_keys,
                # at this stage training dataset was already written and if there was any name clash it should have
                # already failed in creation phase, so we don't need to check it here. This is to make
                # sure that both it is backwards compatible and also to drop columns if user set
                # primary_keys and event_times to True on creation stage.
                primary_keys=self._get_primary_keys_from_query(
                    feature_view_obj.query, False
                ),
                with_event_time=event_time,
                event_time=self._get_eventtimes_from_query(
                    feature_view_obj.query, False
                ),
                with_training_helper_columns=training_helper_columns,
                training_helper_columns=feature_view_obj.training_helper_columns,
                feature_view_features=[
                    feature.name for feature in feature_view_obj.features
                ],
                # forcing dataframe type to default here since dataframe operations are required for training data split.
                dataframe_type="default"
                if dataframe_type.lower() in ["numpy", "python"]
                else dataframe_type,  # forcing dataframe type to default here since dataframe operations are required for training data split.
            )
        else:
            self._check_feature_group_accessibility(feature_view_obj)
            query = self.get_batch_query(
                feature_view_obj,
                training_dataset_version=td_updated.version,
                start_time=td_updated.event_start_time,
                end_time=td_updated.event_end_time,
                with_label=True,
                inference_helper_columns=False,
                primary_keys=primary_keys,
                event_time=event_time,
                training_helper_columns=training_helper_columns,
                spine=spine,
            )
            split_df = engine.get_instance().get_training_data(
                td_updated, feature_view_obj, query, read_options, dataframe_type
            )
            self.compute_training_dataset_statistics(
                feature_view_obj, td_updated, split_df
            )

        # split df into features and labels df
        if td_updated.splits:
            for split in td_updated.splits:
                split_name = split.name
                split_df[split_name] = engine.get_instance().split_labels(
                    split_df[split_name], feature_view_obj.labels, dataframe_type
                )
            feature_dfs = []
            label_dfs = []
            for split in splits:
                feature_dfs.append(split_df[split][0])
                label_dfs.append(split_df[split][1])
            return td_updated, feature_dfs + label_dfs
        else:
            split_df = engine.get_instance().split_labels(
                split_df, feature_view_obj.labels, dataframe_type
            )
            return td_updated, split_df

    def _set_event_time(self, feature_view_obj, training_dataset_obj):
        event_time = feature_view_obj.query._left_feature_group.event_time
        if event_time:
            if training_dataset_obj.splits:
                for split in training_dataset_obj.splits:
                    if (
                        split.split_type == TrainingDatasetSplit.TIME_SERIES_SPLIT
                        and split.name == TrainingDatasetSplit.TRAIN
                        and not split.start_time
                    ):
                        split.start_time = self._get_start_time()
                    if (
                        split.split_type == TrainingDatasetSplit.TIME_SERIES_SPLIT
                        and split.name == TrainingDatasetSplit.TEST
                        and not split.end_time
                    ):
                        split.end_time = self._get_end_time()
            else:
                if not training_dataset_obj.event_start_time:
                    training_dataset_obj.event_start_time = self._get_start_time()
                if not training_dataset_obj.event_end_time:
                    training_dataset_obj.event_end_time = self._get_end_time()

    def _get_start_time(self):
        # minimum start time is 1 second
        return 1000

    def _get_end_time(self):
        # end time is current time
        return int(float(datetime.datetime.now().timestamp()) * 1000)

    def recreate_training_dataset(
        self,
        feature_view_obj,
        training_dataset_version,
        statistics_config,
        user_write_options,
        spine=None,
    ):
        training_dataset_obj = self._get_training_dataset_metadata(
            feature_view_obj, training_dataset_version
        )

        if statistics_config is not None:
            # update statistics config if provided. This is currently the only way to update TD statistics config.
            # recreating a training dataset may result in different statistics if the FGs data in the FV query have been update.
            training_dataset_obj.statistics_config = statistics_config
            training_dataset_obj.update_statistics_config()

        td_job = self.compute_training_dataset(
            feature_view_obj,
            user_write_options,
            training_dataset_obj=training_dataset_obj,
            spine=spine,
        )
        return training_dataset_obj, td_job

    def _read_from_storage_connector(
        self,
        training_data_obj,
        splits,
        read_options,
        with_primary_keys,
        primary_keys,
        with_event_time,
        event_time,
        with_training_helper_columns,
        training_helper_columns,
        feature_view_features,
        dataframe_type,
    ):
        if splits:
            result = {}
            for split in splits:
                path = training_data_obj.location + "/" + str(split.name)
                result[split.name] = self._read_dir_from_storage_connector(
                    training_data_obj,
                    path,
                    read_options,
                    with_primary_keys,
                    primary_keys,
                    with_event_time,
                    event_time,
                    with_training_helper_columns,
                    training_helper_columns,
                    feature_view_features,
                    dataframe_type,
                )
            return result
        else:
            path = training_data_obj.location + "/" + training_data_obj.name
            return self._read_dir_from_storage_connector(
                training_data_obj,
                path,
                read_options,
                with_primary_keys,
                primary_keys,
                with_event_time,
                event_time,
                with_training_helper_columns,
                training_helper_columns,
                feature_view_features,
                dataframe_type,
            )

    def _cast_columns(self, data_format, df, schema):
        if data_format == "csv" or data_format == "tsv":
            if not schema:
                raise FeatureStoreException("Reading csv, tsv requires a schema.")
            return engine.get_instance().cast_columns(df, schema)
        else:
            return df

    def _read_dir_from_storage_connector(
        self,
        training_data_obj,
        path,
        read_options,
        with_primary_keys,
        primary_keys,
        with_event_time,
        event_time,
        with_training_helper_columns,
        training_helper_columns,
        feature_view_features,
        dataframe_type,
    ):
        try:
            df = training_data_obj.storage_connector.read(
                # always read from materialized dataset, not query object
                query=None,
                data_format=training_data_obj.data_format,
                options=read_options,
                path=path,
                dataframe_type=dataframe_type,
            )

            df = self._drop_helper_columns(
                df,
                feature_view_features,
                with_primary_keys,
                primary_keys,
                False,
                dataframe_type,
            )
            df = self._drop_helper_columns(
                df,
                feature_view_features,
                with_event_time,
                event_time,
                False,
                dataframe_type,
            )
            df = self._drop_helper_columns(
                df,
                feature_view_features,
                with_training_helper_columns,
                training_helper_columns,
                True,
                dataframe_type,
            )
            return df

        except Exception as e:
            if isinstance(e, FileNotFoundError):
                raise FileNotFoundError(
                    f"Failed to read dataset from {path}."
                    " Check if path exists or recreate a training dataset."
                ) from e
            else:
                raise e

    def _drop_helper_columns(
        self,
        df,
        feature_view_features,
        with_columns,
        columns,
        training_helper,
        dataframe_type,
    ):
        if not with_columns:
            if (
                engine.get_type().startswith("spark")
                and dataframe_type.lower() == "spark"
            ):
                existing_cols = [field.name for field in df.schema.fields]
            else:
                existing_cols = df.columns
            # primary keys and event time are dropped only if they are in the query
            drop_cols = list(set(existing_cols).intersection(columns))
            # training helper is always in the query
            if not training_helper:
                drop_cols = list(set(drop_cols).difference(feature_view_features))
            if drop_cols:
                df = engine.get_instance().drop_columns(df, drop_cols)
        return df

    # This method is used by hsfs_utils to launch a job for python client
    def compute_training_dataset(
        self,
        feature_view_obj,
        user_write_options,
        training_dataset_obj=None,
        training_dataset_version=None,
        spine=None,
        primary_keys=False,
        event_time=False,
        training_helper_columns=False,
    ):
        if training_dataset_obj:
            pass
        elif training_dataset_version:
            training_dataset_obj = self._get_training_dataset_metadata(
                feature_view_obj, training_dataset_version
            )
        else:
            raise ValueError("No training dataset object or version is provided")

        batch_query = self.get_batch_query(
            feature_view_obj,
            training_dataset_obj.event_start_time,
            training_dataset_obj.event_end_time,
            with_label=True,
            primary_keys=primary_keys,
            event_time=event_time,
            inference_helper_columns=False,
            training_helper_columns=training_helper_columns,
            training_dataset_version=training_dataset_obj.version,
            spine=spine,
        )

        # for spark job
        user_write_options["training_helper_columns"] = training_helper_columns
        user_write_options["primary_keys"] = primary_keys
        user_write_options["event_time"] = event_time

        td_job = engine.get_instance().write_training_dataset(
            training_dataset_obj,
            batch_query,
            user_write_options,
            self._OVERWRITE,
            feature_view_obj=feature_view_obj,
        )
        self._td_code_engine.save_code(training_dataset_obj)

        if engine.get_type().startswith("spark"):
            # if spark engine, read td and compute stats
            if training_dataset_obj.splits:
                td_df = dict(
                    [
                        (
                            split.name,
                            self._training_dataset_engine.read(
                                training_dataset_obj, split.name, {}
                            ),
                        )
                        for split in training_dataset_obj.splits
                    ]
                )
            else:
                td_df = self._training_dataset_engine.read(
                    training_dataset_obj, None, {}
                )
            self.compute_training_dataset_statistics(
                feature_view_obj, training_dataset_obj, td_df
            )

        return td_job

    def compute_training_dataset_statistics(
        self, feature_view_obj, training_dataset_obj, td_df
    ):
        if training_dataset_obj.statistics_config.enabled:
            if training_dataset_obj.splits:
                if not isinstance(td_df, dict):
                    raise ValueError(
                        "Provided dataframes should be in dict format "
                        "'split': dataframe"
                    )
                return self._statistics_engine.compute_and_save_split_statistics(
                    training_dataset_obj,
                    feature_dataframes=td_df,
                    feature_view_obj=feature_view_obj,
                )
            else:
                return self._statistics_engine.compute_and_save_statistics(
                    training_dataset_obj,
                    feature_dataframe=td_df,
                    feature_view_obj=feature_view_obj,
                )

    def _get_training_dataset_metadata(
        self, feature_view_obj, training_dataset_version
    ):
        td = self._feature_view_api.get_training_dataset_by_version(
            feature_view_obj.name, feature_view_obj.version, training_dataset_version
        )
        # schema and transformation functions need to be set for writing training data or feature serving
        td.schema = feature_view_obj.schema
        td.transformation_functions = feature_view_obj.transformation_functions
        return td

    def _get_training_datasets_metadata(self, feature_view_obj):
        tds = self._feature_view_api.get_training_datasets(
            feature_view_obj.name, feature_view_obj.version
        )
        # schema and transformation functions need to be set for writing training data or feature serving
        for td in tds:
            td.schema = feature_view_obj.schema
            td.transformation_functions = feature_view_obj.transformation_functions
        return tds

    def get_training_datasets(self, feature_view_obj):
        tds = self._get_training_datasets_metadata(feature_view_obj)
        # this is the only place we expose training dataset metadata
        # we return training dataset base classes with metadata only
        return [super(td.__class__, td) for td in tds]

    def _create_training_data_metadata(self, feature_view_obj, training_dataset_obj):
        td = self._feature_view_api.create_training_dataset(
            feature_view_obj.name, feature_view_obj.version, training_dataset_obj
        )
        td.schema = feature_view_obj.schema
        td.transformation_functions = feature_view_obj.transformation_functions
        return td

    def delete_training_data(self, feature_view_obj, training_data_version=None):
        if training_data_version:
            self._feature_view_api.delete_training_data_version(
                feature_view_obj.name, feature_view_obj.version, training_data_version
            )
        else:
            self._feature_view_api.delete_training_data(
                feature_view_obj.name, feature_view_obj.version
            )

    def delete_training_dataset_only(
        self, feature_view_obj, training_data_version=None
    ):
        if training_data_version:
            self._feature_view_api.delete_training_dataset_only_version(
                feature_view_obj.name, feature_view_obj.version, training_data_version
            )
        else:
            self._feature_view_api.delete_training_dataset_only(
                feature_view_obj.name, feature_view_obj.version
            )

    def get_batch_data(
        self,
        feature_view_obj,
        start_time,
        end_time,
        training_dataset_version,
        transformation_functions,
        read_options=None,
        spine=None,
        primary_keys=False,
        event_time=False,
        inference_helper_columns=False,
        dataframe_type="default",
    ):
        self._check_feature_group_accessibility(feature_view_obj)

        # check if primary_keys/event_time are ambiguous
        if primary_keys:
            self._get_primary_keys_from_query(feature_view_obj.query)
        if event_time:
            self._get_eventtimes_from_query(feature_view_obj.query)

        feature_dataframe = self.get_batch_query(
            feature_view_obj,
            start_time,
            end_time,
            with_label=False,
            primary_keys=primary_keys,
            event_time=event_time,
            inference_helper_columns=inference_helper_columns,
            training_helper_columns=False,
            training_dataset_version=training_dataset_version,
            spine=spine,
        ).read(read_options=read_options, dataframe_type=dataframe_type)
        if transformation_functions:
            return engine.get_instance()._apply_transformation_function(
                transformation_functions, dataset=feature_dataframe
            )
        else:
            return feature_dataframe

    def add_tag(
        self, feature_view_obj, name: str, value, training_dataset_version=None
    ):
        self._tags_api.add(
            feature_view_obj,
            name,
            value,
            training_dataset_version=training_dataset_version,
        )

    def delete_tag(self, feature_view_obj, name: str, training_dataset_version=None):
        self._tags_api.delete(
            feature_view_obj, name, training_dataset_version=training_dataset_version
        )

    def get_tag(self, feature_view_obj, name: str, training_dataset_version=None):
        return self._tags_api.get(
            feature_view_obj, name, training_dataset_version=training_dataset_version
        )[name]

    def get_tags(self, feature_view_obj, training_dataset_version=None):
        return self._tags_api.get(
            feature_view_obj, training_dataset_version=training_dataset_version
        )

    def get_parent_feature_groups(self, feature_view_obj):
        """Get the parents of this feature view, based on explicit provenance.
        Parents are feature groups or external feature groups. These feature
        groups can be accessible, deleted or inaccessible.
        For deleted and inaccessible feature groups, only a minimal information is
        returned.

        # Arguments
            feature_view_obj: Metadata object of feature view.

        # Returns
            `ProvenanceLinks`:  the feature groups used to generated this feature view
        """
        return self._feature_view_api.get_parent_feature_groups(
            feature_view_obj.name, feature_view_obj.version
        )

    def get_models_provenance(
        self, feature_view_obj, training_dataset_version: Optional[int] = None
    ):
        """Get the generated models using this feature view, based on explicit
        provenance. These models can be accessible or inaccessible. Explicit
        provenance does not track deleted generated model links, so deleted
        will always be empty.
        For inaccessible models, only a minimal information is returned.

        # Arguments
            feature_view_obj: Filter generated models based on feature view (name, version).
            training_dataset_version: Filter generated models based on the used training dataset version.

        # Returns
            `ProvenanceLinks`:  the models generated using this feature group
        """
        return self._feature_view_api.get_models_provenance(
            feature_view_obj.name,
            feature_view_obj.version,
            training_dataset_version=training_dataset_version,
        )

    def _check_feature_group_accessibility(self, feature_view_obj):
        if engine.get_type() in ["python", "hive"]:
            if arrow_flight_client.get_instance().is_enabled():
                if not arrow_flight_client.get_instance().supports(
                    feature_view_obj.query.featuregroups
                ):
                    raise NotImplementedError(
                        "ArrowFlightServer can only read from cached feature groups"
                        " and external feature groups on BigQuery and Snowflake."
                        " When using other external feature groups please use "
                        "`feature_view.create_training_data` instead. "
                        "If you are using spines, use a Spark Kernel."
                    )
            elif not feature_view_obj.query.is_cache_feature_group_only():
                raise NotImplementedError(
                    "Python kernel can only read from cached feature groups."
                    " When using external feature groups please use "
                    "`feature_view.create_training_data` instead. "
                    "If you are using spines, use a Spark Kernel."
                )

    def _get_feature_view_url(self, feature_view):
        path = (
            "/p/"
            + str(client.get_instance()._project_id)
            + "/fs/"
            + str(feature_view.featurestore_id)
            + "/fv/"
            + str(feature_view.name)
            + "/version/"
            + str(feature_view.version)
        )
        return util.get_hostname_replaced_url(path)

    def _get_primary_keys_from_query(self, fv_query_obj, check_duplicate=True):
        fv_pks = set(
            [
                feature.name
                for feature in fv_query_obj._left_feature_group.features
                if feature.primary
            ]
        )
        for _join in fv_query_obj._joins:
            fv_pks.update(
                [
                    (
                        self._check_if_exists_with_prefix(feature.name, fv_pks)
                        if check_duplicate
                        else feature.name
                    )
                    if _join.prefix is None
                    else _join.prefix + feature.name
                    for feature in _join.query._left_feature_group.features
                    if feature.primary
                ]
            )

        return list(fv_pks)

    def _get_eventtimes_from_query(self, fv_query_obj, check_duplicate=True):
        fv_events = set()
        if fv_query_obj._left_feature_group.event_time:
            fv_events.update([fv_query_obj._left_feature_group.event_time])
        for _join in fv_query_obj._joins:
            if _join.query._left_feature_group.event_time:
                fv_events.update(
                    [
                        (
                            self._check_if_exists_with_prefix(
                                _join.query._left_feature_group.event_time, fv_events
                            )
                            if check_duplicate
                            else _join.query._left_feature_group.event_time
                        )
                        if _join.prefix is None
                        else _join.prefix + _join.query._left_feature_group.event_time
                    ]
                )

        return list(fv_events)

    def _check_if_exists_with_prefix(self, f_name, f_set):
        if f_name in f_set:
            raise FeatureStoreException(
                f"Provided feature {f_name} is ambiguous and exists in more than one feature groups."
                "To avoid this error specify prefix in the join."
            )
        else:
            return f_name<|MERGE_RESOLUTION|>--- conflicted
+++ resolved
@@ -16,10 +16,7 @@
 
 import datetime
 import warnings
-<<<<<<< HEAD
-=======
 from typing import Optional
->>>>>>> 1cee6bed
 
 from hsfs import client, engine, feature_group, training_dataset_feature, util
 from hsfs.client import exceptions
