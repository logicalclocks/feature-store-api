--- conflicted
+++ resolved
@@ -16,6 +16,7 @@
 
 import datetime
 import warnings
+from typing import Optional
 
 from hsfs import client, engine, feature_group, training_dataset_feature, util
 from hsfs.client import exceptions
@@ -30,11 +31,7 @@
     training_dataset_engine,
     transformation_function_engine,
 )
-<<<<<<< HEAD
-from typing import Optional
-=======
 from hsfs.training_dataset_split import TrainingDatasetSplit
->>>>>>> 579bd47d
 
 
 class FeatureViewEngine:
