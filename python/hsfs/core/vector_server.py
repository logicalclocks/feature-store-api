--- conflicted
+++ resolved
@@ -135,11 +135,7 @@
             feature_store_id=self._feature_store_id,
             skip_fg_ids=self._skip_fg_ids,
             serving_keys=self.serving_keys,
-<<<<<<< HEAD
-            connection_options=options,
-=======
             external=external,
->>>>>>> fbeb6845
         )
         self.online_store_sql_client.init_prepared_statements(
             entity,
