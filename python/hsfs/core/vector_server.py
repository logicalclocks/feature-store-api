--- conflicted
+++ resolved
@@ -62,14 +62,10 @@
         self.init_transformation(entity)
         self.init_prepared_statement(entity, batch, external)
 
-<<<<<<< HEAD
     def init_batch_scoring(self, vector_server):
         self.init_transformation(vector_server)
 
-    def init_transformation(self, vector_server):
-=======
     def init_transformation(self, entity):
->>>>>>> 90d6cd23
         # attach transformation functions
         self._transformation_functions = self._get_transformation_fns(entity)
 
