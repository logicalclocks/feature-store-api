#
#   Copyright 2022 Logical Clocks AB
#
#   Licensed under the Apache License, Version 2.0 (the "License");
#   you may not use this file except in compliance with the License.
#   You may obtain a copy of the License at
#
#       http://www.apache.org/licenses/LICENSE-2.0
#
#   Unless required by applicable law or agreed to in writing, software
#   distributed under the License is distributed on an "AS IS" BASIS,
#   WITHOUT WARRANTIES OR CONDITIONS OF ANY KIND, either express or implied.
#   See the License for the specific language governing permissions and
#   limitations under the License.
#
import asyncio
import io
<<<<<<< HEAD
import logging
=======
>>>>>>> 1cee6bed
import re

import avro.io
import avro.schema
import numpy as np
import pandas as pd
import polars as pl
from hsfs import client, feature_view, training_dataset, util
from hsfs.core import (
    feature_view_api,
    feature_view_engine,
<<<<<<< HEAD
    online_store_rest_client_engine,
=======
>>>>>>> 1cee6bed
    storage_connector_api,
    training_dataset_api,
    transformation_function_engine,
)
from hsfs.serving_key import ServingKey
from sqlalchemy import bindparam, exc, sql, text
<<<<<<< HEAD


_logger = logging.getLogger(__name__)
=======
>>>>>>> 1cee6bed


class VectorServer:
    DEFAULT_ONLINE_STORE_REST_CLIENT = "rest"
    DEFAULT_ONLINE_STORE_SQL_CLIENT = "sql"
    DEFAULT_ONLINE_STORE_CLIENT_KEY = "default_online_store_client"
    ONLINE_REST_CLIENT_CONFIG_OPTIONS_KEY = "config_online_store_rest_client"
    RESET_ONLINE_REST_CLIENT_OPTIONS_KEY = "reset_online_store_rest_client"

    def __init__(
        self,
        feature_store_id,
        features=None,
        training_dataset_version=None,
        serving_keys=None,
        skip_fg_ids=None,
        feature_store_name: str = None,
        feature_view_name: str = None,
        feature_view_version: int = None,
    ):
        if features is None:
            features = []
        self._training_dataset_version = training_dataset_version
        self._features = [] if features is None else features
        self._feature_vector_col_name = (
            [
                feat.name
                for feat in features
                if not (
                    feat.label
                    or feat.inference_helper_column
                    or feat.training_helper_column
                )
            ]
            if features
            else []
        )
        self._skip_fg_ids = skip_fg_ids or set()
        self._prepared_statement_engine = None
        self._prepared_statements = None
        self._helper_column_prepared_statements = None
        self._serving_keys = serving_keys
        self._valid_serving_key = None
        self._pkname_by_serving_index = None
        self._prefix_by_serving_index = None
        self._serving_key_by_serving_index = {}
        self._external = True
        self._feature_store_id = feature_store_id
        self._feature_store_name = feature_store_name
        self._feature_view_name = feature_view_name
        self._feature_view_version = feature_view_version
        self._training_dataset_api = training_dataset_api.TrainingDatasetApi(
            feature_store_id
        )
        self._feature_view_api = feature_view_api.FeatureViewApi(feature_store_id)
        self._storage_connector_api = storage_connector_api.StorageConnectorApi()
        self._transformation_function_engine = (
            transformation_function_engine.TransformationFunctionEngine(
                feature_store_id
            )
        )
        self._feature_view_engine = feature_view_engine.FeatureViewEngine(
            feature_store_id
        )
        self._transformation_functions = None
        self._required_serving_keys = None
        self._async_pool = None

        self._online_store_rest_client_engine = None
        self._init_online_store_rest_client = None
        self._init_online_store_sql_client = None
        self._default_online_store_client = None

    def init_serving(
        self,
        entity: "feature_view.FeatureView",
        batch: bool,
        external: bool = None,
        inference_helper_columns: bool = False,
        init_online_store_sql_client: bool = True,
        init_online_store_rest_client: bool = False,
        options=None,
    ):
        self._set_default_online_store_client(
            init_online_store_rest_client=init_online_store_rest_client,
            init_online_store_sql_client=init_online_store_sql_client,
            options=options,
        )

        if external is None:
            external = isinstance(client.get_instance(), client.external.Client)
        # `init_prepared_statement` should be the last because other initialisations
        # has to be done successfully before it is able to fetch feature vectors.
        self.init_transformation(entity)
        self._complex_features = self.get_complex_feature_schemas()

        if self._init_online_store_rest_client is True:
            _logger.info("Initialising Vector Server Online Store REST client")
            self._online_store_rest_client_engine = online_store_rest_client_engine.OnlineStoreRestClientEngine(
                feature_store_name=self._feature_store_name,
                feature_view_name=entity.name,
                feature_view_version=entity.version,
                features=entity.features,
                skip_fg_ids=self._skip_fg_ids,
                # Code duplication added to avoid unnecessary transforming and iterating over feature vectors
                # multiple times. This is a temporary solution until the code is refactored with new sql client
                complex_features=self._complex_features,
                transformation_functions=self._transformation_functions,
                # Temporary fix to allow for missing primary keys in the entry
                serving_keys=self._serving_keys,
            )
            reset_online_rest_client = False
            online_store_rest_client_config = None
            if isinstance(options, dict):
                reset_online_rest_client = options.get(
                    self.RESET_ONLINE_REST_CLIENT_OPTIONS_KEY, reset_online_rest_client
                )
                online_store_rest_client_config = options.get(
                    self.ONLINE_REST_CLIENT_CONFIG_OPTIONS_KEY,
                    online_store_rest_client_config,
                )

            client.online_store_rest_client.init_or_reset_online_store_rest_client(
                optional_config=online_store_rest_client_config,
                reset_client=reset_online_rest_client,
            )

        if self._init_online_store_sql_client is True:
            _logger.info("Initialising Vector Server Online SQL client")
            self.init_prepared_statement(
                entity,
                batch,
                external,
                inference_helper_columns,
                options=options,
            )

    def init_batch_scoring(self, entity):
        self.init_transformation(entity)

    def init_transformation(self, entity):
        # attach transformation functions
        self._transformation_functions = self._get_transformation_fns(entity)

    def init_prepared_statement(
        self,
        entity,
        batch,
        external,
        inference_helper_columns,
        options=None,
    ):
        if isinstance(entity, feature_view.FeatureView):
            if inference_helper_columns:
                helper_column_prepared_statements = (
                    self._feature_view_api.get_serving_prepared_statement(
                        entity.name, entity.version, batch, inference_helper_columns
                    )
                )
            prepared_statements = self._feature_view_api.get_serving_prepared_statement(
                entity.name, entity.version, batch, inference_helper_columns=False
            )
        elif isinstance(entity, training_dataset.TrainingDataset):
            prepared_statements = (
                self._training_dataset_api.get_serving_prepared_statement(entity, batch)
            )
        else:
            raise ValueError(
                "Object type needs to be `feature_view.FeatureView` or `training_dataset.TrainingDataset`."
            )
        # reset values to default, as user may be re-initialising with different parameters
        self._prepared_statement_engine = None
        self._prepared_statements = None
        self._helper_column_prepared_statements = None
        self._external = external
        # create aiomysql engine
        loop = asyncio.get_event_loop()
        loop.run_until_complete(
            self._set_aiomysql_connection(len(prepared_statements), options=options)
        )

        (
            self._prepared_statements,
            feature_name_order_by_psp,
            prefix_by_serving_index,
        ) = self._parametrize_prepared_statements(prepared_statements, batch)

        if inference_helper_columns:
            (
                self._helper_column_prepared_statements,
                _,
                _,
            ) = self._parametrize_prepared_statements(
                helper_column_prepared_statements, batch
            )

        self._prefix_by_serving_index = prefix_by_serving_index
        for sk in self._serving_keys:
            self._serving_key_by_serving_index[sk.join_index] = (
                self._serving_key_by_serving_index.get(sk.join_index, []) + [sk]
            )
        # sort the serving by PreparedStatementParameter.index
        for join_index in self._serving_key_by_serving_index:
            # feature_name_order_by_psp do not include the join index when the joint feature only contains label only
            # But _serving_key_by_serving_index include the index when the join_index is 0 (left side)
            if join_index in feature_name_order_by_psp:
                self._serving_key_by_serving_index[join_index] = sorted(
                    self._serving_key_by_serving_index[join_index],
                    key=lambda _sk: feature_name_order_by_psp[join_index].get(
                        _sk.feature_name, 0
                    ),
                )

        self._valid_serving_key = set(
            [sk.feature_name for sk in self._serving_keys]
            + [sk.required_serving_key for sk in self._serving_keys]
        )

    def _parametrize_prepared_statements(self, prepared_statements, batch):
        prepared_statements_dict = {}
        serving_keys = set()
        feature_name_order_by_psp = dict()
        prefix_by_serving_index = {}
        for prepared_statement in prepared_statements:
            if prepared_statement.feature_group_id in self._skip_fg_ids:
                continue
            query_online = str(prepared_statement.query_online).replace("\n", " ")
            prefix_by_serving_index[prepared_statement.prepared_statement_index] = (
                prepared_statement.prefix
            )

            # In java prepared statement `?` is used for parametrization.
            # In sqlalchemy `:feature_name` is used instead of `?`
            pk_names = [
                psp.name
                for psp in sorted(
                    prepared_statement.prepared_statement_parameters,
                    key=lambda psp: psp.index,
                )
            ]
            feature_name_order_by_psp[prepared_statement.prepared_statement_index] = (
                dict(
                    [
                        (psp.name, psp.index)
                        for psp in prepared_statement.prepared_statement_parameters
                    ]
                )
            )
            # construct serving key if it is not provided.
            if self._serving_keys is None:
                for pk_name in pk_names:
                    # should use `ignore_prefix=True` because before hsfs 3.3,
                    # only primary key of a feature group are matched in
                    # user provided entry.
                    serving_key = ServingKey(
                        feature_name=pk_name,
                        join_index=prepared_statement.prepared_statement_index,
                        prefix=prepared_statement.prefix,
                        ignore_prefix=True,
                    )
                    serving_keys.add(serving_key)

            if not batch:
                for pk_name in pk_names:
                    query_online = self._parametrize_query(pk_name, query_online)
                query_online = sql.text(query_online)
            else:
                query_online = self._parametrize_query("batch_ids", query_online)
                query_online = sql.text(query_online)
                query_online = query_online.bindparams(
                    batch_ids=bindparam("batch_ids", expanding=True)
                )

            prepared_statements_dict[prepared_statement.prepared_statement_index] = (
                query_online
            )

        # assign serving key if it is not provided.
        if self._serving_keys is None:
            self._serving_keys = serving_keys

        return (
            prepared_statements_dict,
            feature_name_order_by_psp,
            prefix_by_serving_index,
        )

    def _validate_serving_key(self, entry):
        for key in entry:
            if key not in self._valid_serving_key:
                raise ValueError(
                    f"'{key}' is not a correct serving key. Expect one of the"
                    f" followings: [{', '.join(self._valid_serving_key)}]"
                )

    def get_feature_vector(
        self,
        entry,
        return_type=None,
        passed_features=None,
        allow_missing=False,
        force_rest_client: bool = False,
        force_sql_client: bool = False,
    ):
        """Assembles serving vector from online feature store."""
        if passed_features is None:
            passed_features = []

        online_client_str = self.which_client_and_ensure_initialised(
            force_rest_client=force_rest_client, force_sql_client=force_sql_client
        )

        if online_client_str == self.DEFAULT_ONLINE_STORE_REST_CLIENT:
            _logger.info("get_feature_vector Online REST client")
            vector = self._online_store_rest_client_engine.get_single_feature_vector(
                entry=entry,
                passed_features=passed_features,
                return_type=self._online_store_rest_client_engine.RETURN_TYPE_FEATURE_VALUE_LIST,
            )

        else:  # aiomysql branch
            # get result row
            _logger.info("get_feature_vector Online SQL client")
            serving_vector = self._vector_result(entry, self._prepared_statements)
            # Add the passed features
            serving_vector.update(passed_features)

<<<<<<< HEAD
            # apply transformation functions
            result_dict = self._apply_transformation(serving_vector)
=======
        # get result row
        if passed_features is None:
            passed_features = []
        serving_vector = self._vector_result(entry, self._prepared_statements)
        # Add the passed features
        serving_vector.update(passed_features)
        # apply transformation functions
        result_dict = self._apply_transformation(serving_vector)
>>>>>>> 1cee6bed

            vector = self._generate_vector(result_dict, allow_missing)

        if return_type.lower() == "list":
            return vector
        elif return_type.lower() == "numpy":
            return np.array(vector)
        elif return_type.lower() == "pandas":
            pandas_df = pd.DataFrame(vector).transpose()
            pandas_df.columns = self._feature_vector_col_name
            return pandas_df
        elif return_type.lower() == "polars":
            # Polar considers one dimensional list as a single columns so passed vector as 2d list
            polars_df = pl.DataFrame(
                [vector], schema=self._feature_vector_col_name, orient="row"
            )
            return polars_df
        else:
            raise ValueError(
                "Unknown return type. Supported return types are 'list', ' polars', 'pandas' and 'numpy'"
            )

    def get_feature_vectors(
        self,
        entries,
        return_type=None,
        passed_features=None,
        allow_missing=False,
        force_rest_client: bool = False,
        force_sql_client: bool = False,
    ):
        if passed_features is None:
            passed_features = []
        """Assembles serving vector from online feature store."""
<<<<<<< HEAD
        online_client_str = self.which_client_and_ensure_initialised(
            force_rest_client=force_rest_client, force_sql_client=force_sql_client
=======

        if passed_features is None:
            passed_features = []
        batch_results, _ = self._batch_vector_results(
            entries, self._prepared_statements
>>>>>>> 1cee6bed
        )

        if online_client_str == self.DEFAULT_ONLINE_STORE_REST_CLIENT:
            _logger.info("get_feature_vectors through REST client")
            vectors = self._online_store_rest_client_engine.get_batch_feature_vectors(
                entries=entries,
                passed_features=passed_features,
                return_type=self._online_store_rest_client_engine.RETURN_TYPE_FEATURE_VALUE_LIST,
            )
        else:
            _logger.info("get_feature_vectors through SQL client")
            batch_results, _ = self._batch_vector_results(
                entries, self._prepared_statements
            )
            # apply passed features to each batch result
            for vector_index, pf in enumerate(passed_features):
                batch_results[vector_index].update(pf)

            # apply transformation functions
            batch_transformed = list(
                map(
                    lambda results_dict: self._apply_transformation(results_dict),
                    batch_results,
                )
            )

            # get vectors
            vectors = []
            for result in batch_transformed:
                # for backward compatibility, before 3.4, if result is empty,
                # instead of throwing error, it skips the result
                if len(result) != 0 or allow_missing:
                    vectors.append(self._generate_vector(result, fill_na=allow_missing))

        if return_type.lower() == "list":
            return vectors
        elif return_type.lower() == "numpy":
            return np.array(vectors)
        elif return_type.lower() == "pandas":
            pandas_df = pd.DataFrame(vectors)
            pandas_df.columns = self._feature_vector_col_name
            return pandas_df
        elif return_type.lower() == "polars":
            polars_df = pl.DataFrame(
                vectors, schema=self._feature_vector_col_name, orient="row"
            )
            return polars_df
        else:
            raise ValueError(
                "Unknown return type. Supported return types are 'list', 'polars', 'pandas' and 'numpy'"
            )

    def which_client_and_ensure_initialised(
        self, force_rest_client: bool, force_sql_client: bool
    ) -> str:
        """Check if the requested client is initialised as well as deciding which client to use based on default.

        # Arguments:
            force_rest_client: bool. user specified override to use rest_client.
            force_sql_client: bool. user specified override to use sql_client.

        # Returns:
            An enum specifying the client to be used.
        """
        if force_rest_client and force_sql_client:
            raise ValueError(
                "force_rest_client and force_sql_client cannot be used at the same time."
            )

        # No override, use default client
        if not force_rest_client and not force_sql_client:
            return self.default_online_store_client

        if (
            self._init_online_store_rest_client is False
            and self._init_online_store_sql_client is False
        ):
            raise ValueError(
                "No client is initialised. Call `init_serving` with init_online_store_sql_client or init_online_store_rest_client set to True before using it."
            )
        if force_sql_client and (self._init_online_store_sql_client is False):
            raise ValueError(
                "SQL Client is not initialised. Call `init_serving` with init_online_store_sql_client set to True before using it."
            )
        elif force_sql_client:
            return self.DEFAULT_ONLINE_STORE_SQL_CLIENT

        if force_rest_client and (self._init_online_store_rest_client is False):
            raise ValueError(
                "RonDB Rest Client is not initialised. Call `init_serving` with init_online_store_rest_client set to True before using it."
            )
        elif force_rest_client:
            return self.DEFAULT_ONLINE_STORE_REST_CLIENT

    def _set_default_online_store_client(
        self,
        init_online_store_rest_client: bool,
        init_online_store_sql_client: bool,
        options: dict,
    ):
        if (
            init_online_store_rest_client is False
            and init_online_store_sql_client is False
        ):
            raise ValueError(
                "At least one of the clients should be initialised. Set init_online_store_sql_client or init_online_store_rest_client to True."
            )
        self._init_online_store_rest_client = init_online_store_rest_client
        self._init_online_store_sql_client = init_online_store_sql_client

        if (
            init_online_store_rest_client is True
            and init_online_store_sql_client is True
        ):
            # Defaults to SQL as client for legacy reasons mainly.
            self.default_online_store_client = (
                options.get(
                    "default_online_store_client", self.DEFAULT_ONLINE_STORE_SQL_CLIENT
                )
                if isinstance(options, dict)
                else self.DEFAULT_ONLINE_STORE_SQL_CLIENT
            )
        elif init_online_store_rest_client is True:
            self.default_online_store_client = self.DEFAULT_ONLINE_STORE_REST_CLIENT
        else:
            self.default_online_store_client = self.DEFAULT_ONLINE_STORE_SQL_CLIENT

    def get_inference_helper(self, entry, return_type):
        """Assembles serving vector from online feature store."""

        serving_vector = self._vector_result(
            entry, self._helper_column_prepared_statements
        )

        if return_type.lower() == "pandas":
            return pd.DataFrame([serving_vector])
        elif return_type.lower() == "dict":
            return serving_vector
        elif return_type.lower() == "polars":
            # Polar considers one dimensional list as a single columns so passed vector as 2d list
            polars_df = pl.DataFrame(
                [serving_vector], schema=serving_vector.keys(), orient="row"
            )
            return polars_df
        else:
            raise ValueError(
                "Unknown return type. Supported return types are 'pandas' and 'dict'"
            )

    def get_inference_helpers(
        self,
        feature_view_object,
        entries,
        return_type,
    ):
        """Assembles serving vector from online feature store."""
        batch_results, serving_keys = self._batch_vector_results(
            entries, self._helper_column_prepared_statements
        )

        # drop serving and primary key names from the result dict
        drop_list = serving_keys + list(feature_view_object.primary_keys)
        _ = list(
            map(
                lambda results_dict: [
                    results_dict.pop(x, None)
                    for x in drop_list
                    if x not in feature_view_object.inference_helper_columns
                ],
                batch_results,
            )
        )

        if return_type.lower() == "dict":
            return batch_results
        elif return_type.lower() == "pandas":
            return pd.DataFrame(batch_results)
        elif return_type.lower() == "polars":
            polars_df = pl.DataFrame(
                batch_results,
                schema=feature_view_object.inference_helper_columns,
                orient="row",
            )
            return polars_df
        else:
            raise ValueError(
                "Unknown return type. Supported return types are 'dict' and 'pandas'"
            )

    def _vector_result(self, entry, prepared_statement_objects):
        """Retrieve single vector with parallel queries using aiomysql engine."""

        if all([isinstance(val, list) for val in entry.values()]):
            raise ValueError(
                "Entry is expected to be single value per primary key. "
                "If you have already initialised prepared statements for single vector and now want to retrieve "
                "batch vector please reinitialise prepared statements with  "
                "`training_dataset.init_prepared_statement()` "
                "or `feature_view.init_serving()`"
            )
        self._validate_serving_key(entry)
        # Initialize the set of values
        serving_vector = {}
        bind_entries = {}
        prepared_statement_execution = {}
        for prepared_statement_index in prepared_statement_objects:
            pk_entry = {}
            next_statement = False
            for sk in self._serving_key_by_serving_index[prepared_statement_index]:
                if sk.required_serving_key not in entry.keys():
                    # Check if there is any entry matched with feature name.
                    if sk.feature_name in entry.keys():
                        pk_entry[sk.feature_name] = entry[sk.feature_name]
                    else:
                        # User did not provide the necessary serving keys, we expect they have
                        # provided the necessary features as passed_features.
                        # We are going to check later if this is true
                        next_statement = True
                        break
                else:
                    pk_entry[sk.feature_name] = entry[sk.required_serving_key]
            if next_statement:
                continue
            bind_entries[prepared_statement_index] = pk_entry
            prepared_statement_execution[prepared_statement_index] = (
                prepared_statement_objects[prepared_statement_index]
            )

        # run all the prepared statements in parallel using aiomysql engine
        loop = asyncio.get_event_loop()
        results_dict = loop.run_until_complete(
            self._execute_prep_statements(prepared_statement_execution, bind_entries)
        )

        for key in results_dict:
            for row in results_dict[key]:
                result_dict = self.deserialize_complex_features(dict(row))
                serving_vector.update(result_dict)

        return serving_vector

    def _batch_vector_results(self, entries, prepared_statement_objects):
        """Execute prepared statements in parallel using aiomysql engine."""

        # create dict object that will have of order of the vector as key and values as
        # vector itself to stitch them correctly if there are multiple feature groups involved. At this point we
        # expect that backend will return correctly ordered vectors.
        batch_results = [{} for _ in range(len(entries))]
        entry_values = {}
        serving_keys_all_fg = []
        prepared_stmts_to_execute = {}
        # construct the list of entry values for binding to query
        for prepared_statement_index in prepared_statement_objects:
            # prepared_statement_index include fg with label only
            # But _serving_key_by_serving_index include the index when the join_index is 0 (left side)
            if prepared_statement_index not in self._serving_key_by_serving_index:
                continue

            prepared_stmts_to_execute[prepared_statement_index] = (
                prepared_statement_objects[prepared_statement_index]
            )
            entry_values_tuples = list(
                map(
                    lambda e: tuple(
                        [
                            (
                                e.get(sk.required_serving_key)
                                # Check if there is any entry matched with feature name,
                                # if the required serving key is not provided.
                                or e.get(sk.feature_name)
                            )
                            for sk in self._serving_key_by_serving_index[
                                prepared_statement_index
                            ]
                        ]
                    ),
                    entries,
                )
            )
            entry_values[prepared_statement_index] = {"batch_ids": entry_values_tuples}

        # run all the prepared statements in parallel using aiomysql engine
        loop = asyncio.get_event_loop()
        parallel_results = loop.run_until_complete(
            self._execute_prep_statements(prepared_stmts_to_execute, entry_values)
        )

        # construct the results
        for prepared_statement_index in prepared_stmts_to_execute:
            statement_results = {}
            serving_keys = self._serving_key_by_serving_index[prepared_statement_index]
            serving_keys_all_fg += serving_keys
            # Use prefix from prepare statement because prefix from serving key is collision adjusted.
            prefix_features = [
                (self._prefix_by_serving_index[prepared_statement_index] or "")
                + sk.feature_name
                for sk in self._serving_key_by_serving_index[prepared_statement_index]
            ]
            # iterate over results by index of the prepared statement
            for row in parallel_results[prepared_statement_index]:
                row_dict = dict(row)
                # can primary key be complex feature?
                result_dict = self.deserialize_complex_features(row_dict)
                # note: should used serialized value
                # as it is from users' input
                statement_results[self._get_result_key(prefix_features, row_dict)] = (
                    result_dict
                )

            # add partial results to the global results
            for i, entry in enumerate(entries):
                batch_results[i].update(
                    statement_results.get(
                        self._get_result_key_serving_key(serving_keys, entry), {}
                    )
                )
        return batch_results, serving_keys_all_fg

    def get_complex_feature_schemas(self):
        return {
            f.name: avro.io.DatumReader(
                avro.schema.parse(
                    f._feature_group._get_feature_avro_schema(
                        f.feature_group_feature_name
                    )
                )
            )
            for f in self._features
            if f.is_complex()
        }

    def deserialize_complex_features(self, row_dict):
        for feature_name, schema in self._complex_features.items():
            if feature_name in row_dict:
                bytes_reader = io.BytesIO(row_dict[feature_name])
                decoder = avro.io.BinaryDecoder(bytes_reader)
                row_dict[feature_name] = schema.read(decoder)
        return row_dict

    def refresh_mysql_connection(self):
        try:
            with self._prepared_statement_engine.connect():
                pass
        except exc.OperationalError:
            self._set_mysql_connection()

    def _make_preview_statement(self, statement, n):
        return text(statement.text[: statement.text.find(" WHERE ")] + f" LIMIT {n}")

    def _set_mysql_connection(self, options=None):
        online_conn = self._storage_connector_api.get_online_connector(
            self._feature_store_id
        )
        self._prepared_statement_engine = util.create_mysql_engine(
            online_conn, self._external, options=options
        )

    def _generate_vector(self, result_dict, fill_na=False):
        # feature values
        vector = []
        for feature_name in self._feature_vector_col_name:
            if feature_name not in result_dict:
                if fill_na:
                    vector.append(None)
                else:
                    raise client.exceptions.FeatureStoreException(
                        f"Feature '{feature_name}' is missing from vector."
                        "Possible reasons: "
                        "1. There is no match in the given entry."
                        " Please check if the entry exists in the online feature store"
                        " or provide the feature as passed_feature. "
                        f"2. Required entries [{', '.join(self.required_serving_keys)}] or "
                        f"[{', '.join(set(sk.feature_name for sk in self._serving_keys))}] are not provided."
                    )
            else:
                vector.append(result_dict[feature_name])
        return vector

    def _apply_transformation(self, row_dict):
        for feature_name in self._transformation_functions:
            if feature_name in row_dict:
                transformation_fn = self._transformation_functions[
                    feature_name
                ].transformation_fn
                row_dict[feature_name] = transformation_fn(row_dict[feature_name])
        return row_dict

    @staticmethod
    def _get_result_key(primary_keys, result_dict):
        result_key = []
        for pk in primary_keys:
            result_key.append(result_dict.get(pk))
        return tuple(result_key)

    @staticmethod
    def _get_result_key_serving_key(serving_keys, result_dict):
        result_key = []
        for sk in serving_keys:
            result_key.append(
                result_dict.get(sk.required_serving_key)
                or result_dict.get(sk.feature_name)
            )
        return tuple(result_key)

    @staticmethod
    def _parametrize_query(name, query_online):
        # Now we have ordered pk_names, iterate over it and replace `?` with `:feature_name` one by one.
        # Regex `"^(.*?)\?"` will identify 1st occurrence of `?` in the sql string and replace it with provided
        # feature name, e.g. `:feature_name`:. As we iteratively update `query_online` we are always aiming to
        # replace 1st occurrence of `?`. This approach can only work if primary key names are sorted properly.
        # Regex `"^(.*?)\?"`:
        # `^` - asserts position at start of a line
        # `.*?` - matches any character (except for line terminators). `*?` Quantifier —
        # Matches between zero and unlimited times, expanding until needed, i.e 1st occurrence of `\?`
        # character.
        return re.sub(
            r"^(.*?)\?",
            r"\1:" + name,
            query_online,
        )

    def _get_transformation_fns(self, entity):
        # get attached transformation functions
        transformation_functions = (
            self._transformation_function_engine.get_td_transformation_fn(entity)
            if isinstance(entity, training_dataset.TrainingDataset)
            else (
                self._feature_view_engine.get_attached_transformation_fn(
                    entity.name, entity.version
                )
            )
        )
        is_stat_required = (
            len(
                set(self._transformation_function_engine.BUILTIN_FN_NAMES).intersection(
                    set([tf.name for tf in transformation_functions.values()])
                )
            )
            > 0
        )
        is_feat_view = isinstance(entity, feature_view.FeatureView)
        if not is_stat_required:
            td_tffn_stats = None
        else:
            # if there are any built-in transformation functions get related statistics and
            # populate with relevant arguments
            # there should be only one statistics object with before_transformation=true
            if is_feat_view and self._training_dataset_version is None:
                raise ValueError(
                    "Training data version is required for transformation. Call `feature_view.init_serving(version)` "
                    "or `feature_view.init_batch_scoring(version)` to pass the training dataset version."
                    "Training data can be created by `feature_view.create_training_data` or `feature_view.get_training_data`."
                )
            td_tffn_stats = self._feature_view_engine._statistics_engine.get(
                entity,
                before_transformation=True,
                training_dataset_version=self._training_dataset_version,
            )

        if is_stat_required and td_tffn_stats is None:
            raise ValueError(
                "No statistics available for initializing transformation functions."
            )

        transformation_fns = (
            self._transformation_function_engine.populate_builtin_attached_fns(
                transformation_functions,
                td_tffn_stats.feature_descriptive_statistics
                if td_tffn_stats is not None
                else None,
            )
        )
        return transformation_fns

    def filter_entry_by_join_index(self, entry, join_index):
        fg_entry = {}
        complete = True
        for sk in self._serving_key_by_serving_index[join_index]:
            fg_entry[sk.feature_name] = entry.get(sk.required_serving_key) or entry.get(
                sk.feature_name
            )  # fallback to use raw feature name
            if fg_entry[sk.feature_name] is None:
                complete = False
                break
        return complete, fg_entry

    async def _set_aiomysql_connection(self, default_min_size: int, options=None):
        online_connector = self._storage_connector_api.get_online_connector(
            self._feature_store_id
        )
        self._async_pool = await util.create_async_engine(
            online_connector, self._external, default_min_size, options=options
        )

    async def _query_async_sql(self, stmt, bind_params):
        """Query prepared statement together with bind params using aiomysql connection pool"""
        # Get a connection from the pool
        async with self._async_pool.acquire() as conn:
            # Execute the prepared statement
            cursor = await conn.execute(stmt, bind_params)
            # Fetch the result
            resultset = await cursor.fetchall()
            await cursor.close()

        return resultset

    async def _execute_prep_statements(self, prepared_statements: dict, entries: dict):
        """Iterate over prepared statements to create async tasks
        and gather all tasks results for a given list of entries."""

        # validate if prepared_statements and entries have the same keys
        if prepared_statements.keys() != entries.keys():
            # iterate over prepared_statements and entries to find the missing key
            # remove missing keys from prepared_statements
            for key in list(prepared_statements.keys()):
                if key not in entries:
                    prepared_statements.pop(key)

        tasks = [
            asyncio.ensure_future(
                self._query_async_sql(prepared_statements[key], entries[key])
            )
            for key in prepared_statements
        ]
        # Run the queries in parallel using asyncio.gather
        results = await asyncio.gather(*tasks)
        results_dict = {}
        # Create a dict of results with the prepared statement index as key
        for i, key in enumerate(prepared_statements):
            results_dict[key] = results[i]
        # TODO: close connection? closing connection pool here will make un-acquirable for future connections
        # unless init_serving is explicitly called before get_feature_vector(s).
        return results_dict

    @property
    def prepared_statement_engine(self):
        """JDBC connection engine to retrieve connections to online features store from."""
        return self._prepared_statement_engine

    @prepared_statement_engine.setter
    def prepared_statement_engine(self, prepared_statement_engine):
        self._prepared_statement_engine = prepared_statement_engine

    @property
    def prepared_statements(self):
        """The dict object of prepared_statements as values and kes as indices of positions in the query for
        selecting features from feature groups of the training dataset.
        """
        return self._prepared_statements

    @prepared_statements.setter
    def prepared_statements(self, prepared_statements):
        self._prepared_statements = prepared_statements

    @property
    def required_serving_keys(self):
        """Set of primary key names that is used as keys in input dict object for `get_feature_vector` method."""
        if self._required_serving_keys is not None:
            return self._required_serving_keys
        if self._serving_keys is not None:
            self._required_serving_keys = set(
                [key.required_serving_key for key in self._serving_keys]
            )
        else:
            self._required_serving_keys = set()
        return self._required_serving_keys

    @property
    def serving_keys(self):
        return self._serving_keys

    @serving_keys.setter
    def serving_keys(self, serving_vector_keys):
        self._serving_keys = serving_vector_keys

    @property
    def training_dataset_version(self):
        return self._training_dataset_version

    @training_dataset_version.setter
    def training_dataset_version(self, training_dataset_version):
        self._training_dataset_version = training_dataset_version

    @property
    def default_online_store_client(self) -> str:
        return self._default_online_store_client

    @default_online_store_client.setter
    def default_online_store_client(self, default_online_store_client: str):
        if default_online_store_client not in [
            self.DEFAULT_ONLINE_STORE_REST_CLIENT,
            self.DEFAULT_ONLINE_STORE_SQL_CLIENT,
        ]:
            raise ValueError(
                f"Default Online Feature Store Client should be one of {self.DEFAULT_ONLINE_STORE_REST_CLIENT} or {self.DEFAULT_ONLINE_STORE_SQL_CLIENT}."
            )

        if (
            default_online_store_client == self.DEFAULT_ONLINE_STORE_REST_CLIENT
            and self._init_online_store_rest_client is False
        ):
            raise ValueError(
                f"Default Online Store cCient is set to {self.DEFAULT_ONLINE_STORE_REST_CLIENT} but Online Store REST client"
                + " is not initialised. Call `init_serving` with init_client set to True before using it."
            )
        elif (
            default_online_store_client == self.DEFAULT_ONLINE_STORE_SQL_CLIENT
            and self._init_online_store_sql_client is False
        ):
            raise ValueError(
                f"Default online client is set to {self.DEFAULT_ONLINE_STORE_SQL_CLIENT} but Online Store SQL client"
                + " is not initialised. Call `init_serving` with init_online_store_sql_client set to True before using it."
            )

        _logger.info(
            f"Default Online Store Client is set to {default_online_store_client}."
        )
        self._default_online_store_client = default_online_store_client<|MERGE_RESOLUTION|>--- conflicted
+++ resolved
@@ -15,10 +15,7 @@
 #
 import asyncio
 import io
-<<<<<<< HEAD
 import logging
-=======
->>>>>>> 1cee6bed
 import re
 
 import avro.io
@@ -30,22 +27,16 @@
 from hsfs.core import (
     feature_view_api,
     feature_view_engine,
-<<<<<<< HEAD
     online_store_rest_client_engine,
-=======
->>>>>>> 1cee6bed
     storage_connector_api,
     training_dataset_api,
     transformation_function_engine,
 )
 from hsfs.serving_key import ServingKey
 from sqlalchemy import bindparam, exc, sql, text
-<<<<<<< HEAD
 
 
 _logger = logging.getLogger(__name__)
-=======
->>>>>>> 1cee6bed
 
 
 class VectorServer:
@@ -373,19 +364,8 @@
             # Add the passed features
             serving_vector.update(passed_features)
 
-<<<<<<< HEAD
             # apply transformation functions
             result_dict = self._apply_transformation(serving_vector)
-=======
-        # get result row
-        if passed_features is None:
-            passed_features = []
-        serving_vector = self._vector_result(entry, self._prepared_statements)
-        # Add the passed features
-        serving_vector.update(passed_features)
-        # apply transformation functions
-        result_dict = self._apply_transformation(serving_vector)
->>>>>>> 1cee6bed
 
             vector = self._generate_vector(result_dict, allow_missing)
 
@@ -420,16 +400,8 @@
         if passed_features is None:
             passed_features = []
         """Assembles serving vector from online feature store."""
-<<<<<<< HEAD
         online_client_str = self.which_client_and_ensure_initialised(
             force_rest_client=force_rest_client, force_sql_client=force_sql_client
-=======
-
-        if passed_features is None:
-            passed_features = []
-        batch_results, _ = self._batch_vector_results(
-            entries, self._prepared_statements
->>>>>>> 1cee6bed
         )
 
         if online_client_str == self.DEFAULT_ONLINE_STORE_REST_CLIENT:
