--- conflicted
+++ resolved
@@ -22,10 +22,7 @@
 from typing import Any, Callable, Dict, List, Optional, Set, Union
 
 import avro.io
-<<<<<<< HEAD
-=======
 import avro.schema
->>>>>>> 25c8a22a
 import numpy as np
 import pandas as pd
 import polars as pl
@@ -44,8 +41,6 @@
 from hsfs import (
     transformation_function_attached as tfa_mod,
 )
-from hsfs import serving_key as sk_mod
-from hsfs import training_dataset_feature as tdf_mod
 from hsfs.core import (
     online_store_rest_client_engine,
     online_store_sql_client,
@@ -116,7 +111,6 @@
         self._transformation_functions = None
         self._online_store_sql_client = None
 
-<<<<<<< HEAD
         self._online_store_rest_client_engine = None
         self._init_online_store_rest_client: Optional[bool] = None
         self._init_online_store_sql_client: Optional[bool] = None
@@ -124,8 +118,6 @@
 
         self.set_return_feature_value_handlers(features=self._features)
 
-=======
->>>>>>> 25c8a22a
     def init_serving(
         self,
         entity: Union[feature_view.FeatureView, training_dataset.TrainingDataset],
@@ -252,7 +244,6 @@
         """Assembles serving vector from online feature store."""
         if td_embedding_feature_names is None:
             td_embedding_feature_names = set()
-<<<<<<< HEAD
 
         online_client_choice = self.which_client_and_ensure_initialised(
             force_rest_client=force_rest_client, force_sql_client=force_sql_client
@@ -273,11 +264,6 @@
             _logger.debug("Updating with passed features")
             serving_vector.update(passed_features)
 
-=======
-        # get result row
-        _logger.debug("get_feature_vector Online SQL client")
-        serving_vector = self.online_store_sql_client.get_single_feature_vector(entry)
->>>>>>> 25c8a22a
         if vector_db_features:
             _logger.debug("Updating with vector_db features")
             serving_vector.update(vector_db_features)
@@ -287,13 +273,6 @@
         serving_vector = self.deserialize_complex_features(
             serving_vector, td_embedding_feature_names
         )
-<<<<<<< HEAD
-=======
-
-        # Add the passed features
-        _logger.debug("Updating with passed features")
-        serving_vector.update(passed_features)
->>>>>>> 25c8a22a
 
         # apply transformation functions
         _logger.debug("Applying transformation functions")
@@ -328,16 +307,9 @@
             passed_features = []
         if td_embedding_feature_names is None:
             td_embedding_feature_names = set()
-<<<<<<< HEAD
 
         online_client_choice = self.which_client_and_ensure_initialised(
             force_rest_client=force_rest_client, force_sql_client=force_sql_client
-=======
-        """Assembles serving vector from online feature store."""
-        _logger.debug("get_feature_vectors through SQL client")
-        batch_results, _ = self.online_store_sql_client.get_batch_feature_vectors(
-            entries
->>>>>>> 25c8a22a
         )
         if online_client_choice == self.DEFAULT_ONLINE_STORE_REST_CLIENT:
             _logger.debug("get_batch_feature_vector Online REST client")
@@ -355,19 +327,6 @@
         if vector_db_features:
             for i in range(len(batch_results)):
                 batch_results[i].update(vector_db_features[i])
-<<<<<<< HEAD
-=======
-        # Deserialize complex features
-        _logger.debug("Deserializing complex features")
-        batch_results = list(
-            map(
-                lambda row_dict: self.deserialize_complex_features(
-                    row_dict, td_embedding_feature_names
-                ),
-                batch_results,
-            )
-        )
->>>>>>> 25c8a22a
 
         # apply passed features to each batch result
         _logger.debug("Updating with passed features")
@@ -430,17 +389,7 @@
         if return_type.lower() == "list" and not inference_helper:
             _logger.debug("Returning feature vector as value list")
             return feature_vectorz
-<<<<<<< HEAD
-        elif return_type.lower() == "dict" and inference_helper:
-            _logger.debug("Returning feature vector as dictionary")
-            return {
-                self._feature_vector_col_name[i]: feature_vectorz[i]
-                for i in range(len(self._feature_vector_col_name))
-            }
-        elif return_type.lower() == "numpy":
-=======
         elif return_type.lower() == "numpy" and not inference_helper:
->>>>>>> 25c8a22a
             _logger.debug("Returning feature vector as numpy array")
             return np.array(feature_vectorz)
         # Only inference helper can return dict
@@ -471,11 +420,7 @@
             )
         else:
             raise ValueError(
-<<<<<<< HEAD
-                f"""Unknown return type. Supported return types are {"'dict', " if inference_helper else "'list'"}, 'polars', 'pandas' and 'numpy'"""
-=======
                 f"""Unknown return type. Supported return types are {"'list', 'numpy'" if not inference_helper else "'dict'"}, 'polars' and 'pandas''"""
->>>>>>> 25c8a22a
             )
 
     def get_inference_helper(
@@ -502,12 +447,8 @@
             self.online_store_sql_client.get_batch_inference_helper_vectors(entries)
         )
         # drop serving and primary key names from the result dict
-<<<<<<< HEAD
-        drop_list = self.serving_keys + list(feature_view_object.primary_keys)
-=======
         drop_list = serving_keys + list(feature_view_object.primary_keys)
 
->>>>>>> 25c8a22a
         _ = list(
             map(
                 lambda results_dict: [
@@ -829,11 +770,7 @@
                 feature_name in row_dict
                 and feature_name not in td_embedding_feature_names
             ):
-<<<<<<< HEAD
                 bytes_reader = BytesIO(row_dict[feature_name])
-=======
-                bytes_reader = io.BytesIO(row_dict[feature_name])
->>>>>>> 25c8a22a
                 decoder = avro.io.BinaryDecoder(bytes_reader)
                 row_dict[feature_name] = schema.read(decoder)
         return row_dict
@@ -878,8 +815,6 @@
                 )
         return feature_values
 
-<<<<<<< HEAD
-=======
     def _apply_transformation(self, row_dict: Dict[str, Any]) -> Dict[str, Any]:
         for feature_name in self.transformation_functions:
             if feature_name in row_dict:
@@ -889,7 +824,6 @@
                 row_dict[feature_name] = transformation_fn(row_dict[feature_name])
         return row_dict
 
->>>>>>> 25c8a22a
     @property
     def online_store_sql_client(
         self,
@@ -897,15 +831,12 @@
         return self._online_store_sql_client
 
     @property
-<<<<<<< HEAD
     def online_store_rest_client_engine(
         self,
     ) -> Optional[online_store_rest_client_engine.OnlineStoreRestClientEngine]:
         return self._online_store_rest_client_engine
 
     @property
-=======
->>>>>>> 25c8a22a
     def serving_keys(self) -> List[sk_mod.ServingKey]:
         return self._serving_keys
 
