--- conflicted
+++ resolved
@@ -672,7 +672,18 @@
         )
         return transformation_fns
 
-<<<<<<< HEAD
+    def filter_entry_by_join_index(self, entry, join_index):
+        fg_entry = {}
+        complete = True
+        for sk in self._serving_key_by_serving_index[join_index]:
+            fg_entry[sk.feature_name] = entry.get(sk.required_serving_key) or entry.get(
+                sk.feature_name
+            )  # fallback to use raw feature name
+            if fg_entry[sk.feature_name] is None:
+                complete = False
+                break
+        return complete, fg_entry
+
     def _batch_vector_results_parallel(self, entries, prepared_statement_objects):
         # create dict object that will have of order of the vector as key and values as
         # vector itself to stitch them correctly if there are multiple feature groups involved. At this point we
@@ -823,19 +834,6 @@
         engine.close()
         await engine.wait_closed()  # this is needed otherwise it throws Event loop is closed
         return results
-=======
-    def filter_entry_by_join_index(self, entry, join_index):
-        fg_entry = {}
-        complete = True
-        for sk in self._serving_key_by_serving_index[join_index]:
-            fg_entry[sk.feature_name] = entry.get(sk.required_serving_key) or entry.get(
-                sk.feature_name
-            )  # fallback to use raw feature name
-            if fg_entry[sk.feature_name] is None:
-                complete = False
-                break
-        return complete, fg_entry
->>>>>>> fbfc07a4
 
     @property
     def prepared_statement_engine(self):
