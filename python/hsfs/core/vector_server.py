--- conflicted
+++ resolved
@@ -27,11 +27,6 @@
 import numpy as np
 import pandas as pd
 import polars as pl
-<<<<<<< HEAD
-from hsfs import client, feature_view, training_dataset, transformation_function
-from hsfs import serving_key as sk_mod
-from hsfs import training_dataset_feature as tdf_mod
-=======
 from hsfs import (
     client,
     feature_view,
@@ -47,7 +42,6 @@
     transformation_function_attached as tfa_mod,
 )
 from hsfs.client import exceptions, online_store_rest_client
->>>>>>> 6d3353cb
 from hsfs.core import (
     online_store_rest_client_engine,
     online_store_sql_engine,
@@ -113,12 +107,6 @@
         self._serving_keys = serving_keys or []
         self._required_serving_keys = []
 
-<<<<<<< HEAD
-        self._transformation_functions = None
-        self._online_store_sql_client: Optional[
-            online_store_sql_client.OnlineStoreSqlClient
-        ] = None
-=======
         self._transformation_function_engine = (
             tf_engine_mod.TransformationFunctionEngine(feature_store_id)
         )
@@ -133,7 +121,6 @@
         self._default_online_store_client: Optional[Literal["rest", "sql"]] = None
 
         self.set_return_feature_value_handlers(features=self._features)
->>>>>>> 6d3353cb
 
     def init_serving(
         self,
@@ -862,41 +849,7 @@
                 "Use `allow_missing=True` to allow missing features in the fetched feature vector."
             )
 
-<<<<<<< HEAD
-    def _generate_vector(self, result_dict: Dict[str, Any], fill_na: bool = False):
-        feature_values = []
-        for feature_name in self.transformed_feature_vector_col_name:
-            if feature_name not in result_dict:
-                if fill_na:
-                    feature_values.append(None)
-                else:
-                    raise client.exceptions.FeatureStoreException(
-                        f"Feature '{feature_name}' is missing from vector."
-                        "Possible reasons: "
-                        "1. There is no match in the given entry."
-                        " Please check if the entry exists in the online feature store"
-                        " or provide the feature as passed_feature. "
-                        f"2. Required entries [{', '.join(self.required_serving_keys)}] or "
-                        f"[{', '.join(set(sk.feature_name for sk in self._serving_keys))}] are not provided."
-                    )
-            else:
-                feature_values.append(result_dict[feature_name])
-        return feature_values
-
-    def _apply_transformation(self, row_dict: dict):
-        for tf in self._transformation_functions:
-            features = [
-                pd.Series(row_dict[feature])
-                for feature in tf.hopsworks_udf.transformation_features
-            ]
-            transformed_result = tf.hopsworks_udf.get_udf()(*features)
-            if isinstance(transformed_result, pd.Series):
-                row_dict[transformed_result.name] = transformed_result.values[0]
-            else:
-                for col in transformed_result:
-                    row_dict[col] = transformed_result[col].values[0]
-        return row_dict
-=======
+
     def build_per_serving_key_features(
         self,
         serving_keys: List[sk_mod.ServingKey],
@@ -913,7 +866,6 @@
                 ]
             )
         return per_serving_key_features
->>>>>>> 6d3353cb
 
     @property
     def online_store_sql_client(
@@ -997,31 +949,6 @@
     @property
     def transformation_functions(
         self,
-<<<<<<< HEAD
-    ) -> Optional[transformation_function.TransformationFunction]:
-        return self._transformation_functions
-
-    @property
-    def transformed_feature_vector_col_name(self):
-        if self._transformed_feature_vector_col_name is None:
-            transformation_features = []
-            output_column_names = []
-            for transformation_function in self._transformation_functions:
-                transformation_features += (
-                    transformation_function.hopsworks_udf.transformation_features
-                )
-                output_column_names += (
-                    transformation_function.hopsworks_udf.output_column_names
-                )
-
-            self._transformed_feature_vector_col_name = [
-                feature
-                for feature in self._feature_vector_col_name
-                if feature not in transformation_features
-            ]
-            self._transformed_feature_vector_col_name.extend(output_column_names)
-        return self._transformed_feature_vector_col_name
-=======
     ) -> Dict[str, tfa_mod.TransformationFunctionAttached]:
         if self._transformation_functions is None:
             self._transformation_functions = {}
@@ -1079,6 +1006,4 @@
 
         _logger.info(
             f"Default Online Store Client is set to {default_online_store_client}."
-        )
-        self._default_online_store_client = default_online_store_client
->>>>>>> 6d3353cb
+        )