--- conflicted
+++ resolved
@@ -27,16 +27,11 @@
 )
 initialise_expectation_suite_for_single_expectation_api_message = "Initialize Expectation Suite by attaching to a Feature Group to enable single expectation API"
 
-<<<<<<< HEAD
 HAS_ARROW: bool = importlib.util.find_spec("pyarrow") is not None
 HAS_PANDAS: bool = importlib.util.find_spec("pandas") is not None
 HAS_NUMPY: bool = importlib.util.find_spec("numpy") is not None
 HAS_POLARS: bool = importlib.util.find_spec("polars") is not None
-=======
-# Numpy
-HAS_NUMPY: bool = importlib.util.find_spec("numpy") is not None
 
 # SQL packages
 HAS_SQLALCHEMY: bool = importlib.util.find_spec("sqlalchemy") is not None
-HAS_AIOMYSQL: bool = importlib.util.find_spec("aiomysql") is not None
->>>>>>> 617098d3
+HAS_AIOMYSQL: bool = importlib.util.find_spec("aiomysql") is not None