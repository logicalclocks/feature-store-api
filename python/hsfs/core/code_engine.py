--- conflicted
+++ resolved
@@ -25,7 +25,6 @@
 
 class CodeEngine:
 
-<<<<<<< HEAD
     WEB_PROXY_ENV = "APPLICATION_WEB_PROXY_BASE"
 
     #JUPYTER
@@ -40,11 +39,6 @@
     TAGS = "tags"
     BROWSER_HOST_NAME = "browserHostName"
 
-=======
-    KERNEL_ENV = "HOPSWORKS_KERNEL_ID"
-    WEB_PROXY_ENV = "APPLICATION_WEB_PROXY_BASE"
-
->>>>>>> d1a7c52d
     def __init__(self, feature_store_id, entity_type):
         self._code_api = code_api.CodeApi(feature_store_id, entity_type)
 
@@ -53,22 +47,16 @@
 
         #JUPYTER
         kernel_id = os.environ.get(CodeEngine.KERNEL_ENV)
-<<<<<<< HEAD
         #JOB
         job_name = os.environ.get(CodeEngine.JOB_ENV)
         #DATABRICKS
         dbutils = IPython.get_ipython().user_ns.get("dbutils")
-=======
-        if not kernel_id:
-            return
->>>>>>> d1a7c52d
 
         web_proxy = os.environ.get(CodeEngine.WEB_PROXY_ENV)
         code_entity = code.Code(
             commit_time=int(float(datetime.datetime.now().timestamp()) * 1000),
             application_id=web_proxy[7:] if web_proxy else None,
         )
-<<<<<<< HEAD
 
         if kernel_id:
             self._code_api.post(metadata_instance=metadata_instance,
@@ -100,10 +88,6 @@
                                 code_type=RunType.DATABRICKS,
                                 browser_host_name=browser_host_name,
                                 export_format=ExportFormat.HTML)
-=======
-        self._code_api.post(metadata_instance, code_entity, kernel_id, RunType.JUPYTER)
-
->>>>>>> d1a7c52d
 
 class RunType:
     JUPYTER = "JUPYTER"
