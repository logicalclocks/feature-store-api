--- conflicted
+++ resolved
@@ -42,18 +42,15 @@
             commit_time=int(float(datetime.datetime.now().timestamp()) * 1000),
             application_id=web_proxy[7:] if web_proxy else None,
         )
-<<<<<<< HEAD
 
         if kernel_id:
             self._code_api.post(metadata_instance, code_entity, kernel_id, RunType.JUPYTER)
         elif job_name:
             self._code_api.post(metadata_instance, code_entity, job_name, RunType.JOB)
-    
-=======
+
         self._code_api.post(metadata_instance, code_entity, kernel_id, RunType.JUPYTER)
 
 
->>>>>>> d1a7c52d
 class RunType:
     JUPYTER = "JUPYTER"
     JOB = "JOB"
