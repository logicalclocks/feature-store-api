--- conflicted
+++ resolved
@@ -14,11 +14,8 @@
 #   limitations under the License.
 #
 from __future__ import annotations
-<<<<<<< HEAD
-=======
 
 from typing import List, Optional, Union
->>>>>>> a2fb5b87
 
 from hsfs import client, training_dataset
 from hsfs.constructor import fs_query, serving_prepared_statement
