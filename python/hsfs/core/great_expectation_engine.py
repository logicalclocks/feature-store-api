#
#   Copyright 2022 Hopsworks AB
#
#   Licensed under the Apache License, Version 2.0 (the "License");
#   you may not use this file except in compliance with the License.
#   You may obtain a copy of the License at
#
#       http://www.apache.org/licenses/LICENSE-2.0
#
#   Unless required by applicable law or agreed to in writing, software
#   distributed under the License is distributed on an "AS IS" BASIS,
#   WITHOUT WARRANTIES OR CONDITIONS OF ANY KIND, either express or implied.
#   See the License for the specific language governing permissions and
#   limitations under the License.
#

from typing import Any, Dict, Optional, Union

import great_expectations as ge
from hsfs import engine, validation_report
from hsfs import expectation_suite as es


class GreatExpectationEngine:
    def __init__(self, feature_store_id: int):
        """Engine to run validation using Great Expectations.

        :param feature_store_id: id of the respective Feature Store
        :type `int`
        :return: The engine for Great Expectation objects
        :rtype: `GreatExpectationEngine`
        """
        self._feature_store_id = feature_store_id

    def validate(
        self,
        feature_group,
        dataframe,
        expectation_suite: Union[
            ge.core.ExpectationSuite, es.ExpectationSuite, None
        ] = None,
        save_report: bool = False,
        validation_options: Dict[str, Any] = None,
        ge_type: bool = True,
        ingestion_result: str = "UNKNOWN",
    ) -> Union[
        ge.core.ExpectationSuiteValidationResult,
        validation_report.ValidationReport,
        None,
    ]:
        if validation_options is None:
            validation_options = {}

        suite = self.fetch_or_convert_expectation_suite(
            feature_group, expectation_suite, validation_options
        )

        if self.should_run_validation(
            expectation_suite=suite, validation_options=validation_options
        ):
            report = engine.get_instance().validate_with_great_expectations(
                dataframe=dataframe,
                expectation_suite=suite.to_ge_type(),
                ge_validate_kwargs=validation_options.get("ge_validate_kwargs", {}),
            )
        else:
            # if run_validation is False we skip validation and saving_report
            return

        if report.success:
            print("Validation succeeded.")
        else:
            print("Validation failed.")
            if (
                suite.validation_ingestion_policy == "STRICT"
                and ingestion_result == "INGESTED"
            ):
                ingestion_result = "REJECTED"

        return self.save_or_convert_report(
            feature_group=feature_group,
            report=report,
            save_report=save_report,
            validation_options=validation_options,
            ingestion_result=ingestion_result,
            ge_type=ge_type,
        )

    def fetch_or_convert_expectation_suite(
        self,
        feature_group,
        expectation_suite: Union[
            ge.core.ExpectationSuite, es.ExpectationSuite, None
        ] = None,
        validation_options: dict = None,
    ) -> Optional[es.ExpectationSuite]:
        """Convert provided expectation suite or fetch the one attached to the Feature Group from backend."""
        if expectation_suite is not None:
            if isinstance(expectation_suite, es.ExpectationSuite):
                return expectation_suite
            return es.ExpectationSuite.from_ge_type(expectation_suite)
<<<<<<< HEAD
        if isinstance(validation_options, dict) and validation_options.get(
            "fetch_expectation_suite", True
        ):
            return feature_group.get_expectation_suite(False)
        return feature_group.expectation_suite
=======
        if isinstance(validation_options, dict) and not validation_options.get(
            "fetch_expectation_suite", True
        ):
            return feature_group.expectation_suite
        return feature_group.get_expectation_suite(False)
>>>>>>> 295816df

    def should_run_validation(
        self,
        expectation_suite: Optional[es.ExpectationSuite],
        validation_options: Dict[str, Any],
    ) -> bool:
        # Suite is None if not provided and nothing attached to FG.
        # In that case we skip validation
        if expectation_suite is None:
            return False

        # If "run_validation" is provided it overrides the value of run_validation of the suite
        return validation_options.get(
            "run_validation", expectation_suite.run_validation
        )

    def save_or_convert_report(
        self,
        feature_group,
        report: ge.core.ExpectationSuiteValidationResult,
        save_report: bool,
        ge_type: bool,
        validation_options: Dict[str, Any],
        ingestion_result: str = "UNKNOWN",
    ) -> Union[
        ge.core.ExpectationSuiteValidationResult, validation_report.ValidationReport
    ]:
        save_report = validation_options.get("save_report", save_report)
        if save_report:
            return feature_group.save_validation_report(
                report, ingestion_result=ingestion_result, ge_type=ge_type
            )

        if ge_type:
            return report
        else:
            return validation_report.ValidationReport(
                **report.to_json_dict(), ingestion_result=ingestion_result
            )<|MERGE_RESOLUTION|>--- conflicted
+++ resolved
@@ -99,19 +99,11 @@
             if isinstance(expectation_suite, es.ExpectationSuite):
                 return expectation_suite
             return es.ExpectationSuite.from_ge_type(expectation_suite)
-<<<<<<< HEAD
-        if isinstance(validation_options, dict) and validation_options.get(
-            "fetch_expectation_suite", True
-        ):
-            return feature_group.get_expectation_suite(False)
-        return feature_group.expectation_suite
-=======
         if isinstance(validation_options, dict) and not validation_options.get(
             "fetch_expectation_suite", True
         ):
             return feature_group.expectation_suite
         return feature_group.get_expectation_suite(False)
->>>>>>> 295816df
 
     def should_run_validation(
         self,
