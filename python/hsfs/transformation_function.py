--- conflicted
+++ resolved
@@ -20,14 +20,10 @@
 
 import humps
 from hsfs import util
-<<<<<<< HEAD
-from hsfs.core import transformation_function_engine, type_systems
-=======
 from hsfs.client.exceptions import FeatureStoreException
 from hsfs.core import transformation_function_engine
 from hsfs.decorators import typechecked
 from hsfs.hopsworks_udf import HopsworksUdf
->>>>>>> a4efba1c
 
 
 @typechecked
@@ -63,34 +59,10 @@
                 self._featurestore_id
             )
         )
-<<<<<<< HEAD
-
-        # set up depending on user initialized
-        if self._transformation_fn is not None:
-            # type -> user init coming from user
-            self._transformer_code = None
-            self._extract_source_code()
-            self._output_type = type_systems.infer_spark_type(output_type)
-        elif builtin_source_code is not None:
-            # user triggered to register built-in transformation function
-            self._output_type = type_systems.infer_spark_type(output_type)
-            self._source_code_content = json.dumps(
-                {
-                    "module_imports": "",
-                    "transformer_code": builtin_source_code,
-                }
-            )
-        else:
-            # load backend response
-            # load original source code
-            self._output_type = type_systems.infer_spark_type(output_type)
-            self._load_source_code(self._source_code_content)
-=======
         if not isinstance(hopsworks_udf, HopsworksUdf):
             raise FeatureStoreException(
                 "Please use the hopsworks_udf decorator when defining transformation functions."
             )
->>>>>>> a4efba1c
 
         self._hopsworks_udf: HopsworksUdf = hopsworks_udf
 
