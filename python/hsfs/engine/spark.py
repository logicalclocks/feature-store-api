--- conflicted
+++ resolved
@@ -220,15 +220,9 @@
     def parse_schema(self, dataframe):
         return [
             feature.Feature(
-<<<<<<< HEAD
-                feat["name"],
-                _check_if_complex_type(feat["type"]),
-                feat["metadata"].get("description", ""),
-=======
                 feat.name,
                 feat.dataType.simpleString(),
                 feat.metadata.get("description", ""),
->>>>>>> 3fb9c22a
             )
             for feat in dataframe.schema
         ]
@@ -236,15 +230,9 @@
     def parse_schema_dict(self, dataframe):
         return {
             feat["name"]: feature.Feature(
-<<<<<<< HEAD
-                feat["name"],
-                _check_if_complex_type(feat["type"]),
-                feat["metadata"].get("description", ""),
-=======
                 feat.name,
                 feat.dataType.simpleString(),
                 feat.metadata.get("description", ""),
->>>>>>> 3fb9c22a
             )
             for feat in dataframe.schema
         }
@@ -273,28 +261,5 @@
         return path.replace("s3", "s3a", 1)
 
 
-def _check_if_complex_type(feat):
-    """
-    Checks if feature type is complex nested dict and weather its array typ generated from veotor assembler
-    Then returns type that tfrecord cosntants in tf_utils can understant
-    :param feat:
-    :return: feat
-    """
-    if isinstance(feat, dict):
-        if "sqlType" in feat:
-            # this seems VectorAssembler. will pick up last field to determine field
-            feat = feat["sqlType"]["fields"]
-            feat_len = len(feat)
-            if feat_len > 0:
-                feat_len = feat_len - 1
-            feat = feat[feat_len]
-            feat = feat["type"]
-
-        if "type" and "elementType" in feat:
-            feat = "{}<{}>".format(feat["type"], feat["elementType"])
-
-    return feat
-
-
 class SchemaError(Exception):
     """Thrown when schemas don't match"""