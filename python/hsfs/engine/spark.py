--- conflicted
+++ resolved
@@ -79,16 +79,10 @@
 from hsfs.client.exceptions import FeatureStoreException
 from hsfs.client import hopsworks
 from hsfs.core import (
-<<<<<<< HEAD
-    dataset_api,
-    hudi_engine,
-    transformation_function_engine,
-    kafka_api,
-=======
     hudi_engine,
     transformation_function_engine,
     storage_connector_api,
->>>>>>> c102e47f
+    dataset_api
 )
 from hsfs.constructor import query
 from hsfs.training_dataset_split import TrainingDatasetSplit
@@ -1034,7 +1028,6 @@
         # The JSON key file of the service account used for GCS
         # access when google.cloud.auth.service.account.enable is true.
         local_path = self.add_file(storage_connector.key_path)
-
         with open(local_path, "r") as f_in:
             jsondata = json.load(f_in)
         self._spark_context._jsc.hadoopConfiguration().set(
@@ -1067,6 +1060,7 @@
             self._spark_context._jsc.hadoopConfiguration().unset(
                 PROPERTY_ENCRYPTION_KEY
             )
+
         return path
 
     def create_empty_df(self, streaming_df):
