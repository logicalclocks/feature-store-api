#
#   Copyright 2020 Logical Clocks AB
#
#   Licensed under the Apache License, Version 2.0 (the "License");
#   you may not use this file except in compliance with the License.
#   You may obtain a copy of the License at
#
#       http://www.apache.org/licenses/LICENSE-2.0
#
#   Unless required by applicable law or agreed to in writing, software
#   distributed under the License is distributed on an "AS IS" BASIS,
#   WITHOUT WARRANTIES OR CONDITIONS OF ANY KIND, either express or implied.
#   See the License for the specific language governing permissions and
#   limitations under the License.
#

import importlib.util
import os

import numpy as np
import pandas as pd

# in case importing in %%local
try:
    from pyspark.sql import SparkSession, DataFrame
    from pyspark.rdd import RDD
    from pyspark.sql.functions import col
except ImportError:
    pass

from hsfs import feature, training_dataset_feature
from hsfs.storage_connector import StorageConnector
from hsfs.client.exceptions import FeatureStoreException
from hsfs.core import hudi_engine
from hsfs.constructor import query


class Engine:
    HIVE_FORMAT = "hive"
    JDBC_FORMAT = "jdbc"

    def __init__(self):
        self._spark_session = SparkSession.builder.getOrCreate()
        self._spark_context = self._spark_session.sparkContext
        self._jvm = self._spark_context._jvm

        self._spark_session.conf.set("hive.exec.dynamic.partition", "true")
        self._spark_session.conf.set("hive.exec.dynamic.partition.mode", "nonstrict")
        self._spark_session.conf.set("spark.sql.hive.convertMetastoreParquet", "false")

        if importlib.util.find_spec("pydoop"):
            # If we are on Databricks don't setup Pydoop as it's not available and cannot be easily installed.
            self._setup_pydoop()

    def sql(self, sql_query, feature_store, connector, dataframe_type):
        if not connector:
            result_df = self._sql_offline(sql_query, feature_store)
        else:
            result_df = self._jdbc(sql_query, connector)

        self.set_job_group("", "")
        return self._return_dataframe_type(result_df, dataframe_type)

    def _sql_offline(self, sql_query, feature_store):
        # set feature store
        self._spark_session.sql("USE {}".format(feature_store))
        return self._spark_session.sql(sql_query)

    def _jdbc(self, sql_query, connector):
        options = connector.spark_options()
        if sql_query:
            options["query"] = sql_query

        return (
            self._spark_session.read.format(self.JDBC_FORMAT).options(**options).load()
        )

    def show(self, sql_query, feature_store, n, online_conn):
        return self.sql(sql_query, feature_store, online_conn, "default").show(n)

    def set_job_group(self, group_id, description):
        self._spark_session.sparkContext.setJobGroup(group_id, description)

    def register_on_demand_temporary_table(self, on_demand_fg, alias, options={}):
        if (
            on_demand_fg.storage_connector.connector_type == "JDBC"
            or on_demand_fg.storage_connector.connector_type == "REDSHIFT"
        ):
            # This is a JDBC on demand featuregroup
            on_demand_dataset = self._jdbc(
                on_demand_fg.query, on_demand_fg.storage_connector
            )
        else:
            on_demand_dataset = self.read(
                on_demand_fg.storage_connector,
                on_demand_fg.data_format,
                on_demand_fg.options,
                os.path.join(on_demand_fg.storage_connector.path, on_demand_fg.path),
            )

        on_demand_dataset.createOrReplaceTempView(alias)
        return on_demand_dataset

    def register_hudi_temporary_table(
        self, hudi_fg_alias, feature_store_id, feature_store_name, read_options
    ):
        hudi_engine_instance = hudi_engine.HudiEngine(
            feature_store_id,
            feature_store_name,
            hudi_fg_alias.feature_group,
            self._spark_context,
            self._spark_session,
        )
        hudi_engine_instance.register_temporary_table(
            hudi_fg_alias.alias,
            hudi_fg_alias.left_feature_group_start_timestamp,
            hudi_fg_alias.left_feature_group_end_timestamp,
            read_options,
        )

    def _return_dataframe_type(self, dataframe, dataframe_type):
        if dataframe_type.lower() in ["default", "spark"]:
            return dataframe
        if dataframe_type.lower() == "pandas":
            return dataframe.toPandas()
        if dataframe_type.lower() == "numpy":
            return dataframe.toPandas().values
        if dataframe_type == "python":
            return dataframe.toPandas().values.tolist()

        raise TypeError(
            "Dataframe type `{}` not supported on this platform.".format(dataframe_type)
        )

    def convert_to_default_dataframe(self, dataframe):
        if isinstance(dataframe, pd.DataFrame):
            dataframe = self._spark_session.createDataFrame(dataframe)
        elif isinstance(dataframe, list):
            dataframe = np.array(dataframe)
        elif isinstance(dataframe, np.ndarray):
            if dataframe.ndim != 2:
                raise TypeError(
                    "Cannot convert numpy array that do not have two dimensions to a dataframe. "
                    "The number of dimensions are: {}".format(dataframe.ndim)
                )
            num_cols = dataframe.shape[1]
            dataframe_dict = {}
            for n_col in list(range(num_cols)):
                col_name = "col_" + str(n_col)
                dataframe_dict[col_name] = dataframe[:, n_col]
            pandas_df = pd.DataFrame(dataframe_dict)
            dataframe = self._spark_session.createDataFrame(pandas_df)
        elif isinstance(dataframe, RDD):
            dataframe = dataframe.toDF()

        if isinstance(dataframe, DataFrame):
            return dataframe.select(
                [col(x).alias(x.lower()) for x in dataframe.columns]
            )

        raise TypeError(
            "The provided dataframe type is not recognized. Supported types are: spark rdds, spark dataframes, "
            "pandas dataframes, python 2D lists, and numpy 2D arrays. The provided dataframe has type: {}".format(
                type(dataframe)
            )
        )

    def save_dataframe(
        self,
        table_name,
        feature_group,
        dataframe,
        save_mode,
        operation,
        online_enabled,
        storage,
        offline_write_options,
        online_write_options,
        validation_id=None,
    ):

        if storage == "offline" or not online_enabled:
            self._save_offline_dataframe(
                table_name,
                feature_group,
                dataframe,
                save_mode,
                operation,
                offline_write_options,
                validation_id,
            )
        elif storage == "online":
            self._save_online_dataframe(
                table_name, dataframe, save_mode, online_write_options
            )
        elif online_enabled and storage is None:
            self._save_offline_dataframe(
                table_name,
                feature_group,
                dataframe,
                save_mode,
                operation,
                offline_write_options,
            )
            self._save_online_dataframe(
                table_name, dataframe, save_mode, online_write_options
            )
        else:
            raise FeatureStoreException(
                "Error writing to offline and online feature store."
            )

    def _save_offline_dataframe(
        self,
        table_name,
        feature_group,
        dataframe,
        save_mode,
        operation,
        write_options,
        validation_id=None,
    ):
        if feature_group.time_travel_format == "HUDI":
            hudi_engine_instance = hudi_engine.HudiEngine(
                feature_group.feature_store_id,
                feature_group.feature_store_name,
                feature_group,
                self._spark_session,
                self._spark_context,
            )
            hudi_engine_instance.save_hudi_fg(
                dataframe, save_mode, operation, write_options, validation_id
            )
        else:
            dataframe.write.format(self.HIVE_FORMAT).mode(save_mode).options(
                **write_options
            ).partitionBy(
                feature_group.partition_key if feature_group.partition_key else []
            ).saveAsTable(
                table_name
            )

    def _save_online_dataframe(self, table_name, dataframe, save_mode, write_options):
        dataframe.write.format(self.JDBC_FORMAT).mode(save_mode).options(
            **write_options
        ).save()

    def write_training_dataset(
        self, training_dataset, dataset, user_write_options, save_mode
    ):
        if isinstance(dataset, query.Query):
            dataset = dataset.read()

<<<<<<< HEAD
        if training_dataset.coalesce:
            dataset = dataset.coalesce(1)

=======
        dataset = self.convert_to_default_dataframe(dataset)
        self.training_dataset_schema_match(dataset, training_dataset.schema)
>>>>>>> 0bd7c732
        write_options = self.write_options(
            training_dataset.data_format, user_write_options
        )

        if len(training_dataset.splits) == 0:
            path = training_dataset.location + "/" + training_dataset.name
            self._write_training_dataset_single(
                dataset,
                training_dataset.storage_connector,
                training_dataset.data_format,
                write_options,
                save_mode,
                path,
            )
        else:
            split_names = sorted([*training_dataset.splits])
            split_weights = [training_dataset.splits[i] for i in split_names]
            self._write_training_dataset_splits(
                dataset.randomSplit(split_weights, training_dataset.seed),
                training_dataset.storage_connector,
                training_dataset.data_format,
                write_options,
                save_mode,
                training_dataset.location,
                split_names,
            )

    def _write_training_dataset_splits(
        self,
        feature_dataframe_list,
        storage_connector,
        data_format,
        write_options,
        save_mode,
        path,
        split_names,
    ):
        for i in range(len(feature_dataframe_list)):
            split_path = path + "/" + str(split_names[i])
            self._write_training_dataset_single(
                feature_dataframe_list[i],
                storage_connector,
                data_format,
                write_options,
                save_mode,
                split_path,
            )

    def _write_training_dataset_single(
        self,
        feature_dataframe,
        storage_connector,
        data_format,
        write_options,
        save_mode,
        path,
    ):
        # TODO: currently not supported petastorm, hdf5 and npy file formats
        if data_format.lower() == "tsv":
            data_format = "csv"

        path = self._setup_storage_connector(storage_connector, path)

        feature_dataframe.write.format(data_format).options(**write_options).mode(
            save_mode
        ).save(path)

    def read(self, storage_connector, data_format, read_options, path):

        if data_format.lower() == "tsv":
            data_format = "csv"

        path = self._setup_storage_connector(storage_connector, path)

        return (
            self._spark_session.read.format(data_format)
            .options(**read_options)
            .load(path)
        )

    def profile(self, dataframe, relevant_columns, correlations, histograms):
        """Profile a dataframe with Deequ."""
        return (
            self._jvm.com.logicalclocks.hsfs.engine.SparkEngine.getInstance().profile(
                dataframe._jdf, relevant_columns, correlations, histograms
            )
        )

    def validate(self, dataframe, expectations):
        """Run data validation on the dataframe with Deequ."""

        expectations_java = []
        for expectation in expectations:
            rules = []
            for rule in expectation.rules:
                rules.append(
                    self._jvm.com.logicalclocks.hsfs.metadata.validation.Rule.builder()
                    .name(
                        self._jvm.com.logicalclocks.hsfs.metadata.validation.RuleName.valueOf(
                            rule.get("name")
                        )
                    )
                    .level(
                        self._jvm.com.logicalclocks.hsfs.metadata.validation.Level.valueOf(
                            rule.get("level")
                        )
                    )
                    .min(rule.get("min", None))
                    .max(rule.get("max", None))
                    .pattern(rule.get("pattern", None))
                    .legalValues(rule.get("legalValues", None))
                    .build()
                )
            expectation = (
                self._jvm.com.logicalclocks.hsfs.metadata.Expectation.builder()
                .name(expectation.name)
                .description(expectation.description)
                .features(expectation.features)
                .rules(rules)
                .build()
            )
            expectations_java.append(expectation)

        return self._jvm.com.logicalclocks.hsfs.engine.DataValidationEngine.getInstance().validate(
            dataframe._jdf, expectations_java
        )

    def write_options(self, data_format, provided_options):
        if data_format.lower() == "tfrecords":
            options = dict(recordType="Example")
            options.update(provided_options)
        elif data_format.lower() == "tfrecord":
            options = dict(recordType="Example")
            options.update(provided_options)
        elif data_format.lower() == "csv":
            options = dict(delimiter=",", header="true")
            options.update(provided_options)
        elif data_format.lower() == "tsv":
            options = dict(delimiter="\t", header="true")
            options.update(provided_options)
        else:
            options = {}
            options.update(provided_options)
        return options

    def read_options(self, data_format, provided_options):
        if data_format.lower() == "tfrecords":
            options = dict(recordType="Example", **provided_options)
            options.update(provided_options)
        elif data_format.lower() == "tfrecord":
            options = dict(recordType="Example")
            options.update(provided_options)
        elif data_format.lower() == "csv":
            options = dict(delimiter=",", header="true", inferSchema="true")
            options.update(provided_options)
        elif data_format.lower() == "tsv":
            options = dict(delimiter="\t", header="true", inferSchema="true")
            options.update(provided_options)
        else:
            options = {}
            options.update(provided_options)
        return options

    def parse_schema_feature_group(self, dataframe):
        return [
            feature.Feature(
                feat.name.lower(),
                feat.dataType.simpleString(),
                feat.metadata.get("description", ""),
            )
            for feat in dataframe.schema
        ]

    def parse_schema_training_dataset(self, dataframe):
        return [
            training_dataset_feature.TrainingDatasetFeature(
                feat.name.lower(), feat.dataType.simpleString()
            )
            for feat in dataframe.schema
        ]

    def parse_schema_dict(self, dataframe):
        return {
            feat.name: feature.Feature(
                feat.name.lower(),
                feat.dataType.simpleString(),
                feat.metadata.get("description", ""),
            )
            for feat in dataframe.schema
        }

    def training_dataset_schema_match(self, dataframe, schema):
        schema_sorted = sorted(schema, key=lambda f: f.index)
        insert_schema = dataframe.schema
        if len(schema_sorted) != len(insert_schema):
            raise SchemaError(
                "Schemas do not match. Expected {} features, the dataframe contains {} features".format(
                    len(schema_sorted), len(insert_schema)
                )
            )

        i = 0
        for feat in schema_sorted:
            if feat.name != insert_schema[i].name.lower():
                raise SchemaError(
                    "Schemas do not match, expected feature {} in position {}, found {}".format(
                        feat.name, str(i), insert_schema[i].name
                    )
                )

            i += 1

    def _setup_storage_connector(self, storage_connector, path=None):
        if storage_connector.connector_type == StorageConnector.S3:
            return self._setup_s3_hadoop_conf(storage_connector, path)
        elif storage_connector.connector_type == StorageConnector.ADLS:
            return self._setup_adls_hadoop_conf(storage_connector, path)
        else:
            return path

    def _setup_s3_hadoop_conf(self, storage_connector, path):
        if storage_connector.access_key:
            self._spark_context._jsc.hadoopConfiguration().set(
                "fs.s3a.access.key", storage_connector.access_key
            )
        if storage_connector.secret_key:
            self._spark_context._jsc.hadoopConfiguration().set(
                "fs.s3a.secret.key", storage_connector.secret_key
            )
        if storage_connector.server_encryption_algorithm:
            self._spark_context._jsc.hadoopConfiguration().set(
                "fs.s3a.server-side-encryption-algorithm",
                storage_connector.server_encryption_algorithm,
            )
        if storage_connector.server_encryption_key:
            self._spark_context._jsc.hadoopConfiguration().set(
                "fs.s3a.server-side-encryption-key",
                storage_connector.server_encryption_key,
            )
        if storage_connector.session_token:
            self._spark_context._jsc.hadoopConfiguration().set(
                "fs.s3a.aws.credentials.provider",
                "org.apache.hadoop.fs.s3a.TemporaryAWSCredentialsProvider",
            )
            self._spark_context._jsc.hadoopConfiguration().set(
                "fs.s3a.session.token",
                storage_connector.session_token,
            )
        return path.replace("s3", "s3a", 1)

    def _setup_adls_hadoop_conf(self, storage_connector, path):
        for k, v in storage_connector.spark_options().items():
            self._spark_context._jsc.hadoopConfiguration().set(k, v)

        return path

    def _setup_pydoop(self):
        # Import Pydoop only here, so it doesn't trigger if the execution environment
        # does not support Pydoop. E.g. Sagemaker
        from pydoop import hdfs

        # Create a subclass that replaces the check on the hdfs scheme to allow hopsfs as well.
        class _HopsFSPathSplitter(hdfs.path._HdfsPathSplitter):
            @classmethod
            def split(cls, hdfs_path, user):
                if not hdfs_path:
                    cls.raise_bad_path(hdfs_path, "empty")
                scheme, netloc, path = cls.parse(hdfs_path)
                if not scheme:
                    scheme = "file" if hdfs.fs.default_is_local() else "hdfs"
                if scheme == "hdfs" or scheme == "hopsfs":
                    if not path:
                        cls.raise_bad_path(hdfs_path, "path part is empty")
                    if ":" in path:
                        cls.raise_bad_path(
                            hdfs_path, "':' not allowed outside netloc part"
                        )
                    hostname, port = cls.split_netloc(netloc)
                    if not path.startswith("/"):
                        path = "/user/%s/%s" % (user, path)
                elif scheme == "file":
                    hostname, port, path = "", 0, netloc + path
                else:
                    cls.raise_bad_path(hdfs_path, "unsupported scheme %r" % scheme)
                return hostname, port, path

        # Monkey patch the class to use the one defined above.
        hdfs.path._HdfsPathSplitter = _HopsFSPathSplitter


class SchemaError(Exception):
    """Thrown when schemas don't match"""<|MERGE_RESOLUTION|>--- conflicted
+++ resolved
@@ -251,14 +251,11 @@
         if isinstance(dataset, query.Query):
             dataset = dataset.read()
 
-<<<<<<< HEAD
+        dataset = self.convert_to_default_dataframe(dataset)
         if training_dataset.coalesce:
             dataset = dataset.coalesce(1)
 
-=======
-        dataset = self.convert_to_default_dataframe(dataset)
         self.training_dataset_schema_match(dataset, training_dataset.schema)
->>>>>>> 0bd7c732
         write_options = self.write_options(
             training_dataset.data_format, user_write_options
         )
