--- conflicted
+++ resolved
@@ -77,11 +77,10 @@
     def set_job_group(self, group_id, description):
         self._spark_session.sparkContext.setJobGroup(group_id, description)
 
-<<<<<<< HEAD
-    def register_temporary_table(self, query, storage_connector, alias):
+    def register_on_demand_temporary_table(self, query, storage_connector, alias):
         on_demand_dataset = self._jdbc(query, storage_connector)
         on_demand_dataset.createOrReplaceTempView(alias)
-=======
+
     def register_hudi_temporary_table(
         self, hudi_fg_alias, feature_store_id, feature_store_name, read_options
     ):
@@ -98,7 +97,6 @@
             hudi_fg_alias.left_feature_group_end_timestamp,
             read_options,
         )
->>>>>>> 17792c49
 
     def _return_dataframe_type(self, dataframe, dataframe_type):
         if dataframe_type.lower() in ["default", "spark"]:
