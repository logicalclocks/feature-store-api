--- conflicted
+++ resolved
@@ -903,17 +903,15 @@
 
         return path
 
-<<<<<<< HEAD
-    def create_empty_df(self, streaming_df):
-        return SQLContext(self._spark_context).createDataFrame(
-            self._spark_context.emptyRDD(), streaming_df.schema
-        )
-=======
     @staticmethod
     def get_unique_values(feature_dataframe, feature_name):
         unique_values = feature_dataframe.select(feature_name).distinct().collect()
         return [field[feature_name] for field in unique_values]
->>>>>>> f3e7d76d
+
+    def create_empty_df(self, streaming_df):
+        return SQLContext(self._spark_context).createDataFrame(
+            self._spark_context.emptyRDD(), streaming_df.schema
+        )
 
 
 class SchemaError(Exception):
