--- conflicted
+++ resolved
@@ -337,18 +337,9 @@
             feature_group, self._encode_complex_features(feature_group, dataframe)
         )
 
-<<<<<<< HEAD
-        if query_name is None:
-            query_name = "insert_stream_" + feature_group._online_topic_name
-
         project_id = str(feature_group.feature_store.project_id).encode("utf8")
         feature_group_id = str(feature_group._id).encode("utf8")
         schema_id = str(feature_group.subject["schemaId"]).encode("utf8")
-=======
-        project_id = str(feature_group.feature_store.project_id)
-        feature_group_id = str(feature_group._id)
-        subject_id = str(feature_group.subject["id"]).encode("utf8")
->>>>>>> fbfc07a4
 
         if query_name is None:
             query_name = (
