#
#   Copyright 2020 Logical Clocks AB
#
#   Licensed under the Apache License, Version 2.0 (the "License");
#   you may not use this file except in compliance with the License.
#   You may obtain a copy of the License at
#
#       http://www.apache.org/licenses/LICENSE-2.0
#
#   Unless required by applicable law or agreed to in writing, software
#   distributed under the License is distributed on an "AS IS" BASIS,
#   WITHOUT WARRANTIES OR CONDITIONS OF ANY KIND, either express or implied.
#   See the License for the specific language governing permissions and
#   limitations under the License.
#

import os
import json
import importlib.util
import re
import warnings
from typing import Optional, TypeVar

import numpy as np
import pandas as pd
import avro
<<<<<<< HEAD
from datetime import datetime, timezone
=======
from datetime import datetime
>>>>>>> 9e7deafb

# in case importing in %%local

try:
    from pyspark import SparkFiles
    from pyspark.sql import SparkSession, DataFrame, SQLContext
    from pyspark.rdd import RDD
    from pyspark.sql.functions import (
        struct,
        concat,
        col,
        lit,
        from_json,
        unix_timestamp,
    )
    from pyspark.sql.avro.functions import from_avro, to_avro
    from pyspark.sql.types import (
        ByteType,
        ShortType,
        IntegerType,
        LongType,
        FloatType,
        DoubleType,
        DecimalType,
        DateType,
        StringType,
        TimestampType,
        ArrayType,
        StructType,
        BinaryType,
        BooleanType,
    )
except ImportError:
    pass

from hsfs import feature, training_dataset_feature, client, util
from hsfs.storage_connector import StorageConnector
from hsfs.client.exceptions import FeatureStoreException
from hsfs.core import hudi_engine, transformation_function_engine
from hsfs.constructor import query
from hsfs.training_dataset_split import TrainingDatasetSplit

from great_expectations.core.batch import RuntimeBatchRequest
from great_expectations.data_context import BaseDataContext
from great_expectations.data_context.types.base import (
    DataContextConfig,
    InMemoryStoreBackendDefaults,
)


class Engine:
    HIVE_FORMAT = "hive"
    KAFKA_FORMAT = "kafka"

    APPEND = "append"
    OVERWRITE = "overwrite"

    def __init__(self):
        self._spark_session = SparkSession.builder.enableHiveSupport().getOrCreate()
        self._spark_context = self._spark_session.sparkContext
        self._jvm = self._spark_context._jvm

        self._spark_session.conf.set("hive.exec.dynamic.partition", "true")
        self._spark_session.conf.set("hive.exec.dynamic.partition.mode", "nonstrict")
        self._spark_session.conf.set("spark.sql.hive.convertMetastoreParquet", "false")
        self._spark_session.conf.set("spark.sql.session.timeZone", "UTC")

        if importlib.util.find_spec("pydoop"):
            # If we are on Databricks don't setup Pydoop as it's not available and cannot be easily installed.
            util.setup_pydoop()

    def sql(self, sql_query, feature_store, connector, dataframe_type, read_options):
        if not connector:
            result_df = self._sql_offline(sql_query, feature_store)
        else:
            result_df = connector.read(sql_query, None, {}, None)

        self.set_job_group("", "")
        return self._return_dataframe_type(result_df, dataframe_type)

    def _sql_offline(self, sql_query, feature_store):
        # set feature store
        self._spark_session.sql("USE {}".format(feature_store))
        return self._spark_session.sql(sql_query)

    def show(self, sql_query, feature_store, n, online_conn):
        return self.sql(sql_query, feature_store, online_conn, "default", {}).show(n)

    def set_job_group(self, group_id, description):
        self._spark_session.sparkContext.setJobGroup(group_id, description)

    def register_external_temporary_table(self, external_fg, alias):
        external_dataset = external_fg.storage_connector.read(
            external_fg.query,
            external_fg.data_format,
            external_fg.options,
            external_fg.storage_connector._get_path(external_fg.path),
        )
        if external_fg.location:
            self._spark_session.sparkContext.textFile(external_fg.location).collect()

        external_dataset.createOrReplaceTempView(alias)
        return external_dataset

    def register_hudi_temporary_table(
        self, hudi_fg_alias, feature_store_id, feature_store_name, read_options
    ):
        hudi_engine_instance = hudi_engine.HudiEngine(
            feature_store_id,
            feature_store_name,
            hudi_fg_alias.feature_group,
            self._spark_context,
            self._spark_session,
        )
        hudi_engine_instance.register_temporary_table(
            hudi_fg_alias,
            read_options,
        )

    def _return_dataframe_type(self, dataframe, dataframe_type):
        if dataframe_type.lower() in ["default", "spark"]:
            return dataframe
        if dataframe_type.lower() == "pandas":
            return dataframe.toPandas()
        if dataframe_type.lower() == "numpy":
            return dataframe.toPandas().values
        if dataframe_type.lower() == "python":
            return dataframe.toPandas().values.tolist()

        raise TypeError(
            "Dataframe type `{}` not supported on this platform.".format(dataframe_type)
        )

    def convert_to_default_dataframe(self, dataframe):
        if isinstance(dataframe, list):
            dataframe = np.array(dataframe)

        if isinstance(dataframe, np.ndarray):
            if dataframe.ndim != 2:
                raise TypeError(
                    "Cannot convert numpy array that do not have two dimensions to a dataframe. "
                    "The number of dimensions are: {}".format(dataframe.ndim)
                )
            num_cols = dataframe.shape[1]
            dataframe_dict = {}
            for n_col in list(range(num_cols)):
                col_name = "col_" + str(n_col)
                dataframe_dict[col_name] = dataframe[:, n_col]
            dataframe = pd.DataFrame(dataframe_dict)

        if isinstance(dataframe, pd.DataFrame):
            # convert timestamps to current timezone
            current_timezone = datetime.now().astimezone().tzinfo
            for c in dataframe.columns:
                if isinstance(
                    dataframe[c].dtype, pd.core.dtypes.dtypes.DatetimeTZDtype
                ):
                    dataframe[c] = dataframe[c].dt.tz_convert(current_timezone)
                elif dataframe[c].dtype == np.dtype("datetime64[ns]"):
                    dataframe[c] = dataframe[c].dt.tz_localize(current_timezone)
            dataframe = self._spark_session.createDataFrame(dataframe)
        elif isinstance(dataframe, RDD):
            dataframe = dataframe.toDF()

        if isinstance(dataframe, DataFrame):
            upper_case_features = [
                c for c in dataframe.columns if any(re.finditer("[A-Z]", c))
            ]
            if len(upper_case_features) > 0:
                warnings.warn(
                    "The ingested dataframe contains upper case letters in feature names: `{}`. "
                    "Feature names are sanitized to lower case in the feature store.".format(
                        upper_case_features
                    ),
                    util.FeatureGroupWarning,
                )
            return dataframe.select(
                [col(x).alias(x.lower()) for x in dataframe.columns]
            )

        raise TypeError(
            "The provided dataframe type is not recognized. Supported types are: spark rdds, spark dataframes, "
            "pandas dataframes, python 2D lists, and numpy 2D arrays. The provided dataframe has type: {}".format(
                type(dataframe)
            )
        )

    def save_dataframe(
        self,
        feature_group,
        dataframe,
        operation,
        online_enabled,
        storage,
        offline_write_options,
        online_write_options,
        validation_id=None,
    ):
        try:
            if feature_group.stream:
                self._save_online_dataframe(
                    feature_group, dataframe, online_write_options
                )
            else:
                if storage == "offline" or not online_enabled:
                    self._save_offline_dataframe(
                        feature_group,
                        dataframe,
                        operation,
                        offline_write_options,
                        validation_id,
                    )
                elif storage == "online":
                    self._save_online_dataframe(
                        feature_group, dataframe, online_write_options
                    )
                elif online_enabled and storage is None:
                    self._save_offline_dataframe(
                        feature_group,
                        dataframe,
                        operation,
                        offline_write_options,
                    )
                    self._save_online_dataframe(
                        feature_group, dataframe, online_write_options
                    )
        except Exception as e:
            raise FeatureStoreException(e)

    def save_stream_dataframe(
        self,
        feature_group,
        dataframe,
        query_name,
        output_mode,
        await_termination,
        timeout,
        checkpoint_dir,
        write_options,
    ):
        serialized_df = self._online_fg_to_avro(
            feature_group, self._encode_complex_features(feature_group, dataframe)
        )

        if query_name is None:
            query_name = "insert_stream_" + feature_group._online_topic_name

        query = (
            serialized_df.writeStream.outputMode(output_mode)
            .format(self.KAFKA_FORMAT)
            .option(
                "checkpointLocation",
                "/Projects/"
                + client.get_instance()._project_name
                + "/Resources/"
                + query_name
                + "-checkpoint"
                if checkpoint_dir is None
                else checkpoint_dir,
            )
            .options(**write_options)
            .option("topic", feature_group._online_topic_name)
            .queryName(query_name)
            .start()
        )

        if await_termination:
            query.awaitTermination(timeout)

        return query

    def _save_offline_dataframe(
        self,
        feature_group,
        dataframe,
        operation,
        write_options,
        validation_id=None,
    ):
        if feature_group.time_travel_format == "HUDI":
            hudi_engine_instance = hudi_engine.HudiEngine(
                feature_group.feature_store_id,
                feature_group.feature_store_name,
                feature_group,
                self._spark_session,
                self._spark_context,
            )

            hudi_engine_instance.save_hudi_fg(
                dataframe, self.APPEND, operation, write_options, validation_id
            )
        else:
            dataframe.write.format(self.HIVE_FORMAT).mode(self.APPEND).options(
                **write_options
            ).partitionBy(
                feature_group.partition_key if feature_group.partition_key else []
            ).saveAsTable(
                feature_group._get_table_name()
            )

    def _save_online_dataframe(self, feature_group, dataframe, write_options):

        serialized_df = self._online_fg_to_avro(
            feature_group, self._encode_complex_features(feature_group, dataframe)
        )
        serialized_df.write.format(self.KAFKA_FORMAT).options(**write_options).option(
            "topic", feature_group._online_topic_name
        ).save()

    def _encode_complex_features(self, feature_group, dataframe):
        """Encodes all complex type features to binary using their avro type as schema."""
        return dataframe.select(
            [
                field["name"]
                if field["name"] not in feature_group.get_complex_features()
                else to_avro(
                    field["name"], feature_group._get_feature_avro_schema(field["name"])
                ).alias(field["name"])
                for field in json.loads(feature_group.avro_schema)["fields"]
            ]
        )

    def _online_fg_to_avro(self, feature_group, dataframe):
        """Packs all features into named struct to be serialized to single avro/binary
        column. And packs primary key into arry to be serialized for partitioning.
        """
        return dataframe.select(
            [
                # be aware: primary_key array should always be sorted
                to_avro(
                    concat(
                        *[
                            col(f).cast("string")
                            for f in sorted(feature_group.primary_key)
                        ]
                    )
                ).alias("key"),
                to_avro(
                    struct(
                        [
                            field["name"]
                            for field in json.loads(feature_group.avro_schema)["fields"]
                        ]
                    ),
                    feature_group._get_encoded_avro_schema(),
                ).alias("value"),
            ]
        )

    def get_training_data(
        self, training_dataset, feature_view_obj, query_obj, read_options
    ):
        return self.write_training_dataset(
            training_dataset,
            query_obj,
            read_options,
            None,
            read_options=read_options,
            to_df=True,
            feature_view_obj=feature_view_obj,
        )

    def split_labels(self, df, labels):
        if labels:
            labels_df = df.select(*labels)
            df_new = df.drop(*labels)
            return df_new, labels_df
        else:
            return df, None

    def write_training_dataset(
        self,
        training_dataset,
        query_obj,
        user_write_options,
        save_mode,
        read_options={},
        feature_view_obj=None,
        to_df=False,
    ):
        write_options = self.write_options(
            training_dataset.data_format, user_write_options
        )

        if len(training_dataset.splits) == 0:
            if isinstance(query_obj, query.Query):
                dataset = self.convert_to_default_dataframe(
                    query_obj.read(read_options=read_options)
                )
            else:
                raise ValueError("Dataset should be a query.")

            transformation_function_engine.TransformationFunctionEngine.populate_builtin_transformation_functions(
                training_dataset, feature_view_obj, dataset
            )
            if training_dataset.coalesce:
                dataset = dataset.coalesce(1)
            path = training_dataset.location + "/" + training_dataset.name
            return self._write_training_dataset_single(
                training_dataset.transformation_functions,
                dataset,
                training_dataset.storage_connector,
                training_dataset.data_format,
                write_options,
                save_mode,
                path,
                to_df=to_df,
            )
        else:
            split_dataset = self._split_df(
                query_obj, training_dataset, read_options=read_options
            )
            for key in split_dataset:
                if training_dataset.coalesce:
                    split_dataset[key] = split_dataset[key].coalesce(1)

                split_dataset[key] = split_dataset[key].cache()

            transformation_function_engine.TransformationFunctionEngine.populate_builtin_transformation_functions(
                training_dataset, feature_view_obj, split_dataset
            )
            return self._write_training_dataset_splits(
                training_dataset, split_dataset, write_options, save_mode, to_df=to_df
            )

    def _split_df(self, query_obj, training_dataset, read_options={}):
        if (
            training_dataset.splits[0].split_type
            == TrainingDatasetSplit.TIME_SERIES_SPLIT
        ):
            event_time = query_obj._left_feature_group.event_time
            if event_time not in [_feature.name for _feature in query_obj.features]:
                query_obj.append_feature(
                    query_obj._left_feature_group.__getattr__(event_time)
                )
                return self._time_series_split(
                    training_dataset,
                    query_obj.read(read_options=read_options),
                    event_time,
                    drop_event_time=True,
                )
            else:
                return self._time_series_split(
                    training_dataset,
                    query_obj.read(read_options=read_options),
                    event_time,
                )
        else:
            return self._random_split(
                query_obj.read(read_options=read_options), training_dataset
            )

    def _random_split(self, dataset, training_dataset):
        splits = [(split.name, split.percentage) for split in training_dataset.splits]
        split_weights = [split[1] for split in splits]
        split_dataset = dataset.randomSplit(split_weights, training_dataset.seed)
        return dict([(split[0], split_dataset[i]) for i, split in enumerate(splits)])

    def _time_series_split(
        self, training_dataset, dataset, event_time, drop_event_time=False
    ):
        result_dfs = {}
        ts_type = dataset.select(event_time).dtypes[0][1]
        ts_col = (
            unix_timestamp(col(event_time)) * 1000
            if ts_type in ["date", "timestamp"]
            # jdbc supports timestamp precision up to second only.
            else col(event_time) * 1000
        )
        for split in training_dataset.splits:
            result_df = dataset.filter(ts_col >= split.start_time).filter(
                ts_col < split.end_time
            )
            if drop_event_time:
                result_df = result_df.drop(event_time)
            result_dfs[split.name] = result_df
        return result_dfs

    def _write_training_dataset_splits(
        self,
        training_dataset,
        feature_dataframes,
        write_options,
        save_mode,
        to_df=False,
    ):
        for split_name, feature_dataframe in feature_dataframes.items():
            split_path = training_dataset.location + "/" + str(split_name)
            feature_dataframes[split_name] = self._write_training_dataset_single(
                training_dataset.transformation_functions,
                feature_dataframes[split_name],
                training_dataset.storage_connector,
                training_dataset.data_format,
                write_options,
                save_mode,
                split_path,
                to_df=to_df,
            )

        if to_df:
            return feature_dataframes

    def _write_training_dataset_single(
        self,
        transformation_functions,
        feature_dataframe,
        storage_connector,
        data_format,
        write_options,
        save_mode,
        path,
        to_df=False,
    ):
        # apply transformation functions (they are applied separately to each split)
        feature_dataframe = self._apply_transformation_function(
            transformation_functions, dataset=feature_dataframe
        )
        if to_df:
            return feature_dataframe
        # TODO: currently not supported petastorm, hdf5 and npy file formats
        if data_format.lower() == "tsv":
            data_format = "csv"

        path = self.setup_storage_connector(storage_connector, path)

        feature_dataframe.write.format(data_format).options(**write_options).mode(
            save_mode
        ).save(path)

        feature_dataframe.unpersist()

    def read(self, storage_connector, data_format, read_options, location):
        if isinstance(location, str):
            if data_format.lower() in ["delta", "parquet", "hudi", "orc", "bigquery"]:
                # All the above data format readers can handle partitioning
                # by their own, they don't need /**
                # for bigquery, argument location can be a SQL query
                path = location
            else:
                path = location + "/**"

            if data_format.lower() == "tsv":
                data_format = "csv"

        else:
            path = None

        path = self.setup_storage_connector(storage_connector, path)

        return (
            self._spark_session.read.format(data_format)
            .options(**(read_options if read_options else {}))
            .load(path)
        )

    def read_stream(
        self,
        storage_connector,
        message_format,
        schema,
        options,
        include_metadata,
    ):
        # ideally all this logic should be in the storage connector in case we add more
        # streaming storage connectors...
        stream = self._spark_session.readStream.format(
            storage_connector.SPARK_FORMAT
        )  # todo SPARK_FORMAT available only for KAFKA connectors

        # set user options last so that they overwrite any default options
        stream = stream.options(**storage_connector.spark_options(), **options)

        if storage_connector.type == StorageConnector.KAFKA:
            return self._read_stream_kafka(
                stream, message_format, schema, include_metadata
            )

    def _read_stream_kafka(self, stream, message_format, schema, include_metadata):
        kafka_cols = [
            col("key"),
            col("topic"),
            col("partition"),
            col("offset"),
            col("timestamp"),
            col("timestampType"),
        ]

        if message_format == "avro" and schema is not None:
            # check if vallid avro schema
            avro.schema.parse(schema)
            df = stream.load()
            if include_metadata is True:
                return df.select(
                    *kafka_cols, from_avro(df.value, schema).alias("value")
                ).select(*kafka_cols, col("value.*"))
            return df.select(from_avro(df.value, schema).alias("value")).select(
                col("value.*")
            )
        elif message_format == "json" and schema is not None:
            df = stream.load()
            if include_metadata is True:
                return df.select(
                    *kafka_cols,
                    from_json(df.value.cast("string"), schema).alias("value"),
                ).select(*kafka_cols, col("value.*"))
            return df.select(
                from_json(df.value.cast("string"), schema).alias("value")
            ).select(col("value.*"))

        if include_metadata is True:
            return stream.load()
        return stream.load().select("key", "value")

    def add_file(self, file):
        # This is used for unit testing
        if not file.startswith("file://"):
            file = "hdfs://" + file

        self._spark_context.addFile(file)
        return SparkFiles.get(os.path.basename(file))

    def profile(
        self,
        dataframe,
        relevant_columns,
        correlations,
        histograms,
        exact_uniqueness=True,
    ):
        """Profile a dataframe with Deequ."""
        return (
            self._jvm.com.logicalclocks.hsfs.engine.SparkEngine.getInstance().profile(
                dataframe._jdf,
                relevant_columns,
                correlations,
                histograms,
                exact_uniqueness,
            )
        )

    def validate_with_great_expectations(
        self,
        dataframe: TypeVar("pyspark.sql.DataFrame"),  # noqa: F821
        expectation_suite: TypeVar("ge.core.ExpectationSuite"),  # noqa: F821
        ge_validate_kwargs: Optional[dict],
    ):
        # NOTE: InMemoryStoreBackendDefaults SHOULD NOT BE USED in normal settings. You
        # may experience data loss as it persists nothing. It is used here for testing.
        # Please refer to docs to learn how to instantiate your DataContext.
        store_backend_defaults = InMemoryStoreBackendDefaults()
        data_context_config = DataContextConfig(
            store_backend_defaults=store_backend_defaults,
            checkpoint_store_name=store_backend_defaults.checkpoint_store_name,
        )
        context = BaseDataContext(project_config=data_context_config)

        datasource = {
            "name": "my_spark_dataframe",
            "class_name": "Datasource",
            "execution_engine": {
                "class_name": "SparkDFExecutionEngine",
                "force_reuse_spark_context": True,
            },
            "data_connectors": {
                "default_runtime_data_connector_name": {
                    "class_name": "RuntimeDataConnector",
                    "batch_identifiers": ["batch_id"],
                }
            },
        }
        context.add_datasource(**datasource)

        # Here is a RuntimeBatchRequest using a dataframe
        batch_request = RuntimeBatchRequest(
            datasource_name="my_spark_dataframe",
            data_connector_name="default_runtime_data_connector_name",
            data_asset_name="<YOUR_MEANGINGFUL_NAME>",  # This can be anything that identifies this data_asset for you
            batch_identifiers={"batch_id": "default_identifier"},
            runtime_parameters={"batch_data": dataframe},  # Your dataframe goes here
        )
        context.save_expectation_suite(expectation_suite)
        validator = context.get_validator(
            batch_request=batch_request,
            expectation_suite_name=expectation_suite.expectation_suite_name,
        )
        report = validator.validate(**ge_validate_kwargs)

        return report

    def write_options(self, data_format, provided_options):
        if data_format.lower() == "tfrecords":
            options = dict(recordType="Example")
            options.update(provided_options)
        elif data_format.lower() == "tfrecord":
            options = dict(recordType="Example")
            options.update(provided_options)
        elif data_format.lower() == "csv":
            options = dict(delimiter=",", header="true")
            options.update(provided_options)
        elif data_format.lower() == "tsv":
            options = dict(delimiter="\t", header="true")
            options.update(provided_options)
        else:
            options = {}
            options.update(provided_options)
        return options

    def read_options(self, data_format, provided_options):
        if provided_options is None:
            provided_options = {}
        if data_format.lower() == "tfrecords":
            options = dict(recordType="Example", **provided_options)
            options.update(provided_options)
        elif data_format.lower() == "tfrecord":
            options = dict(recordType="Example")
            options.update(provided_options)
        elif data_format.lower() == "csv":
            options = dict(delimiter=",", header="true", inferSchema="true")
            options.update(provided_options)
        elif data_format.lower() == "tsv":
            options = dict(delimiter="\t", header="true", inferSchema="true")
            options.update(provided_options)
        else:
            options = {}
            options.update(provided_options)
        return options

    def parse_schema_feature_group(self, dataframe, time_travel_format=None):
        features = []
        using_hudi = time_travel_format == "HUDI"
        for feat in dataframe.schema:
            name = feat.name.lower()
            try:
                converted_type = self.convert_spark_type(feat.dataType, using_hudi)
            except ValueError as e:
                raise FeatureStoreException(f"Feature '{name}': {str(e)}")
            features.append(
                feature.Feature(
                    name, converted_type, feat.metadata.get("description", None)
                )
            )
        return features

    def parse_schema_training_dataset(self, dataframe):
        return [
            training_dataset_feature.TrainingDatasetFeature(
                feat.name.lower(), feat.dataType.simpleString()
            )
            for feat in dataframe.schema
        ]

    def convert_spark_type(self, hive_type, using_hudi):
        # The HiveSyncTool is strict and does not support schema evolution from tinyint/short to
        # int. Avro, on the other hand, does not support tinyint/short and delivers them as int
        # to Hive. Therefore, we need to force Hive to create int-typed columns in the first place.

        if not using_hudi:
            return hive_type.simpleString()
        elif type(hive_type) == ByteType:
            return "int"
        elif type(hive_type) == ShortType:
            return "int"
        elif type(hive_type) in [
            BooleanType,
            IntegerType,
            LongType,
            FloatType,
            DoubleType,
            DecimalType,
            TimestampType,
            DateType,
            StringType,
            ArrayType,
            StructType,
            BinaryType,
        ]:
            return hive_type.simpleString()

        raise ValueError(f"spark type {str(type(hive_type))} not supported")

    def setup_storage_connector(self, storage_connector, path=None):
        if storage_connector.type == StorageConnector.S3:
            return self._setup_s3_hadoop_conf(storage_connector, path)
        elif storage_connector.type == StorageConnector.ADLS:
            return self._setup_adls_hadoop_conf(storage_connector, path)
        elif storage_connector.type == StorageConnector.GCS:
            return self._setup_gcp_hadoop_conf(storage_connector, path)
        else:
            return path

    def _setup_s3_hadoop_conf(self, storage_connector, path):
        if storage_connector.access_key:
            self._spark_context._jsc.hadoopConfiguration().set(
                "fs.s3a.access.key", storage_connector.access_key
            )
        if storage_connector.secret_key:
            self._spark_context._jsc.hadoopConfiguration().set(
                "fs.s3a.secret.key", storage_connector.secret_key
            )
        if storage_connector.server_encryption_algorithm:
            self._spark_context._jsc.hadoopConfiguration().set(
                "fs.s3a.server-side-encryption-algorithm",
                storage_connector.server_encryption_algorithm,
            )
        if storage_connector.server_encryption_key:
            self._spark_context._jsc.hadoopConfiguration().set(
                "fs.s3a.server-side-encryption-key",
                storage_connector.server_encryption_key,
            )
        if storage_connector.session_token:
            self._spark_context._jsc.hadoopConfiguration().set(
                "fs.s3a.aws.credentials.provider",
                "org.apache.hadoop.fs.s3a.TemporaryAWSCredentialsProvider",
            )
            self._spark_context._jsc.hadoopConfiguration().set(
                "fs.s3a.session.token",
                storage_connector.session_token,
            )
        return path.replace("s3", "s3a", 1) if path is not None else None

    def _setup_adls_hadoop_conf(self, storage_connector, path):
        for k, v in storage_connector.spark_options().items():
            self._spark_context._jsc.hadoopConfiguration().set(k, v)

        return path

    def is_spark_dataframe(self, dataframe):
        if isinstance(dataframe, DataFrame):
            return True
        return False

    def get_empty_appended_dataframe(self, dataframe, new_features):
        dataframe = dataframe.limit(0)
        for f in new_features:
            dataframe = dataframe.withColumn(f.name, lit(None).cast(f.type))
        return dataframe

    def save_empty_dataframe(self, feature_group, dataframe):
        """Wrapper around save_dataframe in order to provide no-op in python engine."""
        self.save_dataframe(
            feature_group,
            dataframe,
            "upsert",
            feature_group.online_enabled,
            "offline",
            {},
            {},
        )

    def _apply_transformation_function(self, transformation_functions, dataset):
        # generate transformation function expressions
        transformed_feature_names = []
        transformation_fn_expressions = []
        for (
            feature_name,
            transformation_fn,
        ) in transformation_functions.items():
            fn_registration_name = (
                transformation_fn.name
                + "_"
                + str(transformation_fn.version)
                + "_"
                + feature_name
            )

            def timezone_decorator(func):
                if transformation_fn.output_type != "TIMESTAMP":
                    return func

                current_timezone = datetime.now().astimezone().tzinfo

                def decorated_func(x):
                    result = func(x)
                    if isinstance(result, datetime):
                        if result.tzinfo is None:
                            # if timestamp is timezone unaware, make sure it's localized to the system's timezone.
                            # otherwise, spark will implicitly convert it to the system's timezone.
                            return result.replace(tzinfo=current_timezone)
                        else:
                            # convert to utc, then localize to system's timezone
                            return result.astimezone(timezone.utc).replace(
                                tzinfo=current_timezone
                            )
                    return result

                return decorated_func

            self._spark_session.udf.register(
                fn_registration_name,
                timezone_decorator(transformation_fn.transformation_fn),
                transformation_fn.output_type,
            )
            transformation_fn_expressions.append(
                "{fn_name:}({name:}) AS {name:}".format(
                    fn_name=fn_registration_name, name=feature_name
                )
            )
            transformed_feature_names.append(feature_name)

        # generate non transformation expressions
        no_transformation_expr = [
            "{name:} AS {name:}".format(name=col_name)
            for col_name in dataset.columns
            if col_name not in transformed_feature_names
        ]

        # generate entire expression and execute it
        transformation_fn_expressions.extend(no_transformation_expr)
        transformed_dataset = dataset.selectExpr(*transformation_fn_expressions)
        return transformed_dataset.select(*dataset.columns)

    def _setup_gcp_hadoop_conf(self, storage_connector, path):

        PROPERTY_KEY_FILE = "fs.gs.auth.service.account.json.keyfile"
        PROPERTY_ENCRYPTION_KEY = "fs.gs.encryption.key"
        PROPERTY_ENCRYPTION_HASH = "fs.gs.encryption.key.hash"
        PROPERTY_ALGORITHM = "fs.gs.encryption.algorithm"
        PROPERTY_GCS_FS_KEY = "fs.AbstractFileSystem.gs.impl"
        PROPERTY_GCS_FS_VALUE = "com.google.cloud.hadoop.fs.gcs.GoogleHadoopFS"
        PROPERTY_GCS_ACCOUNT_ENABLE = "google.cloud.auth.service.account.enable"
        # The AbstractFileSystem for 'gs:' URIs
        self._spark_context._jsc.hadoopConfiguration().setIfUnset(
            PROPERTY_GCS_FS_KEY, PROPERTY_GCS_FS_VALUE
        )
        # Whether to use a service account for GCS authorization. Setting this
        # property to `false` will disable use of service accounts for authentication.
        self._spark_context._jsc.hadoopConfiguration().setIfUnset(
            PROPERTY_GCS_ACCOUNT_ENABLE, "true"
        )

        # The JSON key file of the service account used for GCS
        # access when google.cloud.auth.service.account.enable is true.
        local_path = self.add_file(storage_connector.key_path)
        self._spark_context._jsc.hadoopConfiguration().set(
            PROPERTY_KEY_FILE, local_path
        )

        if storage_connector.algorithm:
            # if encryption fields present
            self._spark_context._jsc.hadoopConfiguration().set(
                PROPERTY_ALGORITHM, storage_connector.algorithm
            )
            self._spark_context._jsc.hadoopConfiguration().set(
                PROPERTY_ENCRYPTION_KEY, storage_connector.encryption_key
            )
            self._spark_context._jsc.hadoopConfiguration().set(
                PROPERTY_ENCRYPTION_HASH, storage_connector.encryption_key_hash
            )
        else:
            # unset if already set
            self._spark_context._jsc.hadoopConfiguration().unset(PROPERTY_ALGORITHM)
            self._spark_context._jsc.hadoopConfiguration().unset(
                PROPERTY_ENCRYPTION_HASH
            )
            self._spark_context._jsc.hadoopConfiguration().unset(
                PROPERTY_ENCRYPTION_KEY
            )

        return path

    @staticmethod
    def get_unique_values(feature_dataframe, feature_name):
        unique_values = feature_dataframe.select(feature_name).distinct().collect()
        return [field[feature_name] for field in unique_values]

    def create_empty_df(self, streaming_df):
        return SQLContext(self._spark_context).createDataFrame(
            self._spark_context.emptyRDD(), streaming_df.schema
        )


class SchemaError(Exception):
    """Thrown when schemas don't match"""<|MERGE_RESOLUTION|>--- conflicted
+++ resolved
@@ -24,11 +24,7 @@
 import numpy as np
 import pandas as pd
 import avro
-<<<<<<< HEAD
 from datetime import datetime, timezone
-=======
-from datetime import datetime
->>>>>>> 9e7deafb
 
 # in case importing in %%local
 
