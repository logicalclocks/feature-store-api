--- conflicted
+++ resolved
@@ -58,11 +58,8 @@
     feature_view_api,
     transformation_function_engine,
     arrow_flight_client,
-<<<<<<< HEAD
     storage_connector_api,
-=======
     variable_api,
->>>>>>> 5e78563e
 )
 from hsfs.constructor import query
 from hsfs.training_dataset_split import TrainingDatasetSplit
