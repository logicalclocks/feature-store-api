#
#   Copyright 2020 Logical Clocks AB
#
#   Licensed under the Apache License, Version 2.0 (the "License");
#   you may not use this file except in compliance with the License.
#   You may obtain a copy of the License at
#
#       http://www.apache.org/licenses/LICENSE-2.0
#
#   Unless required by applicable law or agreed to in writing, software
#   distributed under the License is distributed on an "AS IS" BASIS,
#   WITHOUT WARRANTIES OR CONDITIONS OF ANY KIND, either express or implied.
#   See the License for the specific language governing permissions and
#   limitations under the License.
#

import pandas as pd
import numpy as np
import boto3
import time
import re
import ast
import warnings
import logging
import avro
import pyarrow as pa
import json
import random
import uuid
import decimal
import numbers
import math
import os
from datetime import datetime, timezone

import great_expectations as ge

from io import BytesIO
from pyhive import hive
from urllib.parse import urlparse
from typing import TypeVar, Optional, Dict, Any
from confluent_kafka import Consumer, Producer, TopicPartition, KafkaError
from tqdm.auto import tqdm
from botocore.response import StreamingBody
from sqlalchemy import sql

from hsfs import client, feature, util
from hsfs.feature_group import ExternalFeatureGroup
from hsfs.client.exceptions import FeatureStoreException
from hsfs.core import (
    feature_group_api,
    dataset_api,
    job_api,
    ingestion_job_conf,
    statistics_api,
    training_dataset_api,
    training_dataset_job_conf,
    feature_view_api,
    transformation_function_engine,
    arrow_flight_client,
    storage_connector_api,
    variable_api,
)
from hsfs.constructor import query
from hsfs.training_dataset_split import TrainingDatasetSplit
from hsfs.client import exceptions, hopsworks
from hsfs.feature_group import FeatureGroup
from thrift.transport.TTransport import TTransportException
from pyhive.exc import OperationalError

from hsfs.storage_connector import StorageConnector

# Disable pyhive INFO logging
logging.getLogger("pyhive").setLevel(logging.WARNING)

HAS_FAST = False
try:
    from fastavro import schemaless_writer
    from fastavro.schema import parse_schema

    HAS_FAST = True
except ImportError:
    pass


class Engine:
    def __init__(self):
        self._dataset_api = dataset_api.DatasetApi()
        self._job_api = job_api.JobApi()
        self._storage_connector_api = storage_connector_api.StorageConnectorApi()

        # cache the sql engine which contains the connection pool
        self._mysql_online_fs_engine = None

    def sql(
        self,
        sql_query,
        feature_store,
        online_conn,
        dataframe_type,
        read_options,
        schema=None,
    ):
        if not online_conn:
            return self._sql_offline(
                sql_query,
                feature_store,
                dataframe_type,
                schema,
                hive_config=read_options.get("hive_config") if read_options else None,
            )
        else:
            return self._jdbc(
                sql_query, online_conn, dataframe_type, read_options, schema
            )

    def is_flyingduck_query_supported(self, query, read_options={}):
        return arrow_flight_client.get_instance().is_query_supported(
            query, read_options
        )

    def _sql_offline(
        self,
        sql_query,
        feature_store,
        dataframe_type,
        schema=None,
        hive_config=None,
    ):
        if arrow_flight_client.get_instance().is_flyingduck_query_object(sql_query):
            result_df = util.run_with_loading_animation(
                "Reading data from Hopsworks, using ArrowFlight",
                arrow_flight_client.get_instance().read_query,
                sql_query,
            )
        else:
            with self._create_hive_connection(
                feature_store, hive_config=hive_config
            ) as hive_conn:
                # Suppress SQLAlchemy pandas warning
                with warnings.catch_warnings():
                    warnings.simplefilter("ignore", UserWarning)
                    result_df = util.run_with_loading_animation(
                        "Reading data from Hopsworks, using Hive",
                        pd.read_sql,
                        sql_query,
                        hive_conn,
                    )

        if schema:
            result_df = Engine.cast_columns(result_df, schema)
        return self._return_dataframe_type(result_df, dataframe_type)

    def _jdbc(self, sql_query, connector, dataframe_type, read_options, schema=None):
        if self._mysql_online_fs_engine is None:
            self._mysql_online_fs_engine = util.create_mysql_engine(
                connector,
                (
                    isinstance(client.get_instance(), client.external.Client)
                    if "external" not in read_options
                    else read_options["external"]
                ),
            )
        with self._mysql_online_fs_engine.connect() as mysql_conn:
            if "sqlalchemy" in str(type(mysql_conn)):
                sql_query = sql.text(sql_query)
            result_df = pd.read_sql(sql_query, mysql_conn)
            if schema:
                result_df = Engine.cast_columns(result_df, schema, online=True)
        return self._return_dataframe_type(result_df, dataframe_type)

    def read(self, storage_connector, data_format, read_options, location):
        if not data_format:
            raise FeatureStoreException("data_format is not specified")

        if storage_connector.type == storage_connector.HOPSFS:
            df_list = self._read_hopsfs(location, data_format, read_options)
        elif storage_connector.type == storage_connector.S3:
            df_list = self._read_s3(storage_connector, location, data_format)
        else:
            raise NotImplementedError(
                "{} Storage Connectors for training datasets are not supported yet for external environments.".format(
                    storage_connector.type
                )
            )
        return pd.concat(df_list, ignore_index=True)

    def _read_pandas(self, data_format, obj):
        if data_format.lower() == "csv":
            return pd.read_csv(obj)
        elif data_format.lower() == "tsv":
            return pd.read_csv(obj, sep="\t")
        elif data_format.lower() == "parquet" and isinstance(obj, StreamingBody):
            return pd.read_parquet(BytesIO(obj.read()))
        elif data_format.lower() == "parquet":
            return pd.read_parquet(obj)
        else:
            raise TypeError(
                "{} training dataset format is not supported to read as pandas dataframe.".format(
                    data_format
                )
            )

    def _read_hopsfs(self, location, data_format, read_options={}):
        # providing more informative error
        try:
            from pydoop import hdfs
        except ModuleNotFoundError:
            return self._read_hopsfs_remote(location, data_format, read_options)
        util.setup_pydoop()
        path_list = hdfs.ls(location, recursive=True)

        df_list = []
        for path in path_list:
            if (
                hdfs.path.isfile(path)
                and not path.endswith("_SUCCESS")
                and hdfs.path.getsize(path) > 0
            ):
                df_list.append(self._read_pandas(data_format, path))
        return df_list

    # This is a version of the read method that uses the Hopsworks REST APIs or Flyginduck Server
    # To read the training dataset content, this to avoid the pydoop dependency
    # requirement and allow users to read Hopsworks training dataset from outside
    def _read_hopsfs_remote(self, location, data_format, read_options={}):
        total_count = 10000
        offset = 0
        df_list = []

        while offset < total_count:
            total_count, inode_list = self._dataset_api.list_files(
                location, offset, 100
            )

            for inode in inode_list:
                if not inode.path.endswith("_SUCCESS"):
                    if arrow_flight_client.get_instance().is_data_format_supported(
                        data_format, read_options
                    ):
                        df = arrow_flight_client.get_instance().read_path(inode.path)
                    else:
                        content_stream = self._dataset_api.read_content(inode.path)
                        df = self._read_pandas(
                            data_format, BytesIO(content_stream.content)
                        )

                    df_list.append(df)
                offset += 1

        return df_list

    def _read_s3(self, storage_connector, location, data_format):
        # get key prefix
        path_parts = location.replace("s3://", "").split("/")
        _ = path_parts.pop(0)  # pop first element -> bucket

        prefix = "/".join(path_parts)

        if storage_connector.session_token is not None:
            s3 = boto3.client(
                "s3",
                aws_access_key_id=storage_connector.access_key,
                aws_secret_access_key=storage_connector.secret_key,
                aws_session_token=storage_connector.session_token,
            )
        else:
            s3 = boto3.client(
                "s3",
                aws_access_key_id=storage_connector.access_key,
                aws_secret_access_key=storage_connector.secret_key,
            )

        df_list = []
        object_list = {"is_truncated": True}
        while object_list.get("is_truncated", False):
            if "NextContinuationToken" in object_list:
                object_list = s3.list_objects_v2(
                    Bucket=storage_connector.bucket,
                    Prefix=prefix,
                    MaxKeys=1000,
                    ContinuationToken=object_list["NextContinuationToken"],
                )
            else:
                object_list = s3.list_objects_v2(
                    Bucket=storage_connector.bucket,
                    Prefix=prefix,
                    MaxKeys=1000,
                )

            for obj in object_list["Contents"]:
                if not obj["Key"].endswith("_SUCCESS") and obj["Size"] > 0:
                    obj = s3.get_object(
                        Bucket=storage_connector.bucket,
                        Key=obj["Key"],
                    )
                    df_list.append(self._read_pandas(data_format, obj["Body"]))
        return df_list

    def read_options(self, data_format, provided_options):
        return provided_options or {}

    def read_stream(
        self,
        storage_connector,
        message_format,
        schema,
        options,
        include_metadata,
    ):
        raise NotImplementedError(
            "Streaming Sources are not supported for pure Python Environments."
        )

    def show(self, sql_query, feature_store, n, online_conn, read_options={}):
        return self.sql(
            sql_query, feature_store, online_conn, "default", read_options
        ).head(n)

    def register_external_temporary_table(self, external_fg, alias):
        # No op to avoid query failure
        pass

    def register_hudi_temporary_table(
        self, hudi_fg_alias, feature_store_id, feature_store_name, read_options
    ):
        if hudi_fg_alias and (
            hudi_fg_alias.left_feature_group_end_timestamp is not None
            or hudi_fg_alias.left_feature_group_start_timestamp is not None
        ):
            raise FeatureStoreException(
                "Hive engine on Python environments does not support incremental queries. "
                + "Read feature group without timestamp to retrieve latest snapshot or switch to "
                + "environment with Spark Engine."
            )

    def profile_by_spark(self, metadata_instance):
        stat_api = statistics_api.StatisticsApi(
            metadata_instance.feature_store_id, metadata_instance.ENTITY_TYPE
        )
        job = stat_api.compute(metadata_instance)
        print(
            "Statistics Job started successfully, you can follow the progress at \n{}".format(
                self.get_job_url(job.href)
            )
        )

        self.wait_for_job(job)

    def profile(
        self,
        df,
        relevant_columns,
        correlations,
        histograms,
        exact_uniqueness=True,
    ):
        # TODO: add statistics for correlations, histograms and exact_uniqueness
        if not relevant_columns:
            stats = df.describe()
        else:
            target_cols = [col for col in df.columns if col in relevant_columns]
            stats = df[target_cols].describe()
        final_stats = []
        for col in stats.columns:
            stats_dict = json.loads(stats[col].to_json())
            stat = self._convert_pandas_statistics(stats_dict)
            stat["dataType"] = (
                "Fractional"
                if isinstance(stats[col].dtype, type(np.dtype(np.float64)))
                else "Integral"
            )
            stat["isDataTypeInferred"] = "false"
            stat["column"] = col.split(".")[-1]
            stat["completeness"] = 1
            final_stats.append(stat)
        return json.dumps({"columns": final_stats})

    def _convert_pandas_statistics(self, stat):
        # For now transformation only need 25th, 50th, 75th percentiles
        # TODO: calculate properly all percentiles
        content_dict = {}
        percentiles = []
        if "25%" in stat:
            percentiles = [0] * 100
            percentiles[24] = stat["25%"]
            percentiles[49] = stat["50%"]
            percentiles[74] = stat["75%"]
        if "mean" in stat:
            content_dict["mean"] = stat["mean"]
        if "mean" in stat and "count" in stat:
            if isinstance(stat["mean"], numbers.Number):
                content_dict["sum"] = stat["mean"] * stat["count"]
        if "max" in stat:
            content_dict["maximum"] = stat["max"]
        if "std" in stat:
            content_dict["stdDev"] = stat["std"]
        if "min" in stat:
            content_dict["minimum"] = stat["min"]
        if percentiles:
            content_dict["approxPercentiles"] = percentiles
        return content_dict

    def validate(self, dataframe: pd.DataFrame, expectations, log_activity=True):
        raise NotImplementedError(
            "Deequ data validation is only available with Spark Engine. Use validate_with_great_expectations"
        )

    def validate_with_great_expectations(
        self,
        dataframe: pd.DataFrame,
        expectation_suite: TypeVar("ge.core.ExpectationSuite"),
        ge_validate_kwargs: Optional[Dict[Any, Any]] = {},
    ):
        report = ge.from_pandas(
            dataframe, expectation_suite=expectation_suite
        ).validate(**ge_validate_kwargs)
        return report

    def set_job_group(self, group_id, description):
        pass

    def convert_to_default_dataframe(self, dataframe):
        if isinstance(dataframe, pd.DataFrame):
            upper_case_features = [
                col for col in dataframe.columns if any(re.finditer("[A-Z]", col))
            ]

            # make shallow copy so the original df does not get changed
            # this is always needed to keep the user df unchanged
            dataframe_copy = dataframe.copy(deep=False)

            # making a shallow copy of the dataframe so that column names are unchanged
            if len(upper_case_features) > 0:
                warnings.warn(
                    "The ingested dataframe contains upper case letters in feature names: `{}`. "
                    "Feature names are sanitized to lower case in the feature store.".format(
                        upper_case_features
                    ),
                    util.FeatureGroupWarning,
                )
                dataframe_copy.columns = [x.lower() for x in dataframe_copy.columns]

            # convert timestamps with timezone to UTC
            for col in dataframe_copy.columns:
                if isinstance(
                    dataframe_copy[col].dtype, pd.core.dtypes.dtypes.DatetimeTZDtype
                ):
                    dataframe_copy[col] = dataframe_copy[col].dt.tz_convert(None)
            return dataframe_copy
        elif dataframe == "spine":
            return None

        raise TypeError(
            "The provided dataframe type is not recognized. Supported types are: pandas dataframe. "
            + "The provided dataframe has type: {}".format(type(dataframe))
        )

    def parse_schema_feature_group(self, dataframe, time_travel_format=None):
        arrow_schema = pa.Schema.from_pandas(dataframe)
        features = []
        for feat_name, feat_type in dataframe.dtypes.items():
            name = feat_name.lower()
            try:
                converted_type = self._convert_pandas_dtype_to_offline_type(
                    feat_type, arrow_schema.field(feat_name).type
                )
            except ValueError as e:
                raise FeatureStoreException(f"Feature '{name}': {str(e)}")
            features.append(feature.Feature(name, converted_type))
        return features

    def parse_schema_training_dataset(self, dataframe):
        raise NotImplementedError(
            "Training dataset creation from Dataframes is not "
            + "supported in Python environment. Use HSFS Query object instead."
        )

    def save_dataframe(
        self,
        feature_group: FeatureGroup,
        dataframe: pd.DataFrame,
        operation: str,
        online_enabled: bool,
        storage: str,
        offline_write_options: dict,
        online_write_options: dict,
        validation_id: int = None,
    ):
        if (
            isinstance(feature_group, ExternalFeatureGroup)
            and feature_group.online_enabled
        ) or feature_group.stream:
            return self._write_dataframe_kafka(
                feature_group, dataframe, offline_write_options
            )
        else:
            # for backwards compatibility
            return self.legacy_save_dataframe(
                feature_group,
                dataframe,
                operation,
                online_enabled,
                storage,
                offline_write_options,
                online_write_options,
                validation_id,
            )

    def legacy_save_dataframe(
        self,
        feature_group,
        dataframe,
        operation,
        online_enabled,
        storage,
        offline_write_options,
        online_write_options,
        validation_id=None,
    ):
        # App configuration
        app_options = self._get_app_options(offline_write_options)

        # Setup job for ingestion
        # Configure Hopsworks ingestion job
        print("Configuring ingestion job...")
        fg_api = feature_group_api.FeatureGroupApi(feature_group.feature_store_id)
        ingestion_job = fg_api.ingestion(feature_group, app_options)

        # Upload dataframe into Hopsworks
        print("Uploading Pandas dataframe...")
        self._dataset_api.upload(feature_group, ingestion_job.data_path, dataframe)

        # run job
        ingestion_job.job.run(
            await_termination=offline_write_options is None
            or offline_write_options.get("wait_for_job", True)
        )

        return ingestion_job.job

    def get_training_data(
        self, training_dataset_obj, feature_view_obj, query_obj, read_options
    ):
        if training_dataset_obj.splits:
            return self._prepare_transform_split_df(
                query_obj, training_dataset_obj, feature_view_obj, read_options
            )
        else:
            df = query_obj.read(read_options=read_options)
            transformation_function_engine.TransformationFunctionEngine.populate_builtin_transformation_functions(
                training_dataset_obj, feature_view_obj, df
            )
            return self._apply_transformation_function(
                training_dataset_obj.transformation_functions, df
            )

    def split_labels(self, df, labels):
        if labels:
            labels_df = df[labels]
            df_new = df.drop(columns=labels)
            return df_new, labels_df
        else:
            return df, None

    def _prepare_transform_split_df(
        self, query_obj, training_dataset_obj, feature_view_obj, read_option
    ):
        """
        Split a df into slices defined by `splits`. `splits` is a `dict(str, int)` which keys are name of split
        and values are split ratios.
        """
        if (
            training_dataset_obj.splits[0].split_type
            == TrainingDatasetSplit.TIME_SERIES_SPLIT
        ):
            event_time = query_obj._left_feature_group.event_time
            if event_time not in [_feature.name for _feature in query_obj.features]:
                query_obj.append_feature(
                    query_obj._left_feature_group.__getattr__(event_time)
                )
                result_dfs = self._time_series_split(
                    query_obj.read(read_options=read_option),
                    training_dataset_obj,
                    event_time,
                    drop_event_time=True,
                )
            else:
                result_dfs = self._time_series_split(
                    query_obj.read(read_options=read_option),
                    training_dataset_obj,
                    event_time,
                )
        else:
            result_dfs = self._random_split(
                query_obj.read(read_options=read_option), training_dataset_obj
            )

        # apply transformations
        # 1st parametrise transformation functions with dt split stats
        transformation_function_engine.TransformationFunctionEngine.populate_builtin_transformation_functions(
            training_dataset_obj, feature_view_obj, result_dfs
        )
        # and the apply them
        for split_name in result_dfs:
            result_dfs[split_name] = self._apply_transformation_function(
                training_dataset_obj.transformation_functions,
                result_dfs.get(split_name),
            )

        return result_dfs

    def _random_split(self, df, training_dataset_obj):
        split_column = f"_SPLIT_INDEX_{uuid.uuid1()}"
        result_dfs = {}
        splits = training_dataset_obj.splits
        if (
            not math.isclose(
                sum([split.percentage for split in splits]), 1
            )  # relative tolerance = 1e-09
            or sum([split.percentage > 1 or split.percentage < 0 for split in splits])
            > 1
        ):
            raise ValueError(
                "Sum of split ratios should be 1 and each values should be in range (0, 1)"
            )

        df_size = len(df)
        groups = []
        for i, split in enumerate(splits):
            groups += [i] * int(df_size * split.percentage)
        groups += [len(splits) - 1] * (df_size - len(groups))
        random.shuffle(groups)
        df[split_column] = groups
        for i, split in enumerate(splits):
            split_df = df[df[split_column] == i].drop(split_column, axis=1)
            result_dfs[split.name] = split_df
        return result_dfs

    def _time_series_split(
        self, df, training_dataset_obj, event_time, drop_event_time=False
    ):
        result_dfs = {}
        for split in training_dataset_obj.splits:
            if len(df[event_time]) > 0:
                result_df = df[
                    [
                        split.start_time
                        <= util.convert_event_time_to_timestamp(t)
                        < split.end_time
                        for t in df[event_time]
                    ]
                ]
            else:
                # if df[event_time] is empty, it returns an empty dataframe
                result_df = df
            if drop_event_time:
                result_df = result_df.drop([event_time], axis=1)
            result_dfs[split.name] = result_df
        return result_dfs

    def write_training_dataset(
        self,
        training_dataset,
        dataset,
        user_write_options,
        save_mode,
        feature_view_obj=None,
        to_df=False,
    ):
        if not feature_view_obj and not isinstance(dataset, query.Query):
            raise Exception(
                "Currently only query based training datasets are supported by the Python engine"
            )

        if (
            arrow_flight_client.get_instance().is_query_supported(
                dataset, user_write_options
            )
            and len(training_dataset.splits) == 0
            and len(training_dataset.transformation_functions) == 0
            and training_dataset.data_format == "parquet"
        ):
            query_obj, _ = dataset._prep_read(False, user_write_options)
            response = util.run_with_loading_animation(
                "Materializing data to Hopsworks, using ArrowFlight",
                arrow_flight_client.get_instance().create_training_dataset,
                feature_view_obj,
                training_dataset,
                query_obj,
            )

            return response

        # As for creating a feature group, users have the possibility of passing
        # a spark_job_configuration object as part of the user_write_options with the key "spark"
        spark_job_configuration = user_write_options.pop("spark", None)
        td_app_conf = training_dataset_job_conf.TrainingDatasetJobConf(
            query=dataset,
            overwrite=(save_mode == "overwrite"),
            write_options=user_write_options,
            spark_job_configuration=spark_job_configuration,
        )

        if feature_view_obj:
            fv_api = feature_view_api.FeatureViewApi(feature_view_obj.featurestore_id)
            td_job = fv_api.compute_training_dataset(
                feature_view_obj.name,
                feature_view_obj.version,
                training_dataset.version,
                td_app_conf,
            )
        else:
            td_api = training_dataset_api.TrainingDatasetApi(
                training_dataset.feature_store_id
            )
            td_job = td_api.compute(training_dataset, td_app_conf)
        print(
            "Training dataset job started successfully, you can follow the progress at \n{}".format(
                self.get_job_url(td_job.href)
            )
        )

        self.wait_for_job(
            td_job,
            await_termination=user_write_options.get("wait_for_job", True),
        )

        return td_job

    def _create_hive_connection(self, feature_store, hive_config=None):
        host = variable_api.VariableApi().get_loadbalancer_external_domain()
        if host == "":
            # If the load balancer is not configured, then fall back to use
            # the hive server on the head node
            host = client.get_instance().host

        try:
            return hive.Connection(
                host=host,
                port=9085,
                # database needs to be set every time, 'default' doesn't work in pyhive
                database=feature_store,
                configuration=hive_config,
                auth="CERTIFICATES",
                truststore=client.get_instance()._get_jks_trust_store_path(),
                keystore=client.get_instance()._get_jks_key_store_path(),
                keystore_password=client.get_instance()._cert_key,
            )
        except (TTransportException, AttributeError):
            raise ValueError(
                f"Cannot connect to hive server. Please check the host name '{client.get_instance()._host}' "
                "is correct and make sure port '9085' is open on host server."
            )
        except OperationalError as e:
            if e.args[0].status.statusCode == 3:
                raise RuntimeError(
                    f"Cannot access feature store '{feature_store}'. Please check if your project has the access right."
                    f" It is possible to request access from data owners of '{feature_store}'."
                )

    def _return_dataframe_type(self, dataframe, dataframe_type):
        if dataframe_type.lower() in ["default", "pandas"]:
            return dataframe
        if dataframe_type.lower() == "numpy":
            return dataframe.values
        if dataframe_type.lower() == "python":
            return dataframe.values.tolist()

        raise TypeError(
            "Dataframe type `{}` not supported on this platform.".format(dataframe_type)
        )

    def is_spark_dataframe(self, dataframe):
        return False

    def save_stream_dataframe(
        self,
        feature_group,
        dataframe,
        query_name,
        output_mode,
        await_termination,
        timeout,
        write_options,
    ):
        raise NotImplementedError(
            "Stream ingestion is not available on Python environments, because it requires Spark as engine."
        )

    def save_empty_dataframe(self, feature_group):
        """Wrapper around save_dataframe in order to provide no-op."""
        pass

    def get_job_url(self, href: str):
        """Use the endpoint returned by the API to construct the UI url for jobs

        Args:
            href (str): the endpoint returned by the API
        """
        url = urlparse(href)
        url_splits = url.path.split("/")
        project_id = url_splits[4]
        job_name = url_splits[6]
        ui_url = url._replace(
            path="p/{}/jobs/named/{}/executions".format(project_id, job_name)
        )
        ui_url = client.get_instance().replace_public_host(ui_url)
        return ui_url.geturl()

    def _get_app_options(self, user_write_options={}):
        """
        Generate the options that should be passed to the application doing the ingestion.
        Options should be data format, data options to read the input dataframe and
        insert options to be passed to the insert method

        Users can pass Spark configurations to the save/insert method
        Property name should match the value in the JobConfiguration.__init__
        """
        spark_job_configuration = user_write_options.pop("spark", None)

        return ingestion_job_conf.IngestionJobConf(
            data_format="PARQUET",
            data_options=[],
            write_options=user_write_options,
            spark_job_configuration=spark_job_configuration,
        )

    def wait_for_job(self, job, await_termination=True):
        # If the user passed the wait_for_job option consider it,
        # otherwise use the default True
        while await_termination:
            executions = self._job_api.last_execution(job)
            if len(executions) > 0:
                execution = executions[0]
            else:
                return

            if execution.final_status.lower() == "succeeded":
                return
            elif execution.final_status.lower() == "failed":
                raise exceptions.FeatureStoreException(
                    "The Hopsworks Job failed, use the Hopsworks UI to access the job logs"
                )
            elif execution.final_status.lower() == "killed":
                raise exceptions.FeatureStoreException("The Hopsworks Job was stopped")

            time.sleep(3)

    def add_file(self, file):
        if not file:
            return file

        # This is used for unit testing
        if not file.startswith("file://"):
            file = "hdfs://" + file

        local_file = os.path.join("/tmp", os.path.basename(file))
        if not os.path.exists(local_file):
            content_stream = self._dataset_api.read_content(file, "HIVEDB")
            bytesio_object = BytesIO(content_stream.content)
            # Write the stuff
            with open(local_file, "wb") as f:
                f.write(bytesio_object.getbuffer())
        return local_file

    def _apply_transformation_function(self, transformation_functions, dataset):
        for (
            feature_name,
            transformation_fn,
        ) in transformation_functions.items():
            dataset[feature_name] = dataset[feature_name].map(
                transformation_fn.transformation_fn
            )
            offline_type = Engine.convert_spark_type_to_offline_type(
                transformation_fn.output_type
            )
            dataset[feature_name] = Engine._cast_column_to_offline_type(
                dataset[feature_name], offline_type
            )

        return dataset

    @staticmethod
    def get_unique_values(feature_dataframe, feature_name):
        return feature_dataframe[feature_name].unique()

    def _init_kafka_producer(self, offline_write_options):
        # setup kafka producer
        return Producer(self._get_kafka_config(offline_write_options))

    def _init_kafka_consumer(self, offline_write_options):
        # setup kafka consumer
        consumer_config = self._get_kafka_config(offline_write_options)
        if "group.id" not in consumer_config:
            consumer_config["group.id"] = "hsfs_consumer_group"

        return Consumer(consumer_config)

    def _init_kafka_resources(self, feature_group, offline_write_options):
        # setup kafka producer
<<<<<<< HEAD
        producer = self._init_kafka_producer(offline_write_options)
=======
        producer = Producer(
            self._get_kafka_config(
                feature_group.feature_store_id, offline_write_options
            )
        )
>>>>>>> 5e61e864

        # setup complex feature writers
        feature_writers = {
            feature: self._get_encoder_func(
                feature_group._get_feature_avro_schema(feature)
            )
            for feature in feature_group.get_complex_features()
        }

        # setup row writer function
        writer = self._get_encoder_func(feature_group._get_encoded_avro_schema())
        return producer, feature_writers, writer

    def _write_dataframe_kafka(
        self,
        feature_group: FeatureGroup,
        dataframe: pd.DataFrame,
        offline_write_options: dict,
    ):
        initial_check_point = ""
        if feature_group._multi_part_insert:
            if feature_group._kafka_producer is None:
                producer, feature_writers, writer = self._init_kafka_resources(
                    feature_group, offline_write_options
                )
                feature_group._kafka_producer = producer
                feature_group._feature_writers = feature_writers
                feature_group._writer = writer
            else:
                producer = feature_group._kafka_producer
                feature_writers = feature_group._feature_writers
                writer = feature_group._writer
        else:
            producer, feature_writers, writer = self._init_kafka_resources(
                feature_group, offline_write_options
            )

            # initialize progress bar
            progress_bar = tqdm(
                total=dataframe.shape[0],
                bar_format="{desc}: {percentage:.2f}% |{bar}| Rows {n_fmt}/{total_fmt} | "
                "Elapsed Time: {elapsed} | Remaining Time: {remaining}",
                desc="Uploading Dataframe",
                mininterval=1,
            )

            # set initial_check_point to the current offset
            initial_check_point = self._kafka_get_offsets(
                feature_group, offline_write_options, producer, True
            )

        def acked(err, msg):
            if err is not None:
                if offline_write_options.get("debug_kafka", False):
                    print("Failed to deliver message: %s: %s" % (str(msg), str(err)))
                if err.code() in [
                    KafkaError.TOPIC_AUTHORIZATION_FAILED,
                    KafkaError._MSG_TIMED_OUT,
                ]:
                    progress_bar.colour = "RED"
                    raise err  # Stop producing and show error
            # update progress bar for each msg
            if not feature_group._multi_part_insert:
                progress_bar.update()

        # loop over rows
        for r in dataframe.itertuples(index=False):
            # itertuples returns Python NamedTyple, to be able to serialize it using
            # avro, create copy of row only by converting to dict, which preserves datatypes
            row = r._asdict()

            # transform special data types
            # here we might need to handle also timestamps and other complex types
            # possible optimizaiton: make it based on type so we don't need to loop over
            # all keys in the row
            for k in row.keys():
                # for avro to be able to serialize them, they need to be python data types
                if isinstance(row[k], np.ndarray):
                    row[k] = row[k].tolist()
                if isinstance(row[k], pd.Timestamp):
                    row[k] = row[k].to_pydatetime()
                if isinstance(row[k], datetime) and row[k].tzinfo is None:
                    row[k] = row[k].replace(tzinfo=timezone.utc)
                if isinstance(row[k], pd._libs.missing.NAType):
                    row[k] = None

            # encode complex features
            row = self._encode_complex_features(feature_writers, row)

            # encode feature row
            with BytesIO() as outf:
                writer(row, outf)
                encoded_row = outf.getvalue()

            # assemble key
            key = "".join([str(row[pk]) for pk in sorted(feature_group.primary_key)])

            self._kafka_produce(
                producer, feature_group, key, encoded_row, acked, offline_write_options
            )

        # make sure producer blocks and everything is delivered
        if not feature_group._multi_part_insert:
            producer.flush()
            progress_bar.close()

        # start materialization job
        # if topic didn't exist, always run the materialization job to reset the offsets except if it's a multi insert
        if (
            not isinstance(feature_group, ExternalFeatureGroup)
            and not initial_check_point
            and not feature_group._multi_part_insert
        ):
            if self._start_offline_materialization(offline_write_options):
                warnings.warn(
                    "This is the first ingestion after an upgrade or backup/restore, running materialization job even though `start_offline_materialization` was set to `False`.",
                    util.FeatureGroupWarning,
                )
            # set the initial_check_point to the lowest offset (it was not set previously due to topic not existing)
            initial_check_point = self._kafka_get_offsets(
                feature_group, offline_write_options, producer, False
            )
            feature_group.materialization_job.run(
                args=feature_group.materialization_job.config.get("defaultArgs", "")
                + initial_check_point,
                await_termination=offline_write_options.get("wait_for_job", False),
            )
        elif not isinstance(
            feature_group, ExternalFeatureGroup
        ) and self._start_offline_materialization(offline_write_options):
            # provide the initial_check_point as it will reduce the read amplification of materialization job
            feature_group.materialization_job.run(
                args=initial_check_point,
                await_termination=offline_write_options.get("wait_for_job", False),
            )
        if isinstance(feature_group, ExternalFeatureGroup):
            return None
        return feature_group.materialization_job

    def _kafka_get_offsets(
        self,
        feature_group: FeatureGroup,
        offline_write_options: dict,
        producer: Producer,
        high: bool,
    ):
        topic_name = feature_group._online_topic_name
        topics = producer.list_topics(
            timeout=offline_write_options.get("kafka_timeout", 6)
        ).topics
        if topic_name in topics.keys():
            # topic exists
            consumer = self._init_kafka_consumer(offline_write_options)
            offsets = ""
            tuple_value = int(high)
            for partition_metadata in topics.get(topic_name).partitions.values():
                partition = TopicPartition(
                    topic=topic_name, partition=partition_metadata.id
                )
                offsets += f",{partition_metadata.id}:{consumer.get_watermark_offsets(partition)[tuple_value]}"
            consumer.close()

            return f" -initialCheckPointString {topic_name + offsets}"
        return ""

    def _kafka_produce(
        self, producer, feature_group, key, encoded_row, acked, offline_write_options
    ):
        while True:
            # if BufferError is thrown, we can be sure, message hasn't been send so we retry
            try:
                # produce
                producer.produce(
                    topic=feature_group._online_topic_name,
                    key=key,
                    value=encoded_row,
                    callback=acked,
                    headers={
                        "subjectId": str(feature_group.subject["id"]).encode("utf8"),
                    },
                )

                # Trigger internal callbacks to empty op queue
                producer.poll(0)
                break
            except BufferError as e:
                if offline_write_options.get("debug_kafka", False):
                    print("Caught: {}".format(e))
                # backoff for 1 second
                producer.poll(1)

    def _encode_complex_features(
        self, feature_writers: Dict[str, callable], row: dict
    ) -> dict:
        for feature_name, writer in feature_writers.items():
            with BytesIO() as outf:
                writer(row[feature_name], outf)
                row[feature_name] = outf.getvalue()
        return row

    def _get_encoder_func(self, writer_schema: str) -> callable:
        if HAS_FAST:
            schema = json.loads(writer_schema)
            parsed_schema = parse_schema(schema)
            return lambda record, outf: schemaless_writer(outf, parsed_schema, record)

        parsed_schema = avro.schema.parse(writer_schema)
        writer = avro.io.DatumWriter(parsed_schema)
        return lambda record, outf: writer.write(record, avro.io.BinaryEncoder(outf))

    def _get_kafka_config(
        self, feature_store_id: int, write_options: dict = {}
    ) -> dict:
        external = not isinstance(
            client.get_instance(), hopsworks.Client
        ) or not write_options.get("internal_kafka", False)

        storage_connector = self._storage_connector_api.get_kafka_connector(
            feature_store_id, external
        )

        config = storage_connector.confluent_options()
        config.update(write_options.get("kafka_producer_config", {}))
        return config

    @staticmethod
    def _convert_pandas_dtype_to_offline_type(dtype, arrow_type):
        # This is a simple type conversion between pandas dtypes and pyspark (hive) types,
        # using pyarrow types to convert "O (object)"-typed fields.
        # In the backend, the types specified here will also be used for mapping to Avro types.
        if dtype == np.dtype("O"):
            return Engine._convert_pandas_object_type_to_offline_type(arrow_type)

        return Engine._convert_simple_pandas_dtype_to_offline_type(dtype)

    @staticmethod
    def convert_spark_type_to_offline_type(spark_type_string):
        if spark_type_string.endswith("Type()"):
            spark_type_string = util.translate_legacy_spark_type(spark_type_string)
        if spark_type_string == "STRING":
            return "STRING"
        elif spark_type_string == "BINARY":
            return "BINARY"
        elif spark_type_string == "BYTE":
            return "INT"
        elif spark_type_string == "SHORT":
            return "INT"
        elif spark_type_string == "INT":
            return "INT"
        elif spark_type_string == "LONG":
            return "BIGINT"
        elif spark_type_string == "FLOAT":
            return "FLOAT"
        elif spark_type_string == "DOUBLE":
            return "DOUBLE"
        elif spark_type_string == "TIMESTAMP":
            return "TIMESTAMP"
        elif spark_type_string == "DATE":
            return "DATE"
        elif spark_type_string == "BOOLEAN":
            return "BOOLEAN"
        else:
            raise ValueError(
                f"Return type {spark_type_string} not supported for transformation functions."
            )

    @staticmethod
    def _convert_simple_pandas_dtype_to_offline_type(dtype):
        if dtype == np.dtype("uint8"):
            return "int"
        elif dtype == np.dtype("uint16"):
            return "int"
        elif dtype == np.dtype("int8"):
            return "int"
        elif dtype == np.dtype("int16"):
            return "int"
        elif dtype == np.dtype("int32"):
            return "int"
        elif dtype == np.dtype("uint32"):
            return "bigint"
        elif dtype == np.dtype("int64"):
            return "bigint"
        elif dtype == np.dtype("float16"):
            return "float"
        elif dtype == np.dtype("float32"):
            return "float"
        elif dtype == np.dtype("float64"):
            return "double"
        elif dtype == np.dtype("datetime64[ns]"):
            return "timestamp"
        elif dtype == np.dtype("bool"):
            return "boolean"
        elif dtype == "category":
            return "string"
        elif str(dtype) == "string":
            return "string"
        elif not isinstance(dtype, np.dtype):
            if dtype == pd.Int8Dtype():
                return "int"
            elif dtype == pd.Int16Dtype():
                return "int"
            elif dtype == pd.Int32Dtype():
                return "int"
            elif dtype == pd.Int64Dtype():
                return "bigint"

        raise ValueError(f"dtype '{dtype}' not supported")

    @staticmethod
    def _convert_pandas_object_type_to_offline_type(arrow_type):
        if pa.types.is_list(arrow_type):
            # figure out sub type
            sub_arrow_type = arrow_type.value_type
            try:
                sub_dtype = np.dtype(sub_arrow_type.to_pandas_dtype())
            except NotImplementedError:
                sub_dtype = np.dtype("object")
            subtype = Engine._convert_pandas_dtype_to_offline_type(
                sub_dtype, sub_arrow_type
            )
            return "array<{}>".format(subtype)
        if pa.types.is_struct(arrow_type):
            struct_schema = {}
            for index in range(arrow_type.num_fields):
                sub_arrow_type = arrow_type.field(index).type
                try:
                    sub_dtype = np.dtype(sub_arrow_type.to_pandas_dtype())
                except NotImplementedError:
                    sub_dtype = np.dtype("object")
                struct_schema[
                    arrow_type.field(index).name
                ] = Engine._convert_pandas_dtype_to_offline_type(
                    sub_dtype, arrow_type.field(index).type
                )
            return (
                "struct<"
                + ",".join([f"{key}:{value}" for key, value in struct_schema.items()])
                + ">"
            )
        # Currently not supported
        # elif pa.types.is_decimal(arrow_type):
        #    return str(arrow_type).replace("decimal128", "decimal")
        elif pa.types.is_date(arrow_type):
            return "date"
        elif pa.types.is_binary(arrow_type):
            return "binary"
        elif pa.types.is_string(arrow_type) or pa.types.is_unicode(arrow_type):
            return "string"
        elif pa.types.is_boolean(arrow_type):
            return "boolean"

        raise ValueError(f"dtype 'O' (arrow_type '{str(arrow_type)}') not supported")

    @staticmethod
    def _cast_column_to_offline_type(feature_column, offline_type):
        offline_type = offline_type.lower()
        if offline_type == "timestamp":
            # convert (if tz!=UTC) to utc, then make timezone unaware
            return pd.to_datetime(feature_column, utc=True).dt.tz_localize(None)
        elif offline_type == "date":
            return pd.to_datetime(feature_column, utc=True).dt.date
        elif offline_type.startswith("array<") or offline_type.startswith("struct<"):
            return feature_column.apply(
                lambda x: (ast.literal_eval(x) if type(x) is str else x)
                if (x is not None and x != "")
                else None
            )
        elif offline_type == "boolean":
            return feature_column.apply(
                lambda x: (ast.literal_eval(x) if type(x) is str else x)
                if (x is not None and x != "")
                else None
            )
        elif offline_type == "string":
            return feature_column.apply(lambda x: str(x) if x is not None else None)
        elif offline_type.startswith("decimal"):
            return feature_column.apply(
                lambda x: decimal.Decimal(x) if (x is not None) else None
            )
        else:
            offline_dtype_mapping = {
                "bigint": pd.Int64Dtype(),
                "int": pd.Int32Dtype(),
                "smallint": pd.Int16Dtype(),
                "tinyint": pd.Int8Dtype(),
                "float": np.dtype("float32"),
                "double": np.dtype("float64"),
            }
            if offline_type in offline_dtype_mapping:
                casted_feature = feature_column.astype(
                    offline_dtype_mapping[offline_type]
                )
                return casted_feature
            else:
                return feature_column  # handle gracefully, just return the column as-is

    @staticmethod
    def _cast_column_to_online_type(feature_column, online_type):
        online_type = online_type.lower()
        if online_type == "timestamp":
            # convert (if tz!=UTC) to utc, then make timezone unaware
            return pd.to_datetime(feature_column, utc=True).dt.tz_localize(None)
        elif online_type == "date":
            return pd.to_datetime(feature_column, utc=True).dt.date
        elif online_type.startswith("varchar") or online_type == "text":
            return feature_column.apply(lambda x: str(x) if x is not None else None)
        elif online_type == "boolean":
            return feature_column.apply(
                lambda x: (ast.literal_eval(x) if type(x) is str else x)
                if (x is not None and x != "")
                else None
            )
        elif online_type.startswith("decimal"):
            return feature_column.apply(
                lambda x: decimal.Decimal(x) if (x is not None) else None
            )
        else:
            online_dtype_mapping = {
                "bigint": pd.Int64Dtype(),
                "int": pd.Int32Dtype(),
                "smallint": pd.Int16Dtype(),
                "tinyint": pd.Int8Dtype(),
                "float": np.dtype("float32"),
                "double": np.dtype("float64"),
            }
            if online_type in online_dtype_mapping:
                casted_feature = feature_column.astype(
                    online_dtype_mapping[online_type]
                )
                return casted_feature
            else:
                return feature_column  # handle gracefully, just return the column as-is

    @staticmethod
    def cast_columns(df, schema, online=False):
        for _feat in schema:
            if not online:
                df[_feat.name] = Engine._cast_column_to_offline_type(
                    df[_feat.name], _feat.type
                )
            else:
                df[_feat.name] = Engine._cast_column_to_online_type(
                    df[_feat.name], _feat.online_type
                )
        return df

    @staticmethod
    def is_connector_type_supported(connector_type):
        return connector_type in [
            StorageConnector.HOPSFS,
            StorageConnector.S3,
            StorageConnector.KAFKA,
        ]

    @staticmethod
    def _start_offline_materialization(offline_write_options):
        if offline_write_options is not None:
            if "start_offline_materialization" in offline_write_options:
                return offline_write_options.get("start_offline_materialization")
            elif "start_offline_backfill" in offline_write_options:
                return offline_write_options.get("start_offline_backfill")
            else:
                return True
        else:
            return True<|MERGE_RESOLUTION|>--- conflicted
+++ resolved
@@ -885,13 +885,19 @@
     def get_unique_values(feature_dataframe, feature_name):
         return feature_dataframe[feature_name].unique()
 
-    def _init_kafka_producer(self, offline_write_options):
+    def _init_kafka_producer(self, feature_group, offline_write_options):
         # setup kafka producer
-        return Producer(self._get_kafka_config(offline_write_options))
-
-    def _init_kafka_consumer(self, offline_write_options):
+        return Producer(
+            self._get_kafka_config(
+                feature_group.feature_store_id, offline_write_options
+            )
+        )
+
+    def _init_kafka_consumer(self, feature_group, offline_write_options):
         # setup kafka consumer
-        consumer_config = self._get_kafka_config(offline_write_options)
+        consumer_config = self._get_kafka_config(
+            feature_group.feature_store_id, offline_write_options
+        )
         if "group.id" not in consumer_config:
             consumer_config["group.id"] = "hsfs_consumer_group"
 
@@ -899,15 +905,7 @@
 
     def _init_kafka_resources(self, feature_group, offline_write_options):
         # setup kafka producer
-<<<<<<< HEAD
-        producer = self._init_kafka_producer(offline_write_options)
-=======
-        producer = Producer(
-            self._get_kafka_config(
-                feature_group.feature_store_id, offline_write_options
-            )
-        )
->>>>>>> 5e61e864
+        producer = self._init_kafka_producer(feature_group, offline_write_options)
 
         # setup complex feature writers
         feature_writers = {
@@ -1060,7 +1058,7 @@
         ).topics
         if topic_name in topics.keys():
             # topic exists
-            consumer = self._init_kafka_consumer(offline_write_options)
+            consumer = self._init_kafka_consumer(feature_group, offline_write_options)
             offsets = ""
             tuple_value = int(high)
             for partition_metadata in topics.get(topic_name).partitions.values():
