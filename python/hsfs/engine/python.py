--- conflicted
+++ resolved
@@ -28,11 +28,7 @@
 import warnings
 from datetime import datetime, timezone
 from io import BytesIO
-<<<<<<< HEAD
 from typing import Any, Dict, Optional, Union
-=======
-from typing import Any, Dict, Optional, TypeVar, Union
->>>>>>> 295816df
 
 import avro
 import boto3
@@ -603,11 +599,7 @@
     def validate_with_great_expectations(
         self,
         dataframe: Union[pl.DataFrame, pd.DataFrame],
-<<<<<<< HEAD
         expectation_suite: "ge.core.ExpectationSuite",
-=======
-        expectation_suite: TypeVar("ge.core.ExpectationSuite"),
->>>>>>> 295816df
         ge_validate_kwargs: Optional[Dict[Any, Any]] = None,
     ):
         if ge_validate_kwargs is None:
@@ -619,10 +611,7 @@
         ):
             warnings.warn(
                 "Currently Great Expectations does not support Polars dataframes. This operation will convert to Pandas dataframe that can be slow.",
-<<<<<<< HEAD
-=======
                 util.FeatureGroupWarning,
->>>>>>> 295816df
                 stacklevel=1,
             )
             dataframe = dataframe.to_pandas()
