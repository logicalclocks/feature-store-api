--- conflicted
+++ resolved
@@ -81,12 +81,14 @@
     training_dataset_job_conf,
     transformation_function_engine,
 )
-<<<<<<< HEAD
-from hsfs.core.constants import HAS_ARROW, HAS_GREAT_EXPECTATIONS, HAS_PANDAS
-=======
-from hsfs.core.constants import HAS_AIOMYSQL, HAS_GREAT_EXPECTATIONS, HAS_SQLALCHEMY
+from hsfs.core.constants import (
+    HAS_AIOMYSQL,
+    HAS_ARROW,
+    HAS_GREAT_EXPECTATIONS,
+    HAS_PANDAS,
+    HAS_SQLALCHEMY,
+)
 from hsfs.core.feature_view_engine import FeatureViewEngine
->>>>>>> 617098d3
 from hsfs.core.vector_db_client import VectorDbClient
 from hsfs.decorators import uses_great_expectations
 from hsfs.feature_group import ExternalFeatureGroup, FeatureGroup
@@ -98,66 +100,16 @@
 if HAS_GREAT_EXPECTATIONS:
     import great_expectations
 
-<<<<<<< HEAD
 if HAS_ARROW:
     from hsfs.core.type_systems import PYARROW_HOPSWORKS_DTYPE_MAPPING
+if HAS_AIOMYSQL and HAS_SQLALCHEMY:
+    from hsfs.core import util_sql
+
+if HAS_SQLALCHEMY:
+    from sqlalchemy import sql
 
 if HAS_PANDAS:
     from hsfs.core.type_systems import convert_pandas_dtype_to_offline_type
-=======
-if HAS_AIOMYSQL and HAS_SQLALCHEMY:
-    from hsfs.core import util_sql
-
-if HAS_SQLALCHEMY:
-    from sqlalchemy import sql
-
-# Decimal types are currently not supported
-_INT_TYPES = [pa.uint8(), pa.uint16(), pa.int8(), pa.int16(), pa.int32()]
-_BIG_INT_TYPES = [pa.uint32(), pa.int64()]
-_FLOAT_TYPES = [pa.float16(), pa.float32()]
-_DOUBLE_TYPES = [pa.float64()]
-_TIMESTAMP_UNIT = ["ns", "us", "ms", "s"]
-_BOOLEAN_TYPES = [pa.bool_()]
-_STRING_TYPES = [pa.string(), pa.large_string()]
-_DATE_TYPES = [pa.date32(), pa.date64()]
-_BINARY_TYPES = [pa.binary(), pa.large_binary()]
-
-PYARROW_HOPSWORKS_DTYPE_MAPPING = {
-    **dict.fromkeys(_INT_TYPES, "int"),
-    **dict.fromkeys(_BIG_INT_TYPES, "bigint"),
-    **dict.fromkeys(_FLOAT_TYPES, "float"),
-    **dict.fromkeys(_DOUBLE_TYPES, "double"),
-    **dict.fromkeys(
-        [
-            *[pa.timestamp(unit) for unit in _TIMESTAMP_UNIT],
-            *[
-                pa.timestamp(unit, tz=tz)
-                for unit in _TIMESTAMP_UNIT
-                for tz in pytz.all_timezones
-            ],
-        ],
-        "timestamp",
-    ),
-    **dict.fromkeys(_BOOLEAN_TYPES, "boolean"),
-    **dict.fromkeys(
-        [
-            *_STRING_TYPES,
-            # Category type in pandas stored as dictinoary in pyarrow
-            *[
-                pa.dictionary(
-                    value_type=value_type, index_type=index_type, ordered=ordered
-                )
-                for value_type in _STRING_TYPES
-                for index_type in _INT_TYPES + _BIG_INT_TYPES
-                for ordered in [True, False]
-            ],
-        ],
-        "string",
-    ),
-    **dict.fromkeys(_DATE_TYPES, "date"),
-    **dict.fromkeys(_BINARY_TYPES, "binary"),
-}
->>>>>>> 617098d3
 
 
 class Engine:
@@ -1396,49 +1348,72 @@
     def _convert_feature_log_to_df(feature_log, cols):
         if feature_log is None and cols:
             return pd.DataFrame(columns=cols)
-        if not (isinstance(feature_log, (list, np.ndarray, pd.DataFrame, pl.DataFrame))):
+        if not (
+            isinstance(feature_log, (list, np.ndarray, pd.DataFrame, pl.DataFrame))
+        ):
             raise ValueError(f"Type '{type(feature_log)}' not accepted")
         if isinstance(feature_log, list) or isinstance(feature_log, np.ndarray):
-            if isinstance(feature_log[0], list) or isinstance(feature_log[0],
-                                                           np.ndarray):
+            if isinstance(feature_log[0], list) or isinstance(
+                feature_log[0], np.ndarray
+            ):
                 provided_len = len(feature_log[0])
             else:
                 provided_len = 1
-            assert  provided_len == len(cols), f"Expecting {len(cols)} features/labels but {provided_len} provided."
+            assert provided_len == len(
+                cols
+            ), f"Expecting {len(cols)} features/labels but {provided_len} provided."
 
             return pd.DataFrame(feature_log, columns=cols)
         else:
             return feature_log.copy(deep=False)
 
     @staticmethod
-    def get_feature_logging_df(fg,
-                               features,
-                               fg_features: List[TrainingDatasetFeature],
-                               td_predictions: List[TrainingDatasetFeature],
-                               td_col_name,
-                               time_col_name,
-                               model_col_name,
-                               prediction=None,
-                               training_dataset_version=None,
-                               hsml_model=None,
-                               ) -> pd.DataFrame:
+    def get_feature_logging_df(
+        fg,
+        features,
+        fg_features: List[TrainingDatasetFeature],
+        td_predictions: List[TrainingDatasetFeature],
+        td_col_name,
+        time_col_name,
+        model_col_name,
+        prediction=None,
+        training_dataset_version=None,
+        hsml_model=None,
+    ) -> pd.DataFrame:
         import uuid
-        features = Engine._convert_feature_log_to_df(features, [f.name for f in fg_features])
+
+        features = Engine._convert_feature_log_to_df(
+            features, [f.name for f in fg_features]
+        )
         if td_predictions:
-            prediction = Engine._convert_feature_log_to_df(prediction, [f.name for f in td_predictions])
+            prediction = Engine._convert_feature_log_to_df(
+                prediction, [f.name for f in td_predictions]
+            )
             for f in td_predictions:
-                prediction[f.name] = Engine._cast_column_to_offline_type(prediction[f.name], f.type)
+                prediction[f.name] = Engine._cast_column_to_offline_type(
+                    prediction[f.name], f.type
+                )
             if not set(prediction.columns).intersection(set(features.columns)):
                 features = pd.concat([features, prediction], axis=1)
         # need to case the column type as if it is None, type cannot be inferred.
         features[td_col_name] = Engine._cast_column_to_offline_type(
-            pd.Series([training_dataset_version for _ in range(len(features))]), fg.get_feature(td_col_name).type
+            pd.Series([training_dataset_version for _ in range(len(features))]),
+            fg.get_feature(td_col_name).type,
         )
         # _cast_column_to_offline_type cannot cast string type
-        features[model_col_name] = pd.Series([FeatureViewEngine.get_hsml_model_value(hsml_model) if hsml_model else None for _ in range(len(features))], dtype=pd.StringDtype())
+        features[model_col_name] = pd.Series(
+            [
+                FeatureViewEngine.get_hsml_model_value(hsml_model)
+                if hsml_model
+                else None
+                for _ in range(len(features))
+            ],
+            dtype=pd.StringDtype(),
+        )
         now = datetime.now()
         features[time_col_name] = Engine._cast_column_to_offline_type(
-            pd.Series([now for _ in range(len(features))]), fg.get_feature(time_col_name).type
+            pd.Series([now for _ in range(len(features))]),
+            fg.get_feature(time_col_name).type,
         )
         features["log_id"] = [str(uuid.uuid4()) for _ in range(len(features))]
         return features[[feat.name for feat in fg.features]]