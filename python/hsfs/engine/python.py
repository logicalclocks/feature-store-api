#
#   Copyright 2020 Logical Clocks AB
#
#   Licensed under the Apache License, Version 2.0 (the "License");
#   you may not use this file except in compliance with the License.
#   You may obtain a copy of the License at
#
#       http://www.apache.org/licenses/LICENSE-2.0
#
#   Unless required by applicable law or agreed to in writing, software
#   distributed under the License is distributed on an "AS IS" BASIS,
#   WITHOUT WARRANTIES OR CONDITIONS OF ANY KIND, either express or implied.
#   See the License for the specific language governing permissions and
#   limitations under the License.
#
from __future__ import annotations

import ast
import decimal
import json
import logging
import math
import numbers
import os
import random
import re
import sys
import uuid
import warnings
from datetime import datetime, timezone
from io import BytesIO
from pathlib import Path
from typing import Any, Callable, Dict, List, Literal, Optional, Tuple, Union

import avro
import boto3
import great_expectations as ge
import hsfs
import numpy as np
import pandas as pd
import polars as pl
import pyarrow as pa
import pytz
from botocore.response import StreamingBody
from confluent_kafka import Consumer, KafkaError, Producer, TopicPartition
from hsfs import (
    client,
    feature,
    feature_store,
    feature_view,
    transformation_function_attached,
    util,
)
from hsfs import storage_connector as sc
from hsfs.client import hopsworks
from hsfs.client.exceptions import FeatureStoreException
from hsfs.constructor import query
from hsfs.core import (
    arrow_flight_client,
    dataset_api,
    feature_group_api,
    feature_view_api,
    ingestion_job_conf,
    job,
    job_api,
    statistics_api,
    storage_connector_api,
    training_dataset_api,
    training_dataset_job_conf,
    transformation_function_engine,
    variable_api,
)
from hsfs.feature_group import ExternalFeatureGroup, FeatureGroup
from hsfs.training_dataset import TrainingDataset
from hsfs.training_dataset_split import TrainingDatasetSplit
from pyhive import hive
from pyhive.exc import OperationalError
from sqlalchemy import sql
from thrift.transport.TTransport import TTransportException
from tqdm.auto import tqdm


# Disable pyhive INFO logging
logging.getLogger("pyhive").setLevel(logging.WARNING)

HAS_FAST = False
try:
    from fastavro import schemaless_writer
    from fastavro.schema import parse_schema

    HAS_FAST = True
except ImportError:
    pass

# Decimal types are currently not supported
_INT_TYPES = [pa.uint8(), pa.uint16(), pa.int8(), pa.int16(), pa.int32()]
_BIG_INT_TYPES = [pa.uint32(), pa.int64()]
_FLOAT_TYPES = [pa.float16(), pa.float32()]
_DOUBLE_TYPES = [pa.float64()]
_TIMESTAMP_UNIT = ["ns", "us", "ms", "s"]
_BOOLEAN_TYPES = [pa.bool_()]
_STRING_TYPES = [pa.string(), pa.large_string()]
_DATE_TYPES = [pa.date32(), pa.date64()]
_BINARY_TYPES = [pa.binary(), pa.large_binary()]

PYARROW_HOPSWORKS_DTYPE_MAPPING = {
    **dict.fromkeys(_INT_TYPES, "int"),
    **dict.fromkeys(_BIG_INT_TYPES, "bigint"),
    **dict.fromkeys(_FLOAT_TYPES, "float"),
    **dict.fromkeys(_DOUBLE_TYPES, "double"),
    **dict.fromkeys(
        [
            *[pa.timestamp(unit) for unit in _TIMESTAMP_UNIT],
            *[
                pa.timestamp(unit, tz=tz)
                for unit in _TIMESTAMP_UNIT
                for tz in pytz.all_timezones
            ],
        ],
        "timestamp",
    ),
    **dict.fromkeys(_BOOLEAN_TYPES, "boolean"),
    **dict.fromkeys(
        [
            *_STRING_TYPES,
            # Category type in pandas stored as dictinoary in pyarrow
            *[
                pa.dictionary(
                    value_type=value_type, index_type=index_type, ordered=ordered
                )
                for value_type in _STRING_TYPES
                for index_type in _INT_TYPES + _BIG_INT_TYPES
                for ordered in [True, False]
            ],
        ],
        "string",
    ),
    **dict.fromkeys(_DATE_TYPES, "date"),
    **dict.fromkeys(_BINARY_TYPES, "binary"),
}


class Engine:
    def __init__(self) -> None:
        self._dataset_api: dataset_api.DatasetApi = dataset_api.DatasetApi()
        self._job_api: job_api.JobApi = job_api.JobApi()
        self._feature_group_api: feature_group_api.FeatureGroupApi = (
            feature_group_api.FeatureGroupApi()
        )
        self._storage_connector_api: storage_connector_api.StorageConnectorApi = (
            storage_connector_api.StorageConnectorApi()
        )

        # cache the sql engine which contains the connection pool
        self._mysql_online_fs_engine = None

    def sql(
        self,
        sql_query: str,
        feature_store: feature_store.FeatureStore,
        online_conn: Optional["sc.OnlineStorageConnector"],
        dataframe_type: str,
        read_options: Optional[Dict[str, Any]],
        schema: Optional[List["feature.Feature"]] = None,
    ) -> Union[pd.DataFrame, pl.DataFrame]:
        if not online_conn:
            return self._sql_offline(
                sql_query,
                feature_store,
                dataframe_type,
                schema,
                hive_config=read_options.get("hive_config") if read_options else None,
                arrow_flight_config=read_options.get("arrow_flight_config", {})
                if read_options
                else {},
            )
        else:
            return self._jdbc(
                sql_query, online_conn, dataframe_type, read_options, schema
            )

    def is_flyingduck_query_supported(
        self, query: "query.Query", read_options: Optional[Dict[str, Any]] = None
    ) -> bool:
        return arrow_flight_client.is_query_supported(query, read_options or {})

    def _sql_offline(
        self,
        sql_query: str,
        feature_store: feature_store.FeatureStore,
        dataframe_type: str,
        schema: Optional[List["feature.Feature"]] = None,
        hive_config: Optional[Dict[str, Any]] = None,
        arrow_flight_config: Optional[Dict[str, Any]] = None,
    ) -> Union[pd.DataFrame, pl.DataFrame]:
        if not isinstance(dataframe_type, str) or dataframe_type.lower() not in [
            "pandas",
            "polars",
            "numpy",
            "python",
            "default",
        ]:
            raise FeatureStoreException(
                f'dataframe_type : {dataframe_type} not supported. Possible values are "default", "pandas", "polars", "numpy" or "python"'
            )

        if isinstance(sql_query, dict) and "query_string" in sql_query:
            result_df = util.run_with_loading_animation(
                "Reading data from Hopsworks, using Hopsworks Feature Query Service",
                arrow_flight_client.get_instance().read_query,
                sql_query,
                arrow_flight_config or {},
                dataframe_type,
            )
        else:
            with self._create_hive_connection(
                feature_store, hive_config=hive_config
            ) as hive_conn:
                # Suppress SQLAlchemy pandas warning
                with warnings.catch_warnings():
                    warnings.simplefilter("ignore", UserWarning)
                    if dataframe_type.lower() == "polars":
                        result_df = util.run_with_loading_animation(
                            "Reading data from Hopsworks, using Hive",
                            pl.read_database,
                            sql_query,
                            hive_conn,
                        )
                    else:
                        result_df = util.run_with_loading_animation(
                            "Reading data from Hopsworks, using Hive",
                            pd.read_sql,
                            sql_query,
                            hive_conn,
                        )
        if schema:
            result_df = Engine.cast_columns(result_df, schema)
        return self._return_dataframe_type(result_df, dataframe_type)

    def _jdbc(
        self,
        sql_query: str,
        connector: "sc.OnlineStorageConnector",
        dataframe_type: str,
        read_options: Optional[Dict[str, Any]],
        schema: Optional[List["feature.Feature"]] = None,
    ) -> Union[pd.DataFrame, pl.DataFrame]:
        if not isinstance(dataframe_type, str) or dataframe_type.lower() not in [
            "pandas",
            "polars",
            "numpy",
            "python",
            "default",
        ]:
            raise FeatureStoreException(
                f'dataframe_type : {dataframe_type} not supported. Possible values are "default", "pandas", "polars", "numpy" or "python"'
            )

        if self._mysql_online_fs_engine is None:
            self._mysql_online_fs_engine = util.create_mysql_engine(
                connector,
                (
                    isinstance(client.get_instance(), client.external.Client)
                    if "external" not in read_options
                    else read_options["external"]
                ),
            )
        with self._mysql_online_fs_engine.connect() as mysql_conn:
            if "sqlalchemy" in str(type(mysql_conn)):
                sql_query = sql.text(sql_query)
            if dataframe_type.lower() == "polars":
                result_df = pl.read_database(sql_query, mysql_conn)
            else:
                result_df = pd.read_sql(sql_query, mysql_conn)
            if schema:
                result_df = Engine.cast_columns(result_df, schema, online=True)
        return self._return_dataframe_type(result_df, dataframe_type)

    def read(
        self,
        storage_connector: "sc.StorageConnector",
        data_format: str,
        read_options: Optional[Dict[str, Any]],
        location: Optional[str],
        dataframe_type: str,
    ) -> Union[pd.DataFrame, pl.DataFrame]:
        if not data_format:
            raise FeatureStoreException("data_format is not specified")

        if storage_connector.type == storage_connector.HOPSFS:
            df_list = self._read_hopsfs(
                location, data_format, read_options, dataframe_type
            )
        elif storage_connector.type == storage_connector.S3:
            df_list = self._read_s3(
                storage_connector, location, data_format, dataframe_type
            )
        else:
            raise NotImplementedError(
                "{} Storage Connectors for training datasets are not supported yet for external environments.".format(
                    storage_connector.type
                )
            )
        if dataframe_type.lower() == "polars":
            # Below check performed since some files materialized when creating training data are empty
            # If empty dataframe is in df_list then polars cannot concatenate df_list due to schema mismatch
            # However if the entire split contains only empty files which can occur when the data size is very small then one of the empty dataframe is return so that the column names can be accessed.
            non_empty_df_list = [df for df in df_list if not df.is_empty()]
            if non_empty_df_list:
                return self._return_dataframe_type(
                    pl.concat(non_empty_df_list), dataframe_type=dataframe_type
                )
            else:
                return df_list[0]
        else:
            return self._return_dataframe_type(
                pd.concat(df_list, ignore_index=True), dataframe_type=dataframe_type
            )

    def _read_pandas(self, data_format: str, obj: Any) -> pd.DataFrame:
        if data_format.lower() == "csv":
            return pd.read_csv(obj)
        elif data_format.lower() == "tsv":
            return pd.read_csv(obj, sep="\t")
        elif data_format.lower() == "parquet" and isinstance(obj, StreamingBody):
            return pd.read_parquet(BytesIO(obj.read()))
        elif data_format.lower() == "parquet":
            return pd.read_parquet(obj)
        else:
            raise TypeError(
                "{} training dataset format is not supported to read as pandas dataframe.".format(
                    data_format
                )
            )

    def _read_polars(self, data_format: str, obj: Any) -> pl.DataFrame:
        if data_format.lower() == "csv":
            return pl.read_csv(obj)
        elif data_format.lower() == "tsv":
            return pl.read_csv(obj, separator="\t")
        elif data_format.lower() == "parquet" and isinstance(obj, StreamingBody):
            return pl.read_parquet(BytesIO(obj.read()), use_pyarrow=True)
        elif data_format.lower() == "parquet":
            return pl.read_parquet(obj, use_pyarrow=True)
        else:
            raise TypeError(
                "{} training dataset format is not supported to read as polars dataframe.".format(
                    data_format
                )
            )

    def _is_metadata_file(self, path):
        return Path(path).stem.startswith("_")

    def _read_hopsfs(
        self,
        location: str,
        data_format: str,
        read_options: Optional[Dict[str, Any]] = None,
        dataframe_type: str = "default",
    ) -> List[Union[pd.DataFrame, pl.DataFrame]]:
        # providing more informative error
        try:
            from pydoop import hdfs
        except ModuleNotFoundError:
            return self._read_hopsfs_remote(
                location, data_format, read_options or {}, dataframe_type
            )
        util.setup_pydoop()
        path_list = hdfs.ls(location, recursive=True)

        df_list = []
        for path in path_list:
            if (
                hdfs.path.isfile(path)
                and not self._is_metadata_file(path)
                and hdfs.path.getsize(path) > 0
            ):
                if dataframe_type.lower() == "polars":
                    df_list.append(self._read_polars(data_format, path))
                else:
                    df_list.append(self._read_pandas(data_format, path))
        return df_list

    # This is a version of the read method that uses the Hopsworks REST APIs or Flyginduck Server
    # To read the training dataset content, this to avoid the pydoop dependency
    # requirement and allow users to read Hopsworks training dataset from outside
    def _read_hopsfs_remote(
        self,
        location: str,
        data_format: str,
        read_options: Optional[Dict[str, Any]] = None,
        dataframe_type: str = "default",
    ) -> List[Union[pd.DataFrame, pl.DataFrame]]:
        total_count = 10000
        offset = 0
        df_list = []
        if read_options is None:
            read_options = {}

        while offset < total_count:
            total_count, inode_list = self._dataset_api.list_files(
                location, offset, 100
            )

            for inode in inode_list:
                if not self._is_metadata_file(inode.path):
<<<<<<< HEAD
                    if arrow_flight_client.is_data_format_supported(
=======
                    if arrow_flight_client.get_instance().is_data_format_supported(
>>>>>>> a99d92d0
                        data_format, read_options
                    ):
                        arrow_flight_config = read_options.get("arrow_flight_config")
                        df = arrow_flight_client.get_instance().read_path(
                            inode.path,
                            arrow_flight_config,
                            dataframe_type=dataframe_type,
                        )
                    else:
                        content_stream = self._dataset_api.read_content(inode.path)
                        if dataframe_type.lower() == "polars":
                            df = self._read_polars(
                                data_format, BytesIO(content_stream.content)
                            )
                        else:
                            df = self._read_pandas(
                                data_format, BytesIO(content_stream.content)
                            )

                    df_list.append(df)
                offset += 1

        return df_list

    def _read_s3(
        self,
        storage_connector: "sc.S3Connector",
        location: str,
        data_format: str,
        dataframe_type: str = "default",
    ) -> List[Union[pd.DataFrame, pl.DataFrame]]:
        # get key prefix
        path_parts = location.replace("s3://", "").split("/")
        _ = path_parts.pop(0)  # pop first element -> bucket

        prefix = "/".join(path_parts)

        if storage_connector.session_token is not None:
            s3 = boto3.client(
                "s3",
                aws_access_key_id=storage_connector.access_key,
                aws_secret_access_key=storage_connector.secret_key,
                aws_session_token=storage_connector.session_token,
            )
        else:
            s3 = boto3.client(
                "s3",
                aws_access_key_id=storage_connector.access_key,
                aws_secret_access_key=storage_connector.secret_key,
            )

        df_list = []
        object_list = {"is_truncated": True}
        while object_list.get("is_truncated", False):
            if "NextContinuationToken" in object_list:
                object_list = s3.list_objects_v2(
                    Bucket=storage_connector.bucket,
                    Prefix=prefix,
                    MaxKeys=1000,
                    ContinuationToken=object_list["NextContinuationToken"],
                )
            else:
                object_list = s3.list_objects_v2(
                    Bucket=storage_connector.bucket,
                    Prefix=prefix,
                    MaxKeys=1000,
                )

            for obj in object_list["Contents"]:
                if not self._is_metadata_file(obj["Key"]) and obj["Size"] > 0:
                    obj = s3.get_object(
                        Bucket=storage_connector.bucket,
                        Key=obj["Key"],
                    )
                    if dataframe_type.lower() == "polars":
                        df_list.append(self._read_polars(data_format, obj["Body"]))
                    else:
                        df_list.append(self._read_pandas(data_format, obj["Body"]))
        return df_list

    def read_options(
        self, data_format: Optional[str], provided_options: Optional[Dict[str, Any]]
    ) -> Dict[str, Any]:
        return provided_options or {}

    def read_stream(
        self,
        storage_connector: "sc.StorageConnector",
        message_format: Any,
        schema: Any,
        options: Optional[Dict[str, Any]],
        include_metadata: bool,
    ) -> Any:
        raise NotImplementedError(
            "Streaming Sources are not supported for pure Python Environments."
        )

    def show(
        self,
        sql_query: str,
        feature_store: feature_store.FeatureStore,
        n: int,
        online_conn: "sc.OnlineStorageConnector",
        read_options: Optional[Dict[str, Any]] = None,
    ) -> Union[pd.DataFrame, pl.DataFrame]:
        return self.sql(
            sql_query, feature_store, online_conn, "default", read_options or {}
        ).head(n)

    def register_external_temporary_table(
        self, external_fg: ExternalFeatureGroup, alias: str
    ) -> None:
        # No op to avoid query failure
        pass

    def register_hudi_temporary_table(
        self,
        hudi_fg_alias: "hsfs.constructor.hudi_feature_group_alias.HudiFeatureGroupAlias",
        feature_store_id: int,
        feature_store_name: str,
        read_options: Optional[Dict[str, Any]],
    ) -> None:
        if hudi_fg_alias and (
            hudi_fg_alias.left_feature_group_end_timestamp is not None
            or hudi_fg_alias.left_feature_group_start_timestamp is not None
        ):
            raise FeatureStoreException(
                "Hive engine on Python environments does not support incremental queries. "
                + "Read feature group without timestamp to retrieve latest snapshot or switch to "
                + "environment with Spark Engine."
            )

    def profile_by_spark(
        self,
        metadata_instance: Union[
            FeatureGroup,
            ExternalFeatureGroup,
            feature_view.FeatureView,
            TrainingDataset,
        ],
    ) -> job.Job:
        stat_api = statistics_api.StatisticsApi(
            metadata_instance.feature_store_id, metadata_instance.ENTITY_TYPE
        )
        job = stat_api.compute(metadata_instance)
        print(
            "Statistics Job started successfully, you can follow the progress at \n{}".format(
                util.get_job_url(job.href)
            )
        )

        job._wait_for_job()
        return job

    def profile(
        self,
        df: Union[pd.DataFrame, pl.DataFrame],
        relevant_columns: List[str],
        correlations: Any,
        histograms: Any,
        exact_uniqueness: bool = True,
    ) -> str:
        # TODO: add statistics for correlations, histograms and exact_uniqueness
        if isinstance(df, pl.DataFrame) or isinstance(df, pl.dataframe.frame.DataFrame):
            arrow_schema = df.to_arrow().schema
        else:
            arrow_schema = pa.Schema.from_pandas(df, preserve_index=False)

        # parse timestamp columns to string columns
        for field in arrow_schema:
            if not (
                pa.types.is_null(field.type)
                or pa.types.is_list(field.type)
                or pa.types.is_large_list(field.type)
                or pa.types.is_struct(field.type)
            ) and PYARROW_HOPSWORKS_DTYPE_MAPPING[field.type] in ["timestamp", "date"]:
                if isinstance(df, pl.DataFrame) or isinstance(
                    df, pl.dataframe.frame.DataFrame
                ):
                    df = df.with_columns(pl.col(field.name).cast(pl.String))
                else:
                    df[field.name] = df[field.name].astype(str)

        if relevant_columns is None or len(relevant_columns) == 0:
            stats = df.describe().to_dict()
            relevant_columns = df.columns
        else:
            target_cols = [col for col in df.columns if col in relevant_columns]
            stats = df[target_cols].describe().to_dict()
        # df.describe() does not compute stats for all col types (e.g., string)
        # we need to compute stats for the rest of the cols iteratively
        missing_cols = list(set(relevant_columns) - set(stats.keys()))
        for col in missing_cols:
            stats[col] = df[col].describe().to_dict()
        final_stats = []
        for col in relevant_columns:
            if isinstance(df, pl.DataFrame) or isinstance(
                df, pl.dataframe.frame.DataFrame
            ):
                stats[col] = dict(zip(stats["statistic"], stats[col]))
            # set data type
            arrow_type = arrow_schema.field(col).type
            if (
                pa.types.is_null(arrow_type)
                or pa.types.is_list(arrow_type)
                or pa.types.is_large_list(arrow_type)
                or pa.types.is_struct(arrow_type)
                or PYARROW_HOPSWORKS_DTYPE_MAPPING[arrow_type]
                in ["timestamp", "date", "binary", "string"]
            ):
                dataType = "String"
            elif PYARROW_HOPSWORKS_DTYPE_MAPPING[arrow_type] in ["float", "double"]:
                dataType = "Fractional"
            elif PYARROW_HOPSWORKS_DTYPE_MAPPING[arrow_type] in ["int", "bigint"]:
                dataType = "Integral"
            elif PYARROW_HOPSWORKS_DTYPE_MAPPING[arrow_type] == "boolean":
                dataType = "Boolean"
            else:
                print(
                    "Data type could not be inferred for column '"
                    + col.split(".")[-1]
                    + "'. Defaulting to 'String'",
                    file=sys.stderr,
                )
                dataType = "String"

            stat = self._convert_pandas_statistics(stats[col], dataType)
            stat["isDataTypeInferred"] = "false"
            stat["column"] = col.split(".")[-1]
            stat["completeness"] = 1

            final_stats.append(stat)

        return json.dumps(
            {"columns": final_stats},
        )

    def _convert_pandas_statistics(
        self, stat: Dict[str, Any], dataType: str
    ) -> Dict[str, Any]:
        # For now transformation only need 25th, 50th, 75th percentiles
        # TODO: calculate properly all percentiles
        content_dict = {"dataType": dataType}
        if "count" in stat:
            content_dict["count"] = stat["count"]
        if not dataType == "String":
            if "25%" in stat:
                percentiles = [0] * 100
                percentiles[24] = stat["25%"]
                percentiles[49] = stat["50%"]
                percentiles[74] = stat["75%"]
                content_dict["approxPercentiles"] = percentiles
            if "mean" in stat:
                content_dict["mean"] = stat["mean"]
            if "mean" in stat and "count" in stat:
                if isinstance(stat["mean"], numbers.Number):
                    content_dict["sum"] = stat["mean"] * stat["count"]
            if "max" in stat:
                content_dict["maximum"] = stat["max"]
            if "std" in stat and not pd.isna(stat["std"]):
                content_dict["stdDev"] = stat["std"]
            if "min" in stat:
                content_dict["minimum"] = stat["min"]

        return content_dict

    def validate(
        self, dataframe: pd.DataFrame, expectations: Any, log_activity: bool = True
    ) -> None:
        raise NotImplementedError(
            "Deequ data validation is only available with Spark Engine. Use validate_with_great_expectations"
        )

    def validate_with_great_expectations(
        self,
        dataframe: Union[pl.DataFrame, pd.DataFrame],
        expectation_suite: ge.core.ExpectationSuite,
        ge_validate_kwargs: Optional[Dict[Any, Any]] = None,
    ) -> ge.core.ExpectationSuiteValidationResult:
        # This conversion might cause a bottleneck in performance when using polars with greater expectations.
        # This patch is done becuase currently great_expecatations does not support polars, would need to be made proper when support added.
        if isinstance(dataframe, pl.DataFrame) or isinstance(
            dataframe, pl.dataframe.frame.DataFrame
        ):
            warnings.warn(
                "Currently Great Expectations does not support Polars dataframes. This operation will convert to Pandas dataframe that can be slow.",
                util.FeatureGroupWarning,
                stacklevel=1,
            )
            dataframe = dataframe.to_pandas()
        if ge_validate_kwargs is None:
            ge_validate_kwargs = {}
        report = ge.from_pandas(
            dataframe, expectation_suite=expectation_suite
        ).validate(**ge_validate_kwargs)
        return report

    def set_job_group(self, group_id: str, description: Optional[str]) -> None:
        pass

    def convert_to_default_dataframe(
        self, dataframe: Union[pd.DataFrame, pl.DataFrame, pl.dataframe.frame.DataFrame]
    ) -> Optional[pd.DataFrame]:
        if (
            isinstance(dataframe, pd.DataFrame)
            or isinstance(dataframe, pl.DataFrame)
            or isinstance(dataframe, pl.dataframe.frame.DataFrame)
        ):
            upper_case_features = [
                col for col in dataframe.columns if any(re.finditer("[A-Z]", col))
            ]
            space_features = [col for col in dataframe.columns if " " in col]

            # make shallow copy so the original df does not get changed
            # this is always needed to keep the user df unchanged
            if isinstance(dataframe, pd.DataFrame):
                dataframe_copy = dataframe.copy(deep=False)
            else:
                dataframe_copy = dataframe.clone()

            # making a shallow copy of the dataframe so that column names are unchanged
            if len(upper_case_features) > 0:
                warnings.warn(
                    "The ingested dataframe contains upper case letters in feature names: `{}`. "
                    "Feature names are sanitized to lower case in the feature store.".format(
                        upper_case_features
                    ),
                    util.FeatureGroupWarning,
                    stacklevel=1,
                )
            if len(space_features) > 0:
                warnings.warn(
                    "The ingested dataframe contains feature names with spaces: `{}`. "
                    "Feature names are sanitized to use underscore '_' in the feature store.".format(
                        space_features
                    ),
                    util.FeatureGroupWarning,
                    stacklevel=1,
                )
            dataframe_copy.columns = [
                util.autofix_feature_name(x) for x in dataframe_copy.columns
            ]

            # convert timestamps with timezone to UTC
            for col in dataframe_copy.columns:
                if isinstance(
                    dataframe_copy[col].dtype, pd.core.dtypes.dtypes.DatetimeTZDtype
                ):
                    dataframe_copy[col] = dataframe_copy[col].dt.tz_convert(None)
                elif isinstance(dataframe_copy[col].dtype, pl.Datetime):
                    dataframe_copy = dataframe_copy.with_columns(
                        pl.col(col).dt.replace_time_zone(None)
                    )
            return dataframe_copy
        elif dataframe == "spine":
            return None

        raise TypeError(
            "The provided dataframe type is not recognized. Supported types are: pandas dataframe, polars dataframe. "
            + "The provided dataframe has type: {}".format(type(dataframe))
        )

    def parse_schema_feature_group(
        self,
        dataframe: Union[pd.DataFrame, pl.DataFrame],
        time_travel_format: Optional[str] = None,
    ) -> List[feature.Feature]:
        if isinstance(dataframe, pd.DataFrame):
            arrow_schema = pa.Schema.from_pandas(dataframe, preserve_index=False)
        elif isinstance(dataframe, pl.DataFrame) or isinstance(
            dataframe, pl.dataframe.frame.DataFrame
        ):
            arrow_schema = dataframe.to_arrow().schema
        features = []
        for feat_name in arrow_schema.names:
            name = util.autofix_feature_name(feat_name)
            try:
                converted_type = self._convert_pandas_dtype_to_offline_type(
                    arrow_schema.field(feat_name).type
                )
            except ValueError as e:
                raise FeatureStoreException(f"Feature '{name}': {str(e)}") from e
            features.append(feature.Feature(name, converted_type))
        return features

    def parse_schema_training_dataset(
        self, dataframe: Union[pd.DataFrame, pl.DataFrame]
    ) -> List[feature.Feature]:
        raise NotImplementedError(
            "Training dataset creation from Dataframes is not "
            + "supported in Python environment. Use HSFS Query object instead."
        )

    def save_dataframe(
        self,
        feature_group: FeatureGroup,
        dataframe: Union[pd.DataFrame, pl.DataFrame],
        operation: str,
        online_enabled: bool,
        storage: str,
        offline_write_options: Dict[str, Any],
        online_write_options: Dict[str, Any],
        validation_id: Optional[int] = None,
    ) -> Optional[job.Job]:
        if (
            isinstance(feature_group, ExternalFeatureGroup)
            and feature_group.online_enabled
        ) or feature_group.stream:
            return self._write_dataframe_kafka(
                feature_group, dataframe, offline_write_options
            )
        else:
            # for backwards compatibility
            return self.legacy_save_dataframe(
                feature_group,
                dataframe,
                operation,
                online_enabled,
                storage,
                offline_write_options,
                online_write_options,
                validation_id,
            )

    def legacy_save_dataframe(
        self,
        feature_group: FeatureGroup,
        dataframe: Union[pd.DataFrame, pl.DataFrame],
        operation: str,
        online_enabled: bool,
        storage: str,
        offline_write_options: Dict[str, Any],
        online_write_options: Dict[str, Any],
        validation_id: Optional[int] = None,
    ) -> Optional[job.Job]:
        # App configuration
        app_options = self._get_app_options(offline_write_options)

        # Setup job for ingestion
        # Configure Hopsworks ingestion job
        print("Configuring ingestion job...")
        ingestion_job = self._feature_group_api.ingestion(feature_group, app_options)

        # Upload dataframe into Hopsworks
        print("Uploading Pandas dataframe...")
        self._dataset_api.upload(feature_group, ingestion_job.data_path, dataframe)

        # run job
        ingestion_job.job.run(
            await_termination=offline_write_options is None
            or offline_write_options.get("wait_for_job", True)
        )

        return ingestion_job.job

    def get_training_data(
        self,
        training_dataset_obj: TrainingDataset,
        feature_view_obj: feature_view.FeatureView,
        query_obj: query.Query,
        read_options: Dict[str, Any],
        dataframe_type: str,
    ) -> Union[pd.DataFrame, pl.DataFrame]:
        # dataframe_type of list and numpy are prevented here because statistics needs to be computed from the returned dataframe.
        # The daframe is converted into required types in the function split_labels
        if dataframe_type.lower() not in ["default", "polars", "pandas"]:
            dataframe_type = "default"

        if training_dataset_obj.splits:
            return self._prepare_transform_split_df(
                query_obj,
                training_dataset_obj,
                feature_view_obj,
                read_options,
                dataframe_type,
            )
        else:
            df = query_obj.read(
                read_options=read_options, dataframe_type=dataframe_type
            )
            transformation_function_engine.TransformationFunctionEngine.populate_builtin_transformation_functions(
                training_dataset_obj, feature_view_obj, df
            )
            return self._apply_transformation_function(
                training_dataset_obj.transformation_functions, df
            )

    def split_labels(
        self,
        df: Union[pd.DataFrame, pl.DataFrame],
        labels: List[str],
        dataframe_type: str,
    ) -> Tuple[
        Union[pd.DataFrame, pl.DataFrame], Optional[Union[pd.DataFrame, pl.DataFrame]]
    ]:
        if labels:
            labels_df = df[labels]
            df_new = df.drop(columns=labels)
            return (
                self._return_dataframe_type(df_new, dataframe_type),
                self._return_dataframe_type(labels_df, dataframe_type),
            )
        else:
            return self._return_dataframe_type(df, dataframe_type), None

    def drop_columns(
        self, df: Union[pd.DataFrame, pl.DataFrame], drop_cols: List[str]
    ) -> Union[pd.DataFrame, pl.DataFrame]:
        return df.drop(columns=drop_cols)

    def _prepare_transform_split_df(
        self,
        query_obj: query.Query,
        training_dataset_obj: TrainingDataset,
        feature_view_obj: feature_view.FeatureView,
        read_option: Dict[str, Any],
        dataframe_type: str,
    ) -> Dict[str, Union[pd.DataFrame, pl.DataFrame]]:
        """
        Split a df into slices defined by `splits`. `splits` is a `dict(str, int)` which keys are name of split
        and values are split ratios.
        """
        if (
            training_dataset_obj.splits[0].split_type
            == TrainingDatasetSplit.TIME_SERIES_SPLIT
        ):
            event_time = query_obj._left_feature_group.event_time
            if event_time not in [_feature.name for _feature in query_obj.features]:
                query_obj.append_feature(
                    query_obj._left_feature_group.__getattr__(event_time)
                )
                result_dfs = self._time_series_split(
                    query_obj.read(
                        read_options=read_option, dataframe_type=dataframe_type
                    ),
                    training_dataset_obj,
                    event_time,
                    drop_event_time=True,
                )
            else:
                result_dfs = self._time_series_split(
                    query_obj.read(
                        read_options=read_option, dataframe_type=dataframe_type
                    ),
                    training_dataset_obj,
                    event_time,
                )
        else:
            result_dfs = self._random_split(
                query_obj.read(read_options=read_option, dataframe_type=dataframe_type),
                training_dataset_obj,
            )

        # apply transformations
        # 1st parametrise transformation functions with dt split stats
        transformation_function_engine.TransformationFunctionEngine.populate_builtin_transformation_functions(
            training_dataset_obj, feature_view_obj, result_dfs
        )
        # and the apply them
        for split_name in result_dfs:
            result_dfs[split_name] = self._apply_transformation_function(
                training_dataset_obj.transformation_functions,
                result_dfs.get(split_name),
            )

        return result_dfs

    def _random_split(
        self,
        df: Union[pd.DataFrame, pl.DataFrame],
        training_dataset_obj: TrainingDataset,
    ) -> Dict[str, Union[pd.DataFrame, pl.DataFrame]]:
        split_column = f"_SPLIT_INDEX_{uuid.uuid1()}"
        result_dfs = {}
        splits = training_dataset_obj.splits
        if (
            not math.isclose(
                sum([split.percentage for split in splits]), 1
            )  # relative tolerance = 1e-09
            or sum([split.percentage > 1 or split.percentage < 0 for split in splits])
            > 1
        ):
            raise ValueError(
                "Sum of split ratios should be 1 and each values should be in range (0, 1)"
            )

        df_size = len(df)
        groups = []
        for i, split in enumerate(splits):
            groups += [i] * int(df_size * split.percentage)
        groups += [len(splits) - 1] * (df_size - len(groups))
        random.shuffle(groups)
        if isinstance(df, pl.DataFrame) or isinstance(df, pl.dataframe.frame.DataFrame):
            df = df.with_columns(pl.Series(name=split_column, values=groups))
        else:
            df[split_column] = groups
        for i, split in enumerate(splits):
            if isinstance(df, pl.DataFrame) or isinstance(
                df, pl.dataframe.frame.DataFrame
            ):
                split_df = df.filter(pl.col(split_column) == i).drop(split_column)
            else:
                split_df = df[df[split_column] == i].drop(split_column, axis=1)
            result_dfs[split.name] = split_df
        return result_dfs

    def _time_series_split(
        self,
        df: Union[pd.DataFrame, pl.DataFrame],
        training_dataset_obj: TrainingDataset,
        event_time: str,
        drop_event_time: bool = False,
    ) -> Dict[str, Union[pd.DataFrame, pl.DataFrame]]:
        result_dfs = {}
        for split in training_dataset_obj.splits:
            if len(df[event_time]) > 0:
                result_df = df[
                    [
                        split.start_time
                        <= util.convert_event_time_to_timestamp(t)
                        < split.end_time
                        for t in df[event_time]
                    ]
                ]
            else:
                # if df[event_time] is empty, it returns an empty dataframe
                result_df = df
            if drop_event_time:
                result_df = result_df.drop([event_time], axis=1)
            result_dfs[split.name] = result_df
        return result_dfs

    def write_training_dataset(
        self,
        training_dataset: TrainingDataset,
        dataset: Union[query.Query, pd.DataFrame, pl.DataFrame],
        user_write_options: Dict[str, Any],
        save_mode: str,
        feature_view_obj: Optional[feature_view.FeatureView] = None,
        to_df: bool = False,
    ) -> Union["job.Job", Any]:
        if not feature_view_obj and not isinstance(dataset, query.Query):
            raise Exception(
                "Currently only query based training datasets are supported by the Python engine"
            )

        if (
            arrow_flight_client.is_query_supported(dataset, user_write_options)
            and len(training_dataset.splits) == 0
            and len(training_dataset.transformation_functions) == 0
            and training_dataset.data_format == "parquet"
        ):
            query_obj, _ = dataset._prep_read(False, user_write_options)
            response = util.run_with_loading_animation(
                "Materializing data to Hopsworks, using Hopsworks Feature Query Service",
                arrow_flight_client.get_instance().create_training_dataset,
                feature_view_obj,
                training_dataset,
                query_obj,
                user_write_options.get("arrow_flight_config", {}),
            )

            return response

        # As for creating a feature group, users have the possibility of passing
        # a spark_job_configuration object as part of the user_write_options with the key "spark"
        spark_job_configuration = user_write_options.pop("spark", None)
        td_app_conf = training_dataset_job_conf.TrainingDatasetJobConf(
            query=dataset,
            overwrite=(save_mode == "overwrite"),
            write_options=user_write_options,
            spark_job_configuration=spark_job_configuration,
        )

        if feature_view_obj:
            fv_api = feature_view_api.FeatureViewApi(feature_view_obj.featurestore_id)
            td_job = fv_api.compute_training_dataset(
                feature_view_obj.name,
                feature_view_obj.version,
                training_dataset.version,
                td_app_conf,
            )
        else:
            td_api = training_dataset_api.TrainingDatasetApi(
                training_dataset.feature_store_id
            )
            td_job = td_api.compute(training_dataset, td_app_conf)
        print(
            "Training dataset job started successfully, you can follow the progress at \n{}".format(
                util.get_job_url(td_job.href)
            )
        )

        td_job._wait_for_job(
            await_termination=user_write_options.get("wait_for_job", True)
        )
        return td_job

    def _create_hive_connection(
        self,
        feature_store: feature_store.FeatureStore,
        hive_config: Optional[Dict[str, Any]] = None,
    ) -> hive.Connection:
        host = variable_api.VariableApi().get_loadbalancer_external_domain()
        if host == "":
            # If the load balancer is not configured, then fall back to use
            # the hive server on the head node
            host = client.get_instance().host

        try:
            return hive.Connection(
                host=host,
                port=9085,
                # database needs to be set every time, 'default' doesn't work in pyhive
                database=feature_store,
                configuration=hive_config,
                auth="CERTIFICATES",
                truststore=client.get_instance()._get_jks_trust_store_path(),
                keystore=client.get_instance()._get_jks_key_store_path(),
                keystore_password=client.get_instance()._cert_key,
            )
        except (TTransportException, AttributeError) as err:
            raise ValueError(
                f"Cannot connect to hive server. Please check the host name '{client.get_instance()._host}' "
                "is correct and make sure port '9085' is open on host server."
            ) from err
        except OperationalError as err:
            if err.args[0].status.statusCode == 3:
                raise RuntimeError(
                    f"Cannot access feature store '{feature_store}'. Please check if your project has the access right."
                    f" It is possible to request access from data owners of '{feature_store}'."
                ) from err

    def _return_dataframe_type(
        self, dataframe: Union[pd.DataFrame, pl.DataFrame], dataframe_type: str
    ) -> Union[pd.DataFrame, pl.DataFrame, np.ndarray, List[List[Any]]]:
        if dataframe_type.lower() in ["default", "pandas", "polars"]:
            return dataframe
        if dataframe_type.lower() == "numpy":
            return dataframe.values
        if dataframe_type.lower() == "python":
            return dataframe.values.tolist()

        raise TypeError(
            "Dataframe type `{}` not supported on this platform.".format(dataframe_type)
        )

    def is_spark_dataframe(
        self, dataframe: Union[pd.DataFrame, pl.DataFrame]
    ) -> Literal[False]:
        return False

    def save_stream_dataframe(
        self,
        feature_group: Union[FeatureGroup, ExternalFeatureGroup],
        dataframe: Union[pd.DataFrame, pl.DataFrame],
        query_name: Optional[str],
        output_mode: Optional[str],
        await_termination: bool,
        timeout: Optional[int],
        write_options: Optional[Dict[str, Any]],
    ) -> None:
        raise NotImplementedError(
            "Stream ingestion is not available on Python environments, because it requires Spark as engine."
        )

    def save_empty_dataframe(
        self, feature_group: Union[FeatureGroup, ExternalFeatureGroup]
    ) -> None:
        """Wrapper around save_dataframe in order to provide no-op."""
        pass

    def _get_app_options(
        self, user_write_options: Optional[Dict[str, Any]] = None
    ) -> ingestion_job_conf.IngestionJobConf:
        """
        Generate the options that should be passed to the application doing the ingestion.
        Options should be data format, data options to read the input dataframe and
        insert options to be passed to the insert method

        Users can pass Spark configurations to the save/insert method
        Property name should match the value in the JobConfiguration.__init__
        """
        spark_job_configuration = (
            user_write_options.pop("spark", None) if user_write_options else None
        )

        return ingestion_job_conf.IngestionJobConf(
            data_format="PARQUET",
            data_options=[],
            write_options=user_write_options or {},
            spark_job_configuration=spark_job_configuration,
        )

    def add_file(self, file: Optional[str]) -> Optional[str]:
        if not file:
            return file

        # This is used for unit testing
        if not file.startswith("file://"):
            file = "hdfs://" + file

        local_file = os.path.join("/tmp", os.path.basename(file))
        if not os.path.exists(local_file):
            content_stream = self._dataset_api.read_content(
                file, util.get_dataset_type(file)
            )
            bytesio_object = BytesIO(content_stream.content)
            # Write the stuff
            with open(local_file, "wb") as f:
                f.write(bytesio_object.getbuffer())
        return local_file

    def _apply_transformation_function(
        self,
        transformation_functions: Dict[
            str, transformation_function_attached.TransformationFunctionAttached
        ],
        dataset: Union[pd.DataFrame, pl.DataFrame],
    ) -> Union[pd.DataFrame, pl.DataFrame]:
        for (
            feature_name,
            transformation_fn,
        ) in transformation_functions.items():
            if isinstance(dataset, pl.DataFrame) or isinstance(
                dataset, pl.dataframe.frame.DataFrame
            ):
                dataset = dataset.with_columns(
                    pl.col(feature_name).map_elements(
                        transformation_fn.transformation_fn
                    )
                )
            else:
                dataset[feature_name] = dataset[feature_name].map(
                    transformation_fn.transformation_fn
                )
            # The below functions is not required for Polars since polars does have object types like pandas
            if not (
                isinstance(dataset, pl.DataFrame)
                or isinstance(dataset, pl.dataframe.frame.DataFrame)
            ):
                offline_type = Engine.convert_spark_type_to_offline_type(
                    transformation_fn.output_type
                )
                dataset[feature_name] = Engine._cast_column_to_offline_type(
                    dataset[feature_name], offline_type
                )

        return dataset

    @staticmethod
    def get_unique_values(
        feature_dataframe: Union[pd.DataFrame, pl.DataFrame], feature_name: str
    ) -> np.ndarray:
        return feature_dataframe[feature_name].unique()

    def _init_kafka_producer(
        self,
        feature_group: Union[FeatureGroup, ExternalFeatureGroup],
        offline_write_options: Dict[str, Any],
    ) -> Producer:
        # setup kafka producer
        return Producer(
            self._get_kafka_config(
                feature_group.feature_store_id, offline_write_options
            )
        )

    def _init_kafka_consumer(
        self,
        feature_group: Union[FeatureGroup, ExternalFeatureGroup],
        offline_write_options: Dict[str, Any],
    ) -> Consumer:
        # setup kafka consumer
        consumer_config = self._get_kafka_config(
            feature_group.feature_store_id, offline_write_options
        )
        if "group.id" not in consumer_config:
            consumer_config["group.id"] = "hsfs_consumer_group"

        return Consumer(consumer_config)

    def _init_kafka_resources(
        self,
        feature_group: Union[FeatureGroup, ExternalFeatureGroup],
        offline_write_options: Dict[str, Any],
    ) -> Tuple[Producer, Dict[str, Callable], Callable]:
        # setup kafka producer
        producer = self._init_kafka_producer(feature_group, offline_write_options)

        # setup complex feature writers
        feature_writers = {
            feature: self._get_encoder_func(
                feature_group._get_feature_avro_schema(feature)
            )
            for feature in feature_group.get_complex_features()
        }

        # setup row writer function
        writer = self._get_encoder_func(feature_group._get_encoded_avro_schema())
        return producer, feature_writers, writer

    def _write_dataframe_kafka(
        self,
        feature_group: Union[FeatureGroup, ExternalFeatureGroup],
        dataframe: Union[pd.DataFrame, pl.DataFrame],
        offline_write_options: Dict[str, Any],
    ) -> Optional[job.Job]:
        initial_check_point = ""
        if feature_group._multi_part_insert:
            if feature_group._kafka_producer is None:
                producer, feature_writers, writer = self._init_kafka_resources(
                    feature_group, offline_write_options
                )
                feature_group._kafka_producer = producer
                feature_group._feature_writers = feature_writers
                feature_group._writer = writer
            else:
                producer = feature_group._kafka_producer
                feature_writers = feature_group._feature_writers
                writer = feature_group._writer
        else:
            producer, feature_writers, writer = self._init_kafka_resources(
                feature_group, offline_write_options
            )

            # initialize progress bar
            progress_bar = tqdm(
                total=dataframe.shape[0],
                bar_format="{desc}: {percentage:.2f}% |{bar}| Rows {n_fmt}/{total_fmt} | "
                "Elapsed Time: {elapsed} | Remaining Time: {remaining}",
                desc="Uploading Dataframe",
                mininterval=1,
            )

            # set initial_check_point to the current offset
            initial_check_point = self._kafka_get_offsets(
                feature_group, offline_write_options, True
            )

        def acked(err: Exception, msg: Any) -> None:
            if err is not None:
                if offline_write_options.get("debug_kafka", False):
                    print("Failed to deliver message: %s: %s" % (str(msg), str(err)))
                if err.code() in [
                    KafkaError.TOPIC_AUTHORIZATION_FAILED,
                    KafkaError._MSG_TIMED_OUT,
                ]:
                    progress_bar.colour = "RED"
                    raise err  # Stop producing and show error
            # update progress bar for each msg
            if not feature_group._multi_part_insert:
                progress_bar.update()

        if isinstance(dataframe, pd.DataFrame):
            row_iterator = dataframe.itertuples(index=False)
        else:
            row_iterator = dataframe.iter_rows(named=True)

        # loop over rows
        for row in row_iterator:
            if isinstance(dataframe, pd.DataFrame):
                # itertuples returns Python NamedTyple, to be able to serialize it using
                # avro, create copy of row only by converting to dict, which preserves datatypes
                row = row._asdict()

                # transform special data types
                # here we might need to handle also timestamps and other complex types
                # possible optimizaiton: make it based on type so we don't need to loop over
                # all keys in the row
                for k in row.keys():
                    # for avro to be able to serialize them, they need to be python data types
                    if isinstance(row[k], np.ndarray):
                        row[k] = row[k].tolist()
                    if isinstance(row[k], pd.Timestamp):
                        row[k] = row[k].to_pydatetime()
                    if isinstance(row[k], datetime) and row[k].tzinfo is None:
                        row[k] = row[k].replace(tzinfo=timezone.utc)
                    if isinstance(row[k], pd._libs.missing.NAType):
                        row[k] = None

            # encode complex features
            row = self._encode_complex_features(feature_writers, row)

            # encode feature row
            with BytesIO() as outf:
                writer(row, outf)
                encoded_row = outf.getvalue()

            # assemble key
            key = "".join([str(row[pk]) for pk in sorted(feature_group.primary_key)])

            self._kafka_produce(
                producer, feature_group, key, encoded_row, acked, offline_write_options
            )

        # make sure producer blocks and everything is delivered
        if not feature_group._multi_part_insert:
            producer.flush()
            progress_bar.close()

        # start materialization job
        # if topic didn't exist, always run the materialization job to reset the offsets except if it's a multi insert
        if (
            not isinstance(feature_group, ExternalFeatureGroup)
            and not initial_check_point
            and not feature_group._multi_part_insert
        ):
            if self._start_offline_materialization(offline_write_options):
                warnings.warn(
                    "This is the first ingestion after an upgrade or backup/restore, running materialization job even though `start_offline_materialization` was set to `False`.",
                    util.FeatureGroupWarning,
                    stacklevel=1,
                )
            # set the initial_check_point to the lowest offset (it was not set previously due to topic not existing)
            initial_check_point = self._kafka_get_offsets(
                feature_group, offline_write_options, False
            )
            feature_group.materialization_job.run(
                args=feature_group.materialization_job.config.get("defaultArgs", "")
                + initial_check_point,
                await_termination=offline_write_options.get("wait_for_job", False),
            )
        elif not isinstance(
            feature_group, ExternalFeatureGroup
        ) and self._start_offline_materialization(offline_write_options):
            if offline_write_options.get("skip_offsets", False):
                # don't provide the current offsets (read from where the job last left off)
                initial_check_point = ""
            # provide the initial_check_point as it will reduce the read amplification of materialization job
            feature_group.materialization_job.run(
                args=feature_group.materialization_job.config.get("defaultArgs", "")
                + initial_check_point,
                await_termination=offline_write_options.get("wait_for_job", False),
            )
        if isinstance(feature_group, ExternalFeatureGroup):
            return None
        return feature_group.materialization_job

    def _kafka_get_offsets(
        self,
        feature_group: Union[FeatureGroup, ExternalFeatureGroup],
        offline_write_options: Dict[str, Any],
        high: bool,
    ) -> str:
        topic_name = feature_group._online_topic_name
        consumer = self._init_kafka_consumer(feature_group, offline_write_options)
        topics = consumer.list_topics(
            timeout=offline_write_options.get("kafka_timeout", 6)
        ).topics
        if topic_name in topics.keys():
            # topic exists
            offsets = ""
            tuple_value = int(high)
            for partition_metadata in topics.get(topic_name).partitions.values():
                partition = TopicPartition(
                    topic=topic_name, partition=partition_metadata.id
                )
                offsets += f",{partition_metadata.id}:{consumer.get_watermark_offsets(partition)[tuple_value]}"
            consumer.close()

            return f" -initialCheckPointString {topic_name + offsets}"
        return ""

    def _kafka_produce(
        self,
        producer: Producer,
        feature_group: Union[FeatureGroup, ExternalFeatureGroup],
        key: str,
        encoded_row: bytes,
        acked: callable,
        offline_write_options: Dict[str, Any],
    ) -> None:
        while True:
            # if BufferError is thrown, we can be sure, message hasn't been send so we retry
            try:
                # produce
                header = {
                    "projectId": str(feature_group.feature_store.project_id).encode(
                        "utf8"
                    ),
                    "featureGroupId": str(feature_group._id).encode("utf8"),
                    "subjectId": str(feature_group.subject["id"]).encode("utf8"),
                }

                producer.produce(
                    topic=feature_group._online_topic_name,
                    key=key,
                    value=encoded_row,
                    callback=acked,
                    headers=header,
                )

                # Trigger internal callbacks to empty op queue
                producer.poll(0)
                break
            except BufferError as e:
                if offline_write_options.get("debug_kafka", False):
                    print("Caught: {}".format(e))
                # backoff for 1 second
                producer.poll(1)

    def _encode_complex_features(
        self, feature_writers: Dict[str, callable], row: Dict[str, Any]
    ) -> Dict[str, Any]:
        for feature_name, writer in feature_writers.items():
            with BytesIO() as outf:
                writer(row[feature_name], outf)
                row[feature_name] = outf.getvalue()
        return row

    def _get_encoder_func(self, writer_schema: str) -> callable:
        if HAS_FAST:
            schema = json.loads(writer_schema)
            parsed_schema = parse_schema(schema)
            return lambda record, outf: schemaless_writer(outf, parsed_schema, record)

        parsed_schema = avro.schema.parse(writer_schema)
        writer = avro.io.DatumWriter(parsed_schema)
        return lambda record, outf: writer.write(record, avro.io.BinaryEncoder(outf))

    def _get_kafka_config(
        self, feature_store_id: int, write_options: Optional[Dict[str, Any]] = None
    ) -> Dict[str, Any]:
        if write_options is None:
            write_options = {}
        external = not (
            isinstance(client.get_instance(), hopsworks.Client)
            or write_options.get("internal_kafka", False)
        )

        storage_connector = self._storage_connector_api.get_kafka_connector(
            feature_store_id, external
        )

        config = storage_connector.confluent_options()
        config.update(write_options.get("kafka_producer_config", {}))
        return config

    @staticmethod
    def _convert_pandas_dtype_to_offline_type(arrow_type: str) -> str:
        # This is a simple type conversion between pandas dtypes and pyspark (hive) types,
        # using pyarrow types obatined from pandas dataframe to convert pandas typed fields,
        # A recurisive function  "_convert_pandas_object_type_to_offline_type" is used to convert complex types like lists and structures
        # "_convert_simple_pandas_dtype_to_offline_type" is used to convert simple types
        # In the backend, the types specified here will also be used for mapping to Avro types.

        if (
            pa.types.is_list(arrow_type)
            or pa.types.is_large_list(arrow_type)
            or pa.types.is_struct(arrow_type)
        ):
            return Engine._convert_pandas_object_type_to_offline_type(arrow_type)

        return Engine._convert_simple_pandas_dtype_to_offline_type(arrow_type)

    @staticmethod
    def convert_spark_type_to_offline_type(spark_type_string: str) -> str:
        if spark_type_string.endswith("Type()"):
            spark_type_string = util.translate_legacy_spark_type(spark_type_string)
        if spark_type_string == "STRING":
            return "STRING"
        elif spark_type_string == "BINARY":
            return "BINARY"
        elif spark_type_string == "BYTE":
            return "INT"
        elif spark_type_string == "SHORT":
            return "INT"
        elif spark_type_string == "INT":
            return "INT"
        elif spark_type_string == "LONG":
            return "BIGINT"
        elif spark_type_string == "FLOAT":
            return "FLOAT"
        elif spark_type_string == "DOUBLE":
            return "DOUBLE"
        elif spark_type_string == "TIMESTAMP":
            return "TIMESTAMP"
        elif spark_type_string == "DATE":
            return "DATE"
        elif spark_type_string == "BOOLEAN":
            return "BOOLEAN"
        else:
            raise ValueError(
                f"Return type {spark_type_string} not supported for transformation functions."
            )

    @staticmethod
    def _convert_simple_pandas_dtype_to_offline_type(arrow_type: str) -> str:
        try:
            return PYARROW_HOPSWORKS_DTYPE_MAPPING[arrow_type]
        except KeyError as err:
            raise ValueError(f"dtype '{arrow_type}' not supported") from err

    @staticmethod
    def _convert_pandas_object_type_to_offline_type(arrow_type: str) -> str:
        if pa.types.is_list(arrow_type) or pa.types.is_large_list(arrow_type):
            # figure out sub type
            sub_arrow_type = arrow_type.value_type
            subtype = Engine._convert_pandas_dtype_to_offline_type(sub_arrow_type)
            return "array<{}>".format(subtype)
        if pa.types.is_struct(arrow_type):
            struct_schema = {}
            for index in range(arrow_type.num_fields):
                struct_schema[arrow_type.field(index).name] = (
                    Engine._convert_pandas_dtype_to_offline_type(
                        arrow_type.field(index).type
                    )
                )
            return (
                "struct<"
                + ",".join([f"{key}:{value}" for key, value in struct_schema.items()])
                + ">"
            )

        raise ValueError(f"dtype 'O' (arrow_type '{str(arrow_type)}') not supported")

    @staticmethod
    def _cast_column_to_offline_type(
        feature_column: pd.Series, offline_type: str
    ) -> pd.Series:
        offline_type = offline_type.lower()
        if offline_type == "timestamp":
            # convert (if tz!=UTC) to utc, then make timezone unaware
            if isinstance(feature_column, pl.Series):
                return feature_column.cast(pl.Datetime(time_zone=None))
            else:
                return pd.to_datetime(feature_column, utc=True).dt.tz_localize(None)
        elif offline_type == "date":
            if isinstance(feature_column, pl.Series):
                return feature_column.cast(pl.Date)
            else:
                return pd.to_datetime(feature_column, utc=True).dt.date
        elif (
            offline_type.startswith("array<")
            or offline_type.startswith("struct<")
            or offline_type == "boolean"
        ):
            if isinstance(feature_column, pl.Series):
                return feature_column.map_elements(
                    lambda x: (ast.literal_eval(x) if isinstance(x, str) else x)
                    if (x is not None and x != "")
                    else None
                )
            else:
                return feature_column.apply(
                    lambda x: (ast.literal_eval(x) if isinstance(x, str) else x)
                    if (x is not None and x != "")
                    else None
                )
        elif offline_type == "string":
            if isinstance(feature_column, pl.Series):
                return feature_column.map_elements(
                    lambda x: str(x) if x is not None else None
                )
            else:
                return feature_column.apply(lambda x: str(x) if x is not None else None)
        elif offline_type.startswith("decimal"):
            if isinstance(feature_column, pl.Series):
                return feature_column.map_elements(
                    lambda x: decimal.Decimal(x) if (x is not None) else None
                )
            else:
                return feature_column.apply(
                    lambda x: decimal.Decimal(x) if (x is not None) else None
                )
        else:
            if isinstance(feature_column, pl.Series):
                offline_dtype_mapping = {
                    "bigint": pl.Int64,
                    "int": pl.Int32,
                    "smallint": pl.Int16,
                    "tinyint": pl.Int8,
                    "float": pl.Float32,
                    "double": pl.Float64,
                }
            else:
                offline_dtype_mapping = {
                    "bigint": pd.Int64Dtype(),
                    "int": pd.Int32Dtype(),
                    "smallint": pd.Int16Dtype(),
                    "tinyint": pd.Int8Dtype(),
                    "float": np.dtype("float32"),
                    "double": np.dtype("float64"),
                }
            if offline_type in offline_dtype_mapping:
                if isinstance(feature_column, pl.Series):
                    casted_feature = feature_column.cast(
                        offline_dtype_mapping[offline_type]
                    )
                else:
                    casted_feature = feature_column.astype(
                        offline_dtype_mapping[offline_type]
                    )
                return casted_feature
            else:
                return feature_column  # handle gracefully, just return the column as-is

    @staticmethod
    def _cast_column_to_online_type(
        feature_column: pd.Series, online_type: str
    ) -> pd.Series:
        online_type = online_type.lower()
        if online_type == "timestamp":
            # convert (if tz!=UTC) to utc, then make timezone unaware
            return pd.to_datetime(feature_column, utc=True).dt.tz_localize(None)
        elif online_type == "date":
            return pd.to_datetime(feature_column, utc=True).dt.date
        elif online_type.startswith("varchar") or online_type == "text":
            return feature_column.apply(lambda x: str(x) if x is not None else None)
        elif online_type == "boolean":
            return feature_column.apply(
                lambda x: (ast.literal_eval(x) if isinstance(x, str) else x)
                if (x is not None and x != "")
                else None
            )
        elif online_type.startswith("decimal"):
            return feature_column.apply(
                lambda x: decimal.Decimal(x) if (x is not None) else None
            )
        else:
            online_dtype_mapping = {
                "bigint": pd.Int64Dtype(),
                "int": pd.Int32Dtype(),
                "smallint": pd.Int16Dtype(),
                "tinyint": pd.Int8Dtype(),
                "float": np.dtype("float32"),
                "double": np.dtype("float64"),
            }
            if online_type in online_dtype_mapping:
                casted_feature = feature_column.astype(
                    online_dtype_mapping[online_type]
                )
                return casted_feature
            else:
                return feature_column  # handle gracefully, just return the column as-is

    @staticmethod
    def cast_columns(
        df: pd.DataFrame, schema: List["feature.Feature"], online: bool = False
    ) -> pd.DataFrame:
        for _feat in schema:
            if not online:
                df[_feat.name] = Engine._cast_column_to_offline_type(
                    df[_feat.name], _feat.type
                )
            else:
                df[_feat.name] = Engine._cast_column_to_online_type(
                    df[_feat.name], _feat.online_type
                )
        return df

    @staticmethod
    def is_connector_type_supported(connector_type: str) -> bool:
        return connector_type in [
            sc.StorageConnector.HOPSFS,
            sc.StorageConnector.S3,
            sc.StorageConnector.KAFKA,
        ]

    @staticmethod
    def _start_offline_materialization(offline_write_options: Dict[str, Any]) -> bool:
        if offline_write_options is not None:
            if "start_offline_materialization" in offline_write_options:
                return offline_write_options.get("start_offline_materialization")
            elif "start_offline_backfill" in offline_write_options:
                return offline_write_options.get("start_offline_backfill")
            else:
                return True
        else:
            return True<|MERGE_RESOLUTION|>--- conflicted
+++ resolved
@@ -405,11 +405,7 @@
 
             for inode in inode_list:
                 if not self._is_metadata_file(inode.path):
-<<<<<<< HEAD
                     if arrow_flight_client.is_data_format_supported(
-=======
-                    if arrow_flight_client.get_instance().is_data_format_supported(
->>>>>>> a99d92d0
                         data_format, read_options
                     ):
                         arrow_flight_config = read_options.get("arrow_flight_config")
