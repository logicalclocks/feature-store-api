--- conflicted
+++ resolved
@@ -375,17 +375,10 @@
             ]
 
             # make shallow copy so the original df does not get changed
+            # this is always needed to keep the user df unchanged
             dataframe_copy = dataframe.copy(deep=False)
 
-            # convert timestamps with timezone to UTC
-            for col in dataframe.columns:
-                if isinstance(
-                    dataframe_copy[col].dtype, pd.core.dtypes.dtypes.DatetimeTZDtype
-                ):
-                    dataframe_copy[col] = dataframe_copy[col].dt.tz_convert(None)
-
             # making a shallow copy of the dataframe so that column names are unchanged
-<<<<<<< HEAD
             if len(upper_case_features) > 0:
                 warnings.warn(
                     "The ingested dataframe contains upper case letters in feature names: `{}`. "
@@ -394,14 +387,15 @@
                     ),
                     util.FeatureGroupWarning,
                 )
-                dataframe_copy = dataframe.copy(deep=False)
                 dataframe_copy.columns = [x.lower() for x in dataframe_copy.columns]
-                return dataframe_copy
-            return dataframe
-=======
-            dataframe_copy.columns = [x.lower() for x in dataframe_copy.columns]
+
+            # convert timestamps with timezone to UTC
+            for col in dataframe_copy.columns:
+                if isinstance(
+                    dataframe_copy[col].dtype, pd.core.dtypes.dtypes.DatetimeTZDtype
+                ):
+                    dataframe_copy[col] = dataframe_copy[col].dt.tz_convert(None)
             return dataframe_copy
->>>>>>> 47cae7fa
 
         raise TypeError(
             "The provided dataframe type is not recognized. Supported types are: pandas dataframe. "
