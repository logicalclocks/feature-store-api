--- conflicted
+++ resolved
@@ -14,15 +14,9 @@
 #   limitations under the License.
 #
 
-<<<<<<< HEAD
-=======
-from dataclasses import dataclass
-from hsfs import client
-from hsfs.client.exceptions import FeatureStoreException
->>>>>>> 522490c5
 import json
 from dataclasses import dataclass
-from typing import List, Optional, Type
+from typing import List, Optional
 
 import humps
 from hsfs import (
