#
#   Copyright 2023 Logical Clocks AB
#
#   Licensed under the Apache License, Version 2.0 (the "License");
#   you may not use this file except in compliance with the License.
#   You may obtain a copy of the License at
#
#       http://www.apache.org/licenses/LICENSE-2.0
#
#   Unless required by applicable law or agreed to in writing, software
#   distributed under the License is distributed on an "AS IS" BASIS,
#   WITHOUT WARRANTIES OR CONDITIONS OF ANY KIND, either express or implied.
#   See the License for the specific language governing permissions and
#   limitations under the License.
#

import json
from dataclasses import dataclass
<<<<<<< HEAD
from typing import List, Optional, Type
=======
from typing import List, Optional
>>>>>>> 1cee6bed

import humps
from hsfs import (
    client,
    util,
)
from hsfs.client.exceptions import FeatureStoreException


class SimilarityFunctionType:
    """
    Enumeration class representing different types of similarity functions.

    # Attributes
        L2 (str): Represents L2 norm similarity function.
        COSINE (str): Represents cosine similarity function.
        DOT_PRODUCT (str): Represents dot product similarity function.
    """

    L2 = "l2_norm"
    COSINE = "cosine"
    DOT_PRODUCT = "dot_product"


@dataclass
class HsmlModel:
    """
    Data class storing the metadata of a hsml model
    """

    model_registry_id: int
    model_name: str
    model_version: int

    @classmethod
    def from_response_json(cls, json_dict):
        json_decamelized = humps.decamelize(json_dict)

        return cls(
            model_registry_id=json_decamelized.get("model_registry_id"),
            model_name=json_decamelized.get("model_name"),
            model_version=json_decamelized.get("model_version"),
        )

    @classmethod
    def from_model(cls, model):
        return cls(
            model_registry_id=model.model_registry_id,
            model_name=model.name,
            model_version=model.version,
        )

    # should get from backend because of authorisation check (unshared project etc)
    def get_model(self):
        try:
            from hsml.model import Model
        except ModuleNotFoundError as err:
            raise FeatureStoreException(
                "Model is attached to embedding feature but hsml library is not installed."
                "Install hsml library before getting the feature group."
            ) from err

        path_params = [
            "project",
            client.get_instance()._project_id,
            "modelregistries",
            self.model_registry_id,
            "models",
            self.model_name + "_" + str(self.model_version),
        ]
        query_params = {"expand": "trainingdatasets"}

        model_json = client.get_instance()._send_request(
            "GET", path_params, query_params
        )
        return Model.from_response_json(model_json)

    def json(self):
        return json.dumps(self, cls=util.FeatureStoreEncoder)

    def to_dict(self):
        return {
            "modelRegistryId": self.model_registry_id,
            "modelName": self.model_name,
            "modelVersion": self.model_version,
        }


class EmbeddingFeature:
    """
    Represents an embedding feature.

    # Arguments
        name: The name of the embedding feature.
        dimension: The dimensionality of the embedding feature.
        similarity_function_type: The type of similarity function used for the embedding feature.
          Available functions are `L2`, `COSINE`, and `DOT_PRODUCT`.
          (default is `SimilarityFunctionType.L2`).
        model: `hsml.model.Model` A Model in hsml.
        feature_group: The feature group object that contains the embedding feature.
        embedding_index: `EmbeddingIndex` The index for managing embedding features.
    """

    def __init__(
        self,
        name: str = None,
        dimension: int = None,
        similarity_function_type: SimilarityFunctionType = SimilarityFunctionType.L2,
        model=None,
        feature_group=None,
        embedding_index=None,
    ):
        self._name = name
        self._dimension = dimension
        self._similarity_function_type = similarity_function_type
        self._model = model
        self._feature_group = feature_group
        self._embedding_index = embedding_index

    @classmethod
    def from_response_json(cls, json_dict):
        json_decamelized = humps.decamelize(json_dict)
        hsml_model_json = json_decamelized.get("model")
        hsml_model = (
            HsmlModel.from_response_json(hsml_model_json).get_model()
            if hsml_model_json
            else None
        )

        return cls(
            name=json_decamelized.get("name"),
            dimension=json_decamelized.get("dimension"),
            similarity_function_type=json_decamelized.get("similarity_function_type"),
            model=hsml_model,
        )

    @property
    def name(self):
        """str: The name of the embedding feature."""
        return self._name

    @property
    def dimenstion(self):
        """int: The dimensionality of the embedding feature."""
        return self._dimension

    @property
    def similarity_function_type(self):
        """SimilarityFunctionType: The type of similarity function used for the embedding feature."""
        return self._similarity_function_type

    @property
    def model(self):
        """hsml.model.Model: The Model in hsml."""
        return self._model

    @property
    def feature_group(self):
        """FeatureGroup: The feature group object that contains the embedding feature."""
        return self._feature_group

    @feature_group.setter
    def feature_group(self, feature_group):
        """Set the feature group object that contains the embedding feature.

        Args:
            feature_group (FeatureGroup): The feature group object.
        """
        self._feature_group = feature_group

    @property
    def embedding_index(self):
        """EmbeddingIndex: The index for managing embedding features."""
        return self._embedding_index

    @embedding_index.setter
    def embedding_index(self, embedding_index):
        """Set the index for managing embedding features.

        Args:
            embedding_index (EmbeddingIndex): The embedding index object.
        """
        self._embedding_index = embedding_index

    def json(self):
        """Serialize the EmbeddingFeature object to a JSON string."""
        return json.dumps(self, cls=util.FeatureStoreEncoder)

    def to_dict(self):
        """
        Convert the EmbeddingFeature object to a dictionary.

        Returns:
            dict: A dictionary representation of the EmbeddingFeature object.
        """
        d = {
            "name": self._name,
            "dimension": self._dimension,
            "similarityFunctionType": self._similarity_function_type,
        }
        if self._model:
            d["model"] = HsmlModel.from_model(self._model)
        return d

    def __repr__(self):
        return self.json()


class EmbeddingIndex:
    """
    Represents an index for managing embedding features.

    # Arguments
        index_name: The name of the embedding index. The name of the project index is used if not provided.
        features: A list of `EmbeddingFeature` objects for the features that
            contain embeddings that should be indexed for similarity search.
        col_prefix: The prefix to be added to column names when using project index.
            It is managed by Hopsworks and should not be provided.

    !!! Example
        ```
        embedding_index = EmbeddingIndex()
        embedding_index.add_embedding(name="user_vector", dimension=256)
        embeddings = embedding_index.get_embeddings()
        ```
    """

    def __init__(
        self,
        index_name: Optional[str] = None,
        features: Optional[List[EmbeddingFeature]] = None,
        col_prefix: Optional[str] = None,
    ):
        self._index_name = index_name
        if features is None:
            self._features = {}
        else:
            self._features = dict([(feat.name, feat) for feat in features])
        self._feature_group = None
        self._col_prefix = col_prefix

    def add_embedding(
        self,
        name: str,
        dimension: int,
        similarity_function_type: Optional[
            SimilarityFunctionType
        ] = SimilarityFunctionType.L2,
        model=None,
    ):
        """
        Adds a new embedding feature to the index.

        Example:
        ```
        embedding_index = EmbeddingIndex()
        embedding_index.add_embedding(name="user_vector", dimension=256)

        # Attach a hsml model to the embedding feature
        embedding_index = EmbeddingIndex()
        embedding_index.add_embedding(name="user_vector", dimension=256, model=hsml_model)
        ```

        # Arguments
            name: The name of the embedding feature.
            dimension: The dimensionality of the embedding feature.
            similarity_function_type: The type of similarity function to be used.
            model (hsml.model.Model, optional): The hsml model used to generate the embedding.
                Defaults to None.
        """
        self._features[name] = EmbeddingFeature(
            name, dimension, similarity_function_type, model=model
        )

    def get_embedding(self, name):
        """
        Returns the `hsfs.embedding.EmbeddingFeature` object associated with the feature name.

        # Arguments
            name (str): The name of the embedding feature.

        # Returns
            `hsfs.embedding.EmbeddingFeature` object
        """
        return self._features.get(name)

    def get_embeddings(self):
        """
        Returns the list of `hsfs.embedding.EmbeddingFeature` objects associated with the index.

        # Returns
            A list of `hsfs.embedding.EmbeddingFeature` objects
        """
        for feat in self._features.values():
            feat.feature_group = self._feature_group
            feat.embedding_index = self
        return self._features.values()

    @classmethod
    def from_response_json(cls, json_dict):
        json_decamelized = humps.decamelize(json_dict)
        return cls(
            index_name=json_decamelized.get("index_name"),
            features=[
                EmbeddingFeature.from_response_json(f)
                for f in json_decamelized.get("features")
            ],
            col_prefix=json_decamelized.get("col_prefix"),
        )

    @property
    def feature_group(self):
        """FeatureGroup: The feature group object that contains the embedding feature."""
        return self._feature_group

    @feature_group.setter
    def feature_group(self, feature_group):
        """Setter for the feature group object."""
        self._feature_group = feature_group

    @property
    def index_name(self):
        """str: The name of the embedding index."""
        return self._index_name

    @property
    def col_prefix(self):
        """str: The prefix to be added to column names."""
        return self._col_prefix

    def json(self):
        """Serialize the EmbeddingIndex object to a JSON string."""
        return json.dumps(self, cls=util.FeatureStoreEncoder)

    def to_dict(self):
        """
        Convert the EmbeddingIndex object to a dictionary.

        Returns:
            dict: A dictionary representation of the EmbeddingIndex object.
        """
        return {
            "indexName": self._index_name,
            "features": list(self._features.values()),
            "colPrefix": self._col_prefix,
        }

    def __repr__(self):
        return self.json()<|MERGE_RESOLUTION|>--- conflicted
+++ resolved
@@ -16,11 +16,7 @@
 
 import json
 from dataclasses import dataclass
-<<<<<<< HEAD
-from typing import List, Optional, Type
-=======
 from typing import List, Optional
->>>>>>> 1cee6bed
 
 import humps
 from hsfs import (
