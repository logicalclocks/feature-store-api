#
#   Copyright 2020 Logical Clocks AB
#
#   Licensed under the Apache License, Version 2.0 (the "License");
#   you may not use this file except in compliance with the License.
#   You may obtain a copy of the License at
#
#       http://www.apache.org/licenses/LICENSE-2.0
#
#   Unless required by applicable law or agreed to in writing, software
#   distributed under the License is distributed on an "AS IS" BASIS,
#   WITHOUT WARRANTIES OR CONDITIONS OF ANY KIND, either express or implied.
#   See the License for the specific language governing permissions and
#   limitations under the License.
#
from __future__ import annotations

import asyncio
import itertools
import json
import os
import re
import threading
import time
from datetime import date, datetime, timezone
from typing import Any, Callable, Dict, List, Literal, Optional, Tuple, Union
from urllib.parse import urljoin, urlparse

import pandas as pd
from aiomysql.sa import create_engine as async_create_engine
from hsfs import client, feature, feature_group
from hsfs.client import exceptions
from hsfs.client.exceptions import FeatureStoreException
from hsfs.core import variable_api
from sqlalchemy import create_engine
from sqlalchemy.engine.url import make_url


FEATURE_STORE_NAME_SUFFIX = "_featurestore"


if os.environ.get("HOPSWORKS_RUN_WITH_TYPECHECK", False):
    from typeguard import typechecked
else:
    from typing import TypeVar

    _T = TypeVar("_T")

    def typechecked(
        target: _T,
    ) -> _T:
        return target if target else typechecked


class FeatureStoreEncoder(json.JSONEncoder):
    def default(self, o: Any) -> Dict[str, Any]:
        try:
            return o.to_dict()
        except AttributeError:
            return super().default(o)


def validate_feature(
    ft: Union[str, feature.Feature, Dict[str, Any]],
) -> feature.Feature:
    if isinstance(ft, feature.Feature):
        return ft
    elif isinstance(ft, str):
        return feature.Feature(ft)
    elif isinstance(ft, dict):
        return feature.Feature(**ft)


<<<<<<< HEAD
def parse_features(
    feature_names: Union[
        str, feature.Feature, List[Union[Dict[str, Any], str, feature.Feature]]
    ],
) -> List[feature.Feature]:
=======
VALID_EMBEDDING_TYPE = {
    "array<int>",
    "array<bigint>",
    "array<float>",
    "array<double>",
}


def validate_embedding_feature_type(embedding_index, schema):
    if not embedding_index or not schema:
        return
    feature_type_map = dict([(feat.name, feat.type) for feat in schema])
    for embedding in embedding_index.get_embeddings():
        feature_type = feature_type_map.get(embedding.name)
        if feature_type not in VALID_EMBEDDING_TYPE:
            raise FeatureStoreException(
                f"Provide feature `{embedding.name}` has type `{feature_type}`, "
                f"but requires one of the following: {', '.join(VALID_EMBEDDING_TYPE)}"
            )


def parse_features(feature_names):
>>>>>>> d64f2258
    if isinstance(feature_names, (str, feature.Feature)):
        return [validate_feature(feature_names)]
    elif isinstance(feature_names, list) and len(feature_names) > 0:
        return [validate_feature(feat) for feat in feature_names]
    else:
        return []


def feature_group_name(
    feature_group: Union[
        feature_group.FeatureGroup,
        feature_group.ExternalFeatureGroup,
        feature_group.SpineGroup,
    ],
) -> str:
    return feature_group.name + "_" + str(feature_group.version)


def append_feature_store_suffix(name: str) -> str:
    name = name.lower()
    if name.endswith(FEATURE_STORE_NAME_SUFFIX):
        return name
    else:
        return name + FEATURE_STORE_NAME_SUFFIX


def strip_feature_store_suffix(name: str) -> str:
    name = name.lower()
    if name.endswith(FEATURE_STORE_NAME_SUFFIX):
        return name[: -1 * len(FEATURE_STORE_NAME_SUFFIX)]
    else:
        return name


def create_mysql_engine(
    online_conn: Any, external: bool, options: Optional[Dict[str, Any]] = None
) -> Any:
    online_options = online_conn.spark_options()
    # Here we are replacing the first part of the string returned by Hopsworks,
    # jdbc:mysql:// with the sqlalchemy one + username and password
    # useSSL and allowPublicKeyRetrieval are not valid properties for the pymysql driver
    # to use SSL we'll have to something like this:
    # ssl_args = {'ssl_ca': ca_path}
    # engine = create_engine("mysql+pymysql://<user>:<pass>@<addr>/<schema>", connect_args=ssl_args)
    if external:
        # This only works with external clients.
        # Hopsworks clients should use the storage connector
        host = get_host_name()
        online_options["url"] = re.sub(
            "/[0-9.]+:",
            "/{}:".format(host),
            online_options["url"],
        )

    sql_alchemy_conn_str = (
        online_options["url"]
        .replace(
            "jdbc:mysql://",
            "mysql+pymysql://"
            + online_options["user"]
            + ":"
            + online_options["password"]
            + "@",
        )
        .replace("useSSL=false&", "")
        .replace("?allowPublicKeyRetrieval=true", "")
    )
    if options is not None and not isinstance(options, dict):
        raise TypeError("`options` should be a `dict` type.")
    if not options:
        options = {"pool_recycle": 3600}
    elif "pool_recycle" not in options:
        options["pool_recycle"] = 3600
    # default connection pool size kept by engine is 5
    sql_alchemy_engine = create_engine(sql_alchemy_conn_str, **options)
    return sql_alchemy_engine


def get_host_name() -> str:
    host = variable_api.VariableApi().get_loadbalancer_external_domain()
    if host == "":
        # If the load balancer is not configured, then fall back to
        # use the MySQL node on the head node
        host = client.get_instance().host
    return host


def get_dataset_type(path: str) -> Literal["HIVEDB", "DATASET"]:
    if re.match(r"^(?:hdfs://|)/apps/hive/warehouse/*", path):
        return "HIVEDB"
    else:
        return "DATASET"


async def create_async_engine(
    online_conn: Any,
    external: bool,
    default_min_size: int,
    options: Optional[Dict[str, Any]] = None,
) -> Any:
    online_options = online_conn.spark_options()
    # create a aiomysql connection pool
    # read the keys user, password from online_conn as use them while creating the connection pool
    url = make_url(online_options["url"].replace("jdbc:", ""))
    if external:
        hostname = get_host_name()
    else:
        hostname = url.host

    pool = await async_create_engine(
        host=hostname,
        port=3306,
        user=online_options["user"],
        password=online_options["password"],
        db=url.database,
        loop=asyncio.get_running_loop(),
        minsize=(
            options.get("minsize", default_min_size) if options else default_min_size
        ),
        maxsize=(
            options.get("maxsize", default_min_size) if options else default_min_size
        ),
        pool_recycle=(options.get("pool_recycle", -1) if options else -1),
    )
    return pool


def check_timestamp_format_from_date_string(input_date: str) -> Tuple[str, str]:
    date_format_patterns = {
        r"^([0-9]{4})([0-9]{2})([0-9]{2})$": "%Y%m%d",
        r"^([0-9]{4})([0-9]{2})([0-9]{2})([0-9]{2})$": "%Y%m%d%H",
        r"^([0-9]{4})([0-9]{2})([0-9]{2})([0-9]{2})([0-9]{2})$": "%Y%m%d%H%M",
        r"^([0-9]{4})([0-9]{2})([0-9]{2})([0-9]{2})([0-9]{2})([0-9]{2})$": "%Y%m%d%H%M%S",
        r"^([0-9]{4})([0-9]{2})([0-9]{2})([0-9]{2})([0-9]{2})([0-9]{2})([0-9]{3})$": "%Y%m%d%H%M%S%f",
        r"^([0-9]{4})([0-9]{2})([0-9]{2})T([0-9]{2})([0-9]{2})([0-9]{2})([0-9]{6})Z$": "ISO",
    }
    normalized_date = (
        input_date.replace("/", "")
        .replace("-", "")
        .replace(" ", "")
        .replace(":", "")
        .replace(".", "")
    )

    date_format = None
    for pattern in date_format_patterns:
        date_format_pattern = re.match(pattern, normalized_date)
        if date_format_pattern:
            date_format = date_format_patterns[pattern]
            break

    if date_format is None:
        raise ValueError(
            "Unable to identify format of the provided date value : " + input_date
        )

    return normalized_date, date_format


def get_timestamp_from_date_string(input_date: str) -> int:
    norm_input_date, date_format = check_timestamp_format_from_date_string(input_date)
    try:
        if date_format != "ISO":
            date_time = datetime.strptime(norm_input_date, date_format)
        else:
            date_time = datetime.fromisoformat(input_date[:-1])
    except ValueError as err:
        raise ValueError(
            "Unable to parse the normalized input date value : "
            + norm_input_date
            + " with format "
            + date_format
        ) from err
    if date_time.tzinfo is None:
        date_time = date_time.replace(tzinfo=timezone.utc)
    return int(float(date_time.timestamp()) * 1000)


def get_hudi_datestr_from_timestamp(timestamp: int) -> str:
    return datetime.utcfromtimestamp(timestamp / 1000).strftime("%Y%m%d%H%M%S%f")[:-3]


def get_delta_datestr_from_timestamp(timestamp: int) -> str:
    return datetime.utcfromtimestamp(timestamp / 1000).strftime("%Y-%m-%d %H:%M:%S.%f")[
        :-3
    ]


def convert_event_time_to_timestamp(
    event_time: Optional[
        Union[str, pd._libs.tslibs.timestamps.Timestamp, datetime, date, int]
    ],
) -> Optional[int]:
    if not event_time:
        return None
    if isinstance(event_time, str):
        return get_timestamp_from_date_string(event_time)
    elif isinstance(event_time, pd._libs.tslibs.timestamps.Timestamp):
        # convert to unix epoch time in milliseconds.
        event_time = event_time.to_pydatetime()
        # convert to unix epoch time in milliseconds.
        if event_time.tzinfo is None:
            event_time = event_time.replace(tzinfo=timezone.utc)
        return int(event_time.timestamp() * 1000)
    elif isinstance(event_time, datetime):
        # convert to unix epoch time in milliseconds.
        if event_time.tzinfo is None:
            event_time = event_time.replace(tzinfo=timezone.utc)
        return int(event_time.timestamp() * 1000)
    elif isinstance(event_time, date):
        # convert to unix epoch time in milliseconds.
        event_time = datetime(*event_time.timetuple()[:7])
        if event_time.tzinfo is None:
            event_time = event_time.replace(tzinfo=timezone.utc)
        return int(event_time.timestamp() * 1000)
    elif isinstance(event_time, int):
        if event_time == 0:
            raise ValueError("Event time should be greater than 0.")
        # jdbc supports timestamp precision up to second only.
        if len(str(event_time)) <= 10:
            event_time = event_time * 1000
        return event_time
    else:
        raise ValueError(
            "Given event time should be in `datetime`, `date`, `str` or `int` type"
        )


def setup_pydoop() -> None:
    # Import Pydoop only here, so it doesn't trigger if the execution environment
    # does not support Pydoop. E.g. Sagemaker
    from pydoop import hdfs

    # Create a subclass that replaces the check on the hdfs scheme to allow hopsfs as well.
    class _HopsFSPathSplitter(hdfs.path._HdfsPathSplitter):
        @classmethod
        def split(
            cls, hdfs_path: Optional[str], user: Optional[str]
        ) -> Tuple[str, int, str]:
            if not hdfs_path:
                cls.raise_bad_path(hdfs_path, "empty")
            scheme, netloc, path = cls.parse(hdfs_path)
            if not scheme:
                scheme = "file" if hdfs.fs.default_is_local() else "hdfs"
            if scheme == "hdfs" or scheme == "hopsfs":
                if not path:
                    cls.raise_bad_path(hdfs_path, "path part is empty")
                if ":" in path:
                    cls.raise_bad_path(hdfs_path, "':' not allowed outside netloc part")
                hostname, port = cls.split_netloc(netloc)
                if not path.startswith("/"):
                    path = "/user/%s/%s" % (user, path)
            elif scheme == "file":
                hostname, port, path = "", 0, netloc + path
            else:
                cls.raise_bad_path(hdfs_path, "unsupported scheme %r" % scheme)
            return hostname, port, path

    # Monkey patch the class to use the one defined above.
    hdfs.path._HdfsPathSplitter = _HopsFSPathSplitter


def get_hostname_replaced_url(sub_path: str) -> str:
    """
    construct and return an url with public hopsworks hostname and sub path
    :param self:
    :param sub_path: url sub-path after base url
    :return: href url
    """
    href = urljoin(client.get_instance()._base_url, sub_path)
    url_parsed = client.get_instance().replace_public_host(urlparse(href))
    return url_parsed.geturl()


def verify_attribute_key_names(
    feature_group_obj: Union[
        feature_group.FeatureGroup,
        feature_group.ExternalFeatureGroup,
        feature_group.SpineGroup,
    ],
    external_feature_group: bool = False,
) -> None:
    feature_names = set(feat.name for feat in feature_group_obj.features)
    if feature_group_obj.primary_key:
        diff = set(feature_group_obj.primary_key) - feature_names
        if diff:
            raise exceptions.FeatureStoreException(
                f"Provided primary key(s) {','.join(diff)} doesn't exist in feature dataframe"
            )

    if feature_group_obj.event_time:
        if feature_group_obj.event_time not in feature_names:
            raise exceptions.FeatureStoreException(
                f"Provided event_time feature {feature_group_obj.event_time} doesn't exist in feature dataframe"
            )

    if not external_feature_group:
        if feature_group_obj.partition_key:
            diff = set(feature_group_obj.partition_key) - feature_names
            if diff:
                raise exceptions.FeatureStoreException(
                    f"Provided partition key(s) {','.join(diff)} doesn't exist in feature dataframe"
                )

        if feature_group_obj.hudi_precombine_key:
            if feature_group_obj.hudi_precombine_key not in feature_names:
                raise exceptions.FeatureStoreException(
                    f"Provided hudi precombine key {feature_group_obj.hudi_precombine_key} "
                    f"doesn't exist in feature dataframe"
                )


def get_job_url(href: str) -> str:
    """Use the endpoint returned by the API to construct the UI url for jobs

    Args:
        href (str): the endpoint returned by the API
    """
    url = urlparse(href)
    url_splits = url.path.split("/")
    project_id = url_splits[4]
    job_name = url_splits[6]
    ui_url = url._replace(
        path="p/{}/jobs/named/{}/executions".format(project_id, job_name)
    )
    ui_url = client.get_instance().replace_public_host(ui_url)
    return ui_url.geturl()


def translate_legacy_spark_type(
    output_type: str,
) -> Literal[
    "STRING",
    "BINARY",
    "BYTE",
    "SHORT",
    "INT",
    "LONG",
    "FLOAT",
    "DOUBLE",
    "TIMESTAMP",
    "DATE",
    "BOOLEAN",
]:
    if output_type == "StringType()":
        return "STRING"
    elif output_type == "BinaryType()":
        return "BINARY"
    elif output_type == "ByteType()":
        return "BYTE"
    elif output_type == "ShortType()":
        return "SHORT"
    elif output_type == "IntegerType()":
        return "INT"
    elif output_type == "LongType()":
        return "LONG"
    elif output_type == "FloatType()":
        return "FLOAT"
    elif output_type == "DoubleType()":
        return "DOUBLE"
    elif output_type == "TimestampType()":
        return "TIMESTAMP"
    elif output_type == "DateType()":
        return "DATE"
    elif output_type == "BooleanType()":
        return "BOOLEAN"
    else:
        return "STRING"  # handle gracefully, and return STRING type, the default for spark udfs


def _loading_animation(message: str, stop_event: threading.Event) -> None:
    for char in itertools.cycle([".", "..", "...", ""]):
        if stop_event.is_set():
            break
        print(f"{message}{char}   ", end="\r")
        time.sleep(0.5)


def run_with_loading_animation(message: str, func: Callable, *args, **kwargs) -> Any:
    stop_event = threading.Event()
    t = threading.Thread(
        target=_loading_animation,
        args=(
            message,
            stop_event,
        ),
    )
    t.daemon = True
    t.start()
    start = time.time()
    end = None

    try:
        result = func(*args, **kwargs)
        end = time.time()
        return result
    finally:
        # Stop the animation and print the "Finished Querying" message
        stop_event.set()
        t.join()
        if not end:
            print(f"\rError: {message}           ", end="\n")
        else:
            print(f"\rFinished: {message} ({(end-start):.2f}s) ", end="\n")


def get_feature_group_url(feature_store_id: int, feature_group_id: int) -> str:
    sub_path = (
        "/p/"
        + str(client.get_instance()._project_id)
        + "/fs/"
        + str(feature_store_id)
        + "/fg/"
        + str(feature_group_id)
    )
    return get_hostname_replaced_url(sub_path)


class VersionWarning(Warning):
    pass


class JobWarning(Warning):
    pass


class StorageWarning(Warning):
    pass


class StatisticsWarning(Warning):
    pass


class ValidationWarning(Warning):
    pass


class FeatureGroupWarning(Warning):
    pass<|MERGE_RESOLUTION|>--- conflicted
+++ resolved
@@ -71,13 +71,6 @@
         return feature.Feature(**ft)
 
 
-<<<<<<< HEAD
-def parse_features(
-    feature_names: Union[
-        str, feature.Feature, List[Union[Dict[str, Any], str, feature.Feature]]
-    ],
-) -> List[feature.Feature]:
-=======
 VALID_EMBEDDING_TYPE = {
     "array<int>",
     "array<bigint>",
@@ -99,8 +92,11 @@
             )
 
 
-def parse_features(feature_names):
->>>>>>> d64f2258
+def parse_features(
+    feature_names: Union[
+        str, feature.Feature, List[Union[Dict[str, Any], str, feature.Feature]]
+    ],
+) -> List[feature.Feature]:
     if isinstance(feature_names, (str, feature.Feature)):
         return [validate_feature(feature_names)]
     elif isinstance(feature_names, list) and len(feature_names) > 0:
