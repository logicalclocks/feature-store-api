#
#   Copyright 2020 Logical Clocks AB
#
#   Licensed under the Apache License, Version 2.0 (the "License");
#   you may not use this file except in compliance with the License.
#   You may obtain a copy of the License at
#
#       http://www.apache.org/licenses/LICENSE-2.0
#
#   Unless required by applicable law or agreed to in writing, software
#   distributed under the License is distributed on an "AS IS" BASIS,
#   WITHOUT WARRANTIES OR CONDITIONS OF ANY KIND, either express or implied.
#   See the License for the specific language governing permissions and
#   limitations under the License.
#
from __future__ import annotations

import itertools
import json
import re
import sys
import threading
import time
from datetime import date, datetime, timezone
from typing import (
<<<<<<< HEAD
=======
    TYPE_CHECKING,
>>>>>>> a9ba98a4
    Any,
    Callable,
    Dict,
    List,
    Literal,
    Optional,
    Set,
    Tuple,
    Union,
)
from urllib.parse import urljoin, urlparse

import pandas as pd
from hsfs import client, feature, serving_key
from hsfs.client.exceptions import FeatureStoreException
from hsfs.core import feature_group_api, variable_api


if TYPE_CHECKING:
    import feature_group
    from hsfs.constructor import serving_prepared_statement


FEATURE_STORE_NAME_SUFFIX = "_featurestore"


class FeatureStoreEncoder(json.JSONEncoder):
    def default(self, o: Any) -> Dict[str, Any]:
        try:
            return o.to_dict()
        except AttributeError:
            return super().default(o)


def validate_feature(
    ft: Union[str, feature.Feature, Dict[str, Any]],
) -> feature.Feature:
    if isinstance(ft, feature.Feature):
        return ft
    elif isinstance(ft, str):
        return feature.Feature(ft)
    elif isinstance(ft, dict):
        return feature.Feature(**ft)


VALID_EMBEDDING_TYPE = {
    "array<int>",
    "array<bigint>",
    "array<float>",
    "array<double>",
}


def validate_embedding_feature_type(embedding_index, schema):
    if not embedding_index or not schema:
        return
    feature_type_map = dict([(feat.name, feat.type) for feat in schema])
    for embedding in embedding_index.get_embeddings():
        feature_type = feature_type_map.get(embedding.name)
        if feature_type not in VALID_EMBEDDING_TYPE:
            raise FeatureStoreException(
                f"Provide feature `{embedding.name}` has type `{feature_type}`, "
                f"but requires one of the following: {', '.join(VALID_EMBEDDING_TYPE)}"
            )


def parse_features(
    feature_names: Union[
        str, feature.Feature, List[Union[Dict[str, Any], str, feature.Feature]]
    ],
) -> List[feature.Feature]:
    if isinstance(feature_names, (str, feature.Feature)):
        return [validate_feature(feature_names)]
    elif isinstance(feature_names, list) and len(feature_names) > 0:
        return [validate_feature(feat) for feat in feature_names]
    else:
        return []


def autofix_feature_name(name: str) -> str:
    # replace spaces with underscores and enforce lower case
    return name.lower().replace(" ", "_")


def feature_group_name(
    feature_group: Union[
        feature_group.FeatureGroup,
        feature_group.ExternalFeatureGroup,
        feature_group.SpineGroup,
    ],
) -> str:
    return feature_group.name + "_" + str(feature_group.version)


def append_feature_store_suffix(name: str) -> str:
    name = name.lower()
    if name.endswith(FEATURE_STORE_NAME_SUFFIX):
        return name
    else:
        return name + FEATURE_STORE_NAME_SUFFIX


def strip_feature_store_suffix(name: str) -> str:
    name = name.lower()
    if name.endswith(FEATURE_STORE_NAME_SUFFIX):
        return name[: -1 * len(FEATURE_STORE_NAME_SUFFIX)]
    else:
        return name


def get_host_name() -> str:
    host = variable_api.VariableApi().get_loadbalancer_external_domain()
    if host == "":
        # If the load balancer is not configured, then fall back to
        # use the MySQL node on the head node
        host = client.get_instance().host
    return host


def get_dataset_type(path: str) -> Literal["HIVEDB", "DATASET"]:
    if re.match(r"^(?:hdfs://|)/apps/hive/warehouse/*", path):
        return "HIVEDB"
    else:
        return "DATASET"


def check_timestamp_format_from_date_string(input_date: str) -> Tuple[str, str]:
    date_format_patterns = {
        r"^([0-9]{4})([0-9]{2})([0-9]{2})$": "%Y%m%d",
        r"^([0-9]{4})([0-9]{2})([0-9]{2})([0-9]{2})$": "%Y%m%d%H",
        r"^([0-9]{4})([0-9]{2})([0-9]{2})([0-9]{2})([0-9]{2})$": "%Y%m%d%H%M",
        r"^([0-9]{4})([0-9]{2})([0-9]{2})([0-9]{2})([0-9]{2})([0-9]{2})$": "%Y%m%d%H%M%S",
        r"^([0-9]{4})([0-9]{2})([0-9]{2})([0-9]{2})([0-9]{2})([0-9]{2})([0-9]{3})$": "%Y%m%d%H%M%S%f",
        r"^([0-9]{4})([0-9]{2})([0-9]{2})T([0-9]{2})([0-9]{2})([0-9]{2})([0-9]{6})Z$": "ISO",
    }
    normalized_date = (
        input_date.replace("/", "")
        .replace("-", "")
        .replace(" ", "")
        .replace(":", "")
        .replace(".", "")
    )

    date_format = None
    for pattern in date_format_patterns:
        date_format_pattern = re.match(pattern, normalized_date)
        if date_format_pattern:
            date_format = date_format_patterns[pattern]
            break

    if date_format is None:
        raise ValueError(
            "Unable to identify format of the provided date value : " + input_date
        )

    return normalized_date, date_format


def get_timestamp_from_date_string(input_date: str) -> int:
    norm_input_date, date_format = check_timestamp_format_from_date_string(input_date)
    try:
        if date_format != "ISO":
            date_time = datetime.strptime(norm_input_date, date_format)
        else:
            date_time = datetime.fromisoformat(input_date[:-1])
    except ValueError as err:
        raise ValueError(
            "Unable to parse the normalized input date value : "
            + norm_input_date
            + " with format "
            + date_format
        ) from err
    if date_time.tzinfo is None:
        date_time = date_time.replace(tzinfo=timezone.utc)
    return int(float(date_time.timestamp()) * 1000)


def get_hudi_datestr_from_timestamp(timestamp: int) -> str:
    return datetime.fromtimestamp(timestamp / 1000, timezone.utc).strftime(
        "%Y%m%d%H%M%S%f"
    )[:-3]


def get_delta_datestr_from_timestamp(timestamp: int) -> str:
    return datetime.fromtimestamp(timestamp / 1000, timezone.utc).strftime(
        "%Y-%m-%d %H:%M:%S.%f"
    )[:-3]


def convert_event_time_to_timestamp(
    event_time: Optional[
        Union[str, pd._libs.tslibs.timestamps.Timestamp, datetime, date, int]
    ],
) -> Optional[int]:
    if not event_time:
        return None
    if isinstance(event_time, str):
        return get_timestamp_from_date_string(event_time)
    elif isinstance(event_time, pd._libs.tslibs.timestamps.Timestamp):
        # convert to unix epoch time in milliseconds.
        event_time = event_time.to_pydatetime()
        # convert to unix epoch time in milliseconds.
        if event_time.tzinfo is None:
            event_time = event_time.replace(tzinfo=timezone.utc)
        return int(event_time.timestamp() * 1000)
    elif isinstance(event_time, datetime):
        # convert to unix epoch time in milliseconds.
        if event_time.tzinfo is None:
            event_time = event_time.replace(tzinfo=timezone.utc)
        return int(event_time.timestamp() * 1000)
    elif isinstance(event_time, date):
        # convert to unix epoch time in milliseconds.
        event_time = datetime(*event_time.timetuple()[:7])
        if event_time.tzinfo is None:
            event_time = event_time.replace(tzinfo=timezone.utc)
        return int(event_time.timestamp() * 1000)
    elif isinstance(event_time, int):
        if event_time == 0:
            raise ValueError("Event time should be greater than 0.")
        # jdbc supports timestamp precision up to second only.
        if len(str(event_time)) <= 10:
            event_time = event_time * 1000
        return event_time
    else:
        raise ValueError(
            "Given event time should be in `datetime`, `date`, `str` or `int` type"
        )


def setup_pydoop() -> None:
    # Import Pydoop only here, so it doesn't trigger if the execution environment
    # does not support Pydoop. E.g. Sagemaker
    from pydoop import hdfs

    # Create a subclass that replaces the check on the hdfs scheme to allow hopsfs as well.
    class _HopsFSPathSplitter(hdfs.path._HdfsPathSplitter):
        @classmethod
        def split(
            cls, hdfs_path: Optional[str], user: Optional[str]
        ) -> Tuple[str, int, str]:
            if not hdfs_path:
                cls.raise_bad_path(hdfs_path, "empty")
            scheme, netloc, path = cls.parse(hdfs_path)
            if not scheme:
                scheme = "file" if hdfs.fs.default_is_local() else "hdfs"
            if scheme == "hdfs" or scheme == "hopsfs":
                if not path:
                    cls.raise_bad_path(hdfs_path, "path part is empty")
                if ":" in path:
                    cls.raise_bad_path(hdfs_path, "':' not allowed outside netloc part")
                hostname, port = cls.split_netloc(netloc)
                if not path.startswith("/"):
                    path = "/user/%s/%s" % (user, path)
            elif scheme == "file":
                hostname, port, path = "", 0, netloc + path
            else:
                cls.raise_bad_path(hdfs_path, "unsupported scheme %r" % scheme)
            return hostname, port, path

    # Monkey patch the class to use the one defined above.
    hdfs.path._HdfsPathSplitter = _HopsFSPathSplitter


def get_hostname_replaced_url(sub_path: str) -> str:
    """
    construct and return an url with public hopsworks hostname and sub path
    :param self:
    :param sub_path: url sub-path after base url
    :return: href url
    """
    href = urljoin(client.get_instance()._base_url, sub_path)
    url_parsed = client.get_instance().replace_public_host(urlparse(href))
    return url_parsed.geturl()


def verify_attribute_key_names(
    feature_group_obj: Union[
        feature_group.FeatureGroup,
        feature_group.ExternalFeatureGroup,
        feature_group.SpineGroup,
    ],
    external_feature_group: bool = False,
) -> None:
    feature_names = set(feat.name for feat in feature_group_obj.features)
    if feature_group_obj.primary_key:
        diff = set(feature_group_obj.primary_key) - feature_names
        if diff:
            raise FeatureStoreException(
                f"Provided primary key(s) {','.join(diff)} doesn't exist in feature dataframe"
            )

    if feature_group_obj.event_time:
        if feature_group_obj.event_time not in feature_names:
            raise FeatureStoreException(
                f"Provided event_time feature {feature_group_obj.event_time} doesn't exist in feature dataframe"
            )

    if not external_feature_group:
        if feature_group_obj.partition_key:
            diff = set(feature_group_obj.partition_key) - feature_names
            if diff:
                raise FeatureStoreException(
                    f"Provided partition key(s) {','.join(diff)} doesn't exist in feature dataframe"
                )

        if feature_group_obj.hudi_precombine_key:
            if feature_group_obj.hudi_precombine_key not in feature_names:
                raise FeatureStoreException(
                    f"Provided hudi precombine key {feature_group_obj.hudi_precombine_key} "
                    f"doesn't exist in feature dataframe"
                )


def get_job_url(href: str) -> str:
    """Use the endpoint returned by the API to construct the UI url for jobs

    Args:
        href (str): the endpoint returned by the API
    """
    url = urlparse(href)
    url_splits = url.path.split("/")
    project_id = url_splits[4]
    job_name = url_splits[6]
    ui_url = url._replace(
        path="p/{}/jobs/named/{}/executions".format(project_id, job_name)
    )
    ui_url = client.get_instance().replace_public_host(ui_url)
    return ui_url.geturl()


def translate_legacy_spark_type(
    output_type: str,
) -> Literal[
    "STRING",
    "BINARY",
    "BYTE",
    "SHORT",
    "INT",
    "LONG",
    "FLOAT",
    "DOUBLE",
    "TIMESTAMP",
    "DATE",
    "BOOLEAN",
]:
    if output_type == "StringType()":
        return "STRING"
    elif output_type == "BinaryType()":
        return "BINARY"
    elif output_type == "ByteType()":
        return "BYTE"
    elif output_type == "ShortType()":
        return "SHORT"
    elif output_type == "IntegerType()":
        return "INT"
    elif output_type == "LongType()":
        return "LONG"
    elif output_type == "FloatType()":
        return "FLOAT"
    elif output_type == "DoubleType()":
        return "DOUBLE"
    elif output_type == "TimestampType()":
        return "TIMESTAMP"
    elif output_type == "DateType()":
        return "DATE"
    elif output_type == "BooleanType()":
        return "BOOLEAN"
    else:
        return "STRING"  # handle gracefully, and return STRING type, the default for spark udfs


def _loading_animation(message: str, stop_event: threading.Event) -> None:
    for char in itertools.cycle([".", "..", "...", ""]):
        if stop_event.is_set():
            break
        print(f"{message}{char}   ", end="\r")
        time.sleep(0.5)


def run_with_loading_animation(message: str, func: Callable, *args, **kwargs) -> Any:
    stop_event = threading.Event()
    t = threading.Thread(
        target=_loading_animation,
        args=(
            message,
            stop_event,
        ),
    )
    t.daemon = True
    t.start()
    start = time.time()
    end = None

    try:
        result = func(*args, **kwargs)
        end = time.time()
        return result
    finally:
        # Stop the animation and print the "Finished Querying" message
        stop_event.set()
        t.join()
        if not end:
            print(f"\rError: {message}           ", end="\n")
        else:
            print(f"\rFinished: {message} ({(end-start):.2f}s) ", end="\n")


def get_feature_group_url(feature_store_id: int, feature_group_id: int) -> str:
    sub_path = (
        "/p/"
        + str(client.get_instance()._project_id)
        + "/fs/"
        + str(feature_store_id)
        + "/fg/"
        + str(feature_group_id)
    )
    return get_hostname_replaced_url(sub_path)


def build_serving_keys_from_prepared_statements(
    prepared_statements: List[serving_prepared_statement.ServingPreparedStatement],
    feature_store_id: int,
    ignore_prefix: bool = False,
) -> Set[serving_key.ServingKey]:
    serving_keys = set()
    fg_api = feature_group_api.FeatureGroupApi()
    for statement in prepared_statements:
        fg = fg_api.get_by_id(feature_store_id, statement.feature_group_id)
        for param in statement.prepared_statement_parameters:
            serving_keys.add(
                serving_key.ServingKey(
                    feature_name=param.name,
                    join_index=statement.prepared_statement_index,
                    prefix=statement.prefix,
                    ignore_prefix=ignore_prefix,
                    feature_group=fg,
                )
            )
    return serving_keys


def is_runtime_notebook():
    if "ipykernel" in sys.modules:
        return True
    else:
        return False


class VersionWarning(Warning):
    pass


class JobWarning(Warning):
    pass


class StorageWarning(Warning):
    pass


class StatisticsWarning(Warning):
    pass


class ValidationWarning(Warning):
    pass


class FeatureGroupWarning(Warning):
    pass<|MERGE_RESOLUTION|>--- conflicted
+++ resolved
@@ -23,10 +23,7 @@
 import time
 from datetime import date, datetime, timezone
 from typing import (
-<<<<<<< HEAD
-=======
     TYPE_CHECKING,
->>>>>>> a9ba98a4
     Any,
     Callable,
     Dict,
