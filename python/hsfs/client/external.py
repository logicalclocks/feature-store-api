#
#   Copyright 2020 Logical Clocks AB
#
#   Licensed under the Apache License, Version 2.0 (the "License");
#   you may not use this file except in compliance with the License.
#   You may obtain a copy of the License at
#
#       http://www.apache.org/licenses/LICENSE-2.0
#
#   Unless required by applicable law or agreed to in writing, software
#   distributed under the License is distributed on an "AS IS" BASIS,
#   WITHOUT WARRANTIES OR CONDITIONS OF ANY KIND, either express or implied.
#   See the License for the specific language governing permissions and
#   limitations under the License.
#

import base64
import json
import logging
import os

import boto3
import requests


try:
    from pyspark.sql import SparkSession
except ImportError:
    pass

from hsfs.client import auth, base, exceptions
from hsfs.client.exceptions import FeatureStoreException


_logger = logging.getLogger(__name__)


class Client(base.Client):
    DEFAULT_REGION = "default"
    SECRETS_MANAGER = "secretsmanager"
    PARAMETER_STORE = "parameterstore"
    LOCAL_STORE = "local"

    def __init__(
        self,
        host,
        port,
        project,
        engine,
        region_name,
        secrets_store,
        hostname_verification,
        trust_store_path,
        cert_folder,
        api_key_file,
        api_key_value,
    ):
        """Initializes a client in an external environment such as AWS Sagemaker."""
        _logger.info("Initializing external client")
        if not host:
            raise exceptions.ExternalClientError("host")
        if not project:
            raise exceptions.ExternalClientError("project")

        self._host = host
        self._port = port
        self._base_url = "https://" + self._host + ":" + str(self._port)
        _logger.info("Base URL: %s", self._base_url)
        self._project_name = project
        _logger.debug("Project name: %s", self._project_name)
        self._region_name = region_name or self.DEFAULT_REGION
        _logger.debug("Region name: %s", self._region_name)

        if api_key_value is not None:
            _logger.debug("Using provided API key value")
            api_key = api_key_value
        else:
            _logger.debug("Querying secrets store for API key")
            api_key = self._get_secret(secrets_store, "api-key", api_key_file)

        _logger.debug("Using api key to setup header authentification")
        self._auth = auth.ApiKeyAuth(api_key)

        _logger.debug("Setting up requests session")
        self._session = requests.session()
        self._connected = True

        self._verify = self._get_verify(self._host, trust_store_path)
        _logger.debug("Verify: %s", self._verify)

        project_info = self._get_project_info(self._project_name)

        self._project_id = str(project_info["projectId"])
        _logger.debug("Setting Project ID: %s", self._project_id)

        self._cert_key = None
        self._cert_folder_base = None

        if engine == "python":
<<<<<<< HEAD
            # On external Spark clients (Databricks, Spark Cluster),
            # certificates need to be provided before the Spark application starts.
            self._cert_folder_base = cert_folder
            self._cert_folder = os.path.join(cert_folder, host, project)
            self._trust_store_path = os.path.join(self._cert_folder, "trustStore.jks")
            self._key_store_path = os.path.join(self._cert_folder, "keyStore.jks")

            if os.path.exists(self._cert_folder):
                _logger.debug(
                    f"Running in Python environment, reading certificates from certificates folder {cert_folder}"
                )
                _logger.debug("Found certificates: %s", os.listdir(cert_folder))
            else:
                _logger.debug(
                    f"Running in Python environment, creating certificates folder {cert_folder}"
                )
                os.makedirs(self._cert_folder, exist_ok=True)
            credentials = self._get_credentials(self._project_id)
            self._write_b64_cert_to_bytes(
                str(credentials["kStore"]),
                path=self._get_jks_key_store_path(),
            )
            self._write_b64_cert_to_bytes(
                str(credentials["tStore"]),
                path=self._get_jks_trust_store_path(),
            )
=======
            credentials = self._materialize_certs(cert_folder, host, project)
>>>>>>> d64f2258

            self._write_pem_file(credentials["caChain"], self._get_ca_chain_path())
            self._write_pem_file(
                credentials["clientCert"], self._get_client_cert_path()
            )
            self._write_pem_file(credentials["clientKey"], self._get_client_key_path())

<<<<<<< HEAD
            self._cert_key = str(credentials["password"])
            with open(os.path.join(self._cert_folder, "material_passwd"), "w") as f:
                f.write(str(credentials["password"]))

        elif engine.startswith("spark"):
            _logger.debug("Running in Spark environment, initializing Spark session")
            _spark_session = SparkSession.builder.getOrCreate()
=======
        elif engine == "spark":
            # When using the Spark engine with metastore connection, the certificates
            # are needed when the application starts (before user code is run)
            # So in this case, we can't materialize the certificates on the fly.
            _spark_session = SparkSession.builder.enableHiveSupport.getOrCreate()
>>>>>>> d64f2258

            self._validate_spark_configuration(_spark_session)
            with open(
                _spark_session.conf.get("spark.hadoop.hops.ssl.keystores.passwd.name"),
                "r",
            ) as f:
                self._cert_key = f.read()

            self._trust_store_path = _spark_session.conf.get(
                "spark.hadoop.hops.ssl.trustore.name"
            )
            self._key_store_path = _spark_session.conf.get(
                "spark.hadoop.hops.ssl.keystore.name"
            )
<<<<<<< HEAD

    def validate_spark_configuration(self, _spark_session, no_metastore):
        _logger.debug("Validating Spark configuration")
=======
        elif engine == "spark-no-metastore":
            _spark_session = SparkSession.builder.getOrCreate()
            self._materialize_certs(cert_folder, host, project)

            # Set credentials location in the Spark configuration
            # Set other options in the Spark configuration
            configuration_dict = {
                "hops.ssl.trustore.name": self._trust_store_path,
                "hops.ssl.keystore.name": self._key_store_path,
                "hops.ssl.keystores.passwd.name": self._cert_key_path,
                "fs.permissions.umask-mode": "0002",
                "fs.hopsfs.impl": "io.hops.hopsfs.client.HopsFileSystem",
                "hops.rpc.socket.factory.class.default": "io.hops.hadoop.shaded.org.apache.hadoop.net.HopsSSLSocketFactory",
                "client.rpc.ssl.enabled.protocol": "TLSv1.2",
                "hops.ssl.hostname.verifier": "ALLOW_ALL",
                "hops.ipc.server.ssl.enabled": "true",
            }

            for conf_key, conf_value in configuration_dict.items():
                _spark_session._jsc.hadoopConfiguration().set(conf_key, conf_value)

    def _materialize_certs(self, cert_folder, host, project):
        self._cert_folder_base = cert_folder
        self._cert_folder = os.path.join(cert_folder, host, project)
        self._trust_store_path = os.path.join(self._cert_folder, "trustStore.jks")
        self._key_store_path = os.path.join(self._cert_folder, "keyStore.jks")

        os.makedirs(self._cert_folder, exist_ok=True)
        credentials = self._get_credentials(self._project_id)
        self._write_b64_cert_to_bytes(
            str(credentials["kStore"]),
            path=self._get_jks_key_store_path(),
        )
        self._write_b64_cert_to_bytes(
            str(credentials["tStore"]),
            path=self._get_jks_trust_store_path(),
        )
        self._cert_key = str(credentials["password"])
        self._cert_key_path = os.path.join(self._cert_folder, "material_passwd")
        with open(self._cert_key_path, "w") as f:
            f.write(str(credentials["password"]))

        # Return the credentials object for the Python engine to materialize the pem files.
        return credentials

    def _validate_spark_configuration(self, _spark_session):
>>>>>>> d64f2258
        exception_text = "Spark is misconfigured for communication with Hopsworks, missing or invalid property: "

        configuration_dict = {
            "spark.hadoop.hops.ssl.trustore.name": None,
            "spark.hadoop.hops.rpc.socket.factory.class.default": "io.hops.hadoop.shaded.org.apache.hadoop.net.HopsSSLSocketFactory",
            "spark.serializer": "org.apache.spark.serializer.KryoSerializer",
            "spark.hadoop.hops.ssl.hostname.verifier": "ALLOW_ALL",
            "spark.hadoop.hops.ssl.keystore.name": None,
            "spark.hadoop.fs.hopsfs.impl": "io.hops.hopsfs.client.HopsFileSystem",
            "spark.hadoop.hops.ssl.keystores.passwd.name": None,
            "spark.hadoop.hops.ipc.server.ssl.enabled": "true",
            "spark.hadoop.client.rpc.ssl.enabled.protocol": "TLSv1.2",
            "spark.hadoop.hive.metastore.uris": None,
            "spark.sql.hive.metastore.jars": None,
        }
        _logger.debug("Configuration dict: %s", configuration_dict)

<<<<<<< HEAD
        if not no_metastore:
            _logger.debug("Found no_metastore option, dropping Hive configuration")
            configuration_dict["spark.hadoop.hive.metastore.uris"] = None
            configuration_dict["spark.sql.hive.metastore.jars"] = None

=======
>>>>>>> d64f2258
        for key, value in configuration_dict.items():
            _logger.debug("Validating key: %s", key)
            if not (
                _spark_session.conf.get(key, "not_found") != "not_found"
                and (value is None or _spark_session.conf.get(key, None) == value)
            ):
                raise FeatureStoreException(exception_text + key)

    def _close(self):
        """Closes a client and deletes certificates."""
        _logger.info("Closing external client and cleaning up certificates.")
        if self._cert_folder_base is None:
            _logger.debug("No certificates to clean up.")
            # On external Spark clients (Databricks, Spark Cluster),
            # certificates need to be provided before the Spark application starts.
            return

        # Clean up only on AWS
        _logger.debug("Cleaning up certificates. AWS only.")
        self._cleanup_file(self._get_jks_key_store_path())
        self._cleanup_file(self._get_jks_trust_store_path())
        self._cleanup_file(os.path.join(self._cert_folder, "material_passwd"))
        self._cleanup_file(self._get_ca_chain_path())
        self._cleanup_file(self._get_client_cert_path())
        self._cleanup_file(self._get_client_key_path())

        try:
            # delete project level
            os.rmdir(self._cert_folder)
            # delete host level
            os.rmdir(os.path.dirname(self._cert_folder))
            # on AWS base dir will be empty, and can be deleted otherwise raises OSError
            os.rmdir(self._cert_folder_base)
        except OSError:
            pass
        self._connected = False

    def _get_jks_trust_store_path(self):
        _logger.debug("Getting trust store path: %s", self._trust_store_path)
        return self._trust_store_path

    def _get_jks_key_store_path(self):
        _logger.debug("Getting key store path: %s", self._key_store_path)
        return self._key_store_path

    def _get_ca_chain_path(self) -> str:
        path = os.path.join(self._cert_folder, "ca_chain.pem")
        _logger.debug(f"Getting ca chain path {path}")
        return path

    def _get_client_cert_path(self) -> str:
        path = os.path.join(self._cert_folder, "client_cert.pem")
        _logger.debug(f"Getting client cert path {path}")
        return path

    def _get_client_key_path(self) -> str:
        path = os.path.join(self._cert_folder, "client_key.pem")
        _logger.debug(f"Getting client key path {path}")
        return path

    def _get_secret(self, secrets_store, secret_key=None, api_key_file=None):
        """Returns secret value from the AWS Secrets Manager or Parameter Store.

        :param secrets_store: the underlying secrets storage to be used, e.g. `secretsmanager` or `parameterstore`
        :type secrets_store: str
        :param secret_key: key for the secret value, e.g. `api-key`, `cert-key`, `trust-store`, `key-store`, defaults to None
        :type secret_key: str, optional
        :param api_key_file: path to a file containing an api key, defaults to None
        :type api_key_file: str optional
        :raises hsfs.client.exceptions.ExternalClientError: `api_key_file` needs to be set for local mode
        :raises hsfs.client.exceptions.UnknownSecretStorageError: Provided secrets storage not supported
        :return: secret
        :rtype: str
        """
        _logger.debug(f"Querying secrets store {secrets_store} for secret {secret_key}")
        if secrets_store == self.SECRETS_MANAGER:
            return self._query_secrets_manager(secret_key)
        elif secrets_store == self.PARAMETER_STORE:
            return self._query_parameter_store(secret_key)
        elif secrets_store == self.LOCAL_STORE:
            if not api_key_file:
                raise exceptions.ExternalClientError(
                    "api_key_file needs to be set for local mode"
                )
            _logger.debug(f"Reading api key from {api_key_file}")
            with open(api_key_file) as f:
                return f.readline().strip()
        else:
            raise exceptions.UnknownSecretStorageError(
                "Secrets storage " + secrets_store + " is not supported."
            )

    def _query_secrets_manager(self, secret_key):
        _logger.debug("Querying secrets manager for secret key: %s", secret_key)
        secret_name = "hopsworks/role/" + self._assumed_role()
        args = {"service_name": "secretsmanager"}
        region_name = self._get_region()
        if region_name:
            args["region_name"] = region_name
        client = boto3.client(**args)
        get_secret_value_response = client.get_secret_value(SecretId=secret_name)
        return json.loads(get_secret_value_response["SecretString"])[secret_key]

    def _assumed_role(self):
        _logger.debug("Getting assumed role")
        client = boto3.client("sts")
        response = client.get_caller_identity()
        # arns for assumed roles in SageMaker follow the following schema
        # arn:aws:sts::123456789012:assumed-role/my-role-name/my-role-session-name
        local_identifier = response["Arn"].split(":")[-1].split("/")
        if len(local_identifier) != 3 or local_identifier[0] != "assumed-role":
            raise Exception(
                "Failed to extract assumed role from arn: " + response["Arn"]
            )
        return local_identifier[1]

    def _get_region(self):
        if self._region_name != self.DEFAULT_REGION:
            _logger.debug(f"Region name is not default, returning {self._region_name}")
            return self._region_name
        else:
            _logger.debug("Region name is default, returning None")
            return None

    def _query_parameter_store(self, secret_key):
        _logger.debug("Querying parameter store for secret key: %s", secret_key)
        args = {"service_name": "ssm"}
        region_name = self._get_region()
        if region_name:
            args["region_name"] = region_name
        client = boto3.client(**args)
        name = "/hopsworks/role/" + self._assumed_role() + "/type/" + secret_key
        return client.get_parameter(Name=name, WithDecryption=True)["Parameter"][
            "Value"
        ]

    def _get_project_info(self, project_name):
        """Makes a REST call to hopsworks to get all metadata of a project for the provided project.

        :param project_name: the name of the project
        :type project_name: str
        :return: JSON response with project info
        :rtype: dict
        """
        _logger.debug("Getting project info for project: %s", project_name)
        return self._send_request("GET", ["project", "getProjectInfo", project_name])

    def _write_b64_cert_to_bytes(self, b64_string, path):
        """Converts b64 encoded certificate to bytes file .

        :param b64_string:  b64 encoded string of certificate
        :type b64_string: str
        :param path: path where file is saved, including file name. e.g. /path/key-store.jks
        :type path: str
        """
        _logger.debug(f"Writing b64 encoded certificate to {path}")
        with open(path, "wb") as f:
            cert_b64 = base64.b64decode(b64_string)
            f.write(cert_b64)

    def _cleanup_file(self, file_path):
        """Removes local files with `file_path`."""
        _logger.debug(f"Cleaning up file {file_path}")
        try:
            os.remove(file_path)
        except OSError:
            pass

    def replace_public_host(self, url):
        """no need to replace as we are already in external client"""
        return url

    def _is_external(self) -> bool:
        return True

    @property
    def host(self) -> str:
        return self._host<|MERGE_RESOLUTION|>--- conflicted
+++ resolved
@@ -97,36 +97,7 @@
         self._cert_folder_base = None
 
         if engine == "python":
-<<<<<<< HEAD
-            # On external Spark clients (Databricks, Spark Cluster),
-            # certificates need to be provided before the Spark application starts.
-            self._cert_folder_base = cert_folder
-            self._cert_folder = os.path.join(cert_folder, host, project)
-            self._trust_store_path = os.path.join(self._cert_folder, "trustStore.jks")
-            self._key_store_path = os.path.join(self._cert_folder, "keyStore.jks")
-
-            if os.path.exists(self._cert_folder):
-                _logger.debug(
-                    f"Running in Python environment, reading certificates from certificates folder {cert_folder}"
-                )
-                _logger.debug("Found certificates: %s", os.listdir(cert_folder))
-            else:
-                _logger.debug(
-                    f"Running in Python environment, creating certificates folder {cert_folder}"
-                )
-                os.makedirs(self._cert_folder, exist_ok=True)
-            credentials = self._get_credentials(self._project_id)
-            self._write_b64_cert_to_bytes(
-                str(credentials["kStore"]),
-                path=self._get_jks_key_store_path(),
-            )
-            self._write_b64_cert_to_bytes(
-                str(credentials["tStore"]),
-                path=self._get_jks_trust_store_path(),
-            )
-=======
             credentials = self._materialize_certs(cert_folder, host, project)
->>>>>>> d64f2258
 
             self._write_pem_file(credentials["caChain"], self._get_ca_chain_path())
             self._write_pem_file(
@@ -134,21 +105,12 @@
             )
             self._write_pem_file(credentials["clientKey"], self._get_client_key_path())
 
-<<<<<<< HEAD
-            self._cert_key = str(credentials["password"])
-            with open(os.path.join(self._cert_folder, "material_passwd"), "w") as f:
-                f.write(str(credentials["password"]))
-
-        elif engine.startswith("spark"):
-            _logger.debug("Running in Spark environment, initializing Spark session")
-            _spark_session = SparkSession.builder.getOrCreate()
-=======
         elif engine == "spark":
             # When using the Spark engine with metastore connection, the certificates
             # are needed when the application starts (before user code is run)
             # So in this case, we can't materialize the certificates on the fly.
+            _logger.debug("Running in Spark environment, initializing Spark session")
             _spark_session = SparkSession.builder.enableHiveSupport.getOrCreate()
->>>>>>> d64f2258
 
             self._validate_spark_configuration(_spark_session)
             with open(
@@ -163,12 +125,10 @@
             self._key_store_path = _spark_session.conf.get(
                 "spark.hadoop.hops.ssl.keystore.name"
             )
-<<<<<<< HEAD
-
-    def validate_spark_configuration(self, _spark_session, no_metastore):
-        _logger.debug("Validating Spark configuration")
-=======
         elif engine == "spark-no-metastore":
+            _logger.debug(
+                "Running in Spark environment with no metastore, initializing Spark session"
+            )
             _spark_session = SparkSession.builder.getOrCreate()
             self._materialize_certs(cert_folder, host, project)
 
@@ -195,7 +155,17 @@
         self._trust_store_path = os.path.join(self._cert_folder, "trustStore.jks")
         self._key_store_path = os.path.join(self._cert_folder, "keyStore.jks")
 
-        os.makedirs(self._cert_folder, exist_ok=True)
+        if os.path.exists(self._cert_folder):
+            _logger.debug(
+                f"Running in Python environment, reading certificates from certificates folder {cert_folder}"
+            )
+            _logger.debug("Found certificates: %s", os.listdir(cert_folder))
+        else:
+            _logger.debug(
+                f"Running in Python environment, creating certificates folder {cert_folder}"
+            )
+            os.makedirs(self._cert_folder, exist_ok=True)
+
         credentials = self._get_credentials(self._project_id)
         self._write_b64_cert_to_bytes(
             str(credentials["kStore"]),
@@ -214,7 +184,6 @@
         return credentials
 
     def _validate_spark_configuration(self, _spark_session):
->>>>>>> d64f2258
         exception_text = "Spark is misconfigured for communication with Hopsworks, missing or invalid property: "
 
         configuration_dict = {
@@ -232,14 +201,6 @@
         }
         _logger.debug("Configuration dict: %s", configuration_dict)
 
-<<<<<<< HEAD
-        if not no_metastore:
-            _logger.debug("Found no_metastore option, dropping Hive configuration")
-            configuration_dict["spark.hadoop.hive.metastore.uris"] = None
-            configuration_dict["spark.sql.hive.metastore.jars"] = None
-
-=======
->>>>>>> d64f2258
         for key, value in configuration_dict.items():
             _logger.debug("Validating key: %s", key)
             if not (
