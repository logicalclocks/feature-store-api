#
#   Copyright 2020 Logical Clocks AB
#
#   Licensed under the Apache License, Version 2.0 (the "License");
#   you may not use this file except in compliance with the License.
#   You may obtain a copy of the License at
#
#       http://www.apache.org/licenses/LICENSE-2.0
#
#   Unless required by applicable law or agreed to in writing, software
#   distributed under the License is distributed on an "AS IS" BASIS,
#   WITHOUT WARRANTIES OR CONDITIONS OF ANY KIND, either express or implied.
#   See the License for the specific language governing permissions and
#   limitations under the License.
#
from __future__ import annotations

import json
import os
import warnings
from datetime import date, datetime
from typing import Any, Dict, List, Optional, Tuple, TypeVar, Union

import humps
import numpy as np
import pandas as pd
from hsfs import engine, feature_group, storage_connector, util
from hsfs.client.exceptions import FeatureStoreException
from hsfs.constructor import join
from hsfs.constructor.filter import Filter, Logic
from hsfs.constructor.fs_query import FsQuery
from hsfs.core import arrow_flight_client, query_constructor_api, storage_connector_api
from hsfs.feature import Feature


if os.environ.get("HOPSWORKS_RUN_WITH_TYPECHECK", False):
    from typeguard import typechecked
else:
    from typing import TypeVar

    _T = TypeVar("_T")

    def typechecked(
        target: _T,
    ) -> _T:
        return target if target else typechecked


@typechecked
class Query:
    ERROR_MESSAGE_FEATURE_AMBIGUOUS = (
        "Provided feature name '{}' is ambiguous and exists in more than one feature group. "
        "Consider prepending the prefix specified in the join."
    )
    ERROR_MESSAGE_FEATURE_AMBIGUOUS_FG = (
        "Feature name '{}' is ambiguous and exists in more than one feature group. "
        "Consider accessing the feature through the feature group object when specifying the query."
    )
    ERROR_MESSAGE_FEATURE_NOT_FOUND = (
        "Feature name '{}' could not found be found in query."
    )
    ERROR_MESSAGE_FEATURE_NOT_FOUND_FG = (
        "Feature name '{}' could not be found in "
        "any of the featuregroups in this query."
    )

    def __init__(
        self,
        left_feature_group: Union[
            "feature_group.FeatureGroup",
            "feature_group.ExternalFeatureGroup",
            "feature_group.SpineGroup",
        ],
        left_features: List[Union[str, "Feature"]],
        feature_store_name: Optional[str] = None,
        feature_store_id: Optional[int] = None,
        left_feature_group_start_time: Optional[Union[str, int, date, datetime]] = None,
        left_feature_group_end_time: Optional[Union[str, int, date, datetime]] = None,
        joins: Optional[List["join.Join"]] = None,
        filter: Optional[Union[Filter, Logic, Dict[str, Any]]] = None,
        **kwargs,
    ) -> None:
        self._feature_store_name = feature_store_name
        self._feature_store_id = feature_store_id
        self._left_feature_group = left_feature_group
        self._left_features = util.parse_features(left_features)
        self._left_feature_group_start_time = left_feature_group_start_time
        self._left_feature_group_end_time = left_feature_group_end_time
        self._joins = joins or []
        self._filter = Logic.from_response_json(filter)
        self._python_engine: bool = True if engine.get_type() == "python" else False
        self._query_constructor_api: "query_constructor_api.QueryConstructorApi" = (
            query_constructor_api.QueryConstructorApi()
        )
        self._storage_connector_api: "storage_connector_api.StorageConnectorApi" = (
            storage_connector_api.StorageConnectorApi()
        )

<<<<<<< HEAD
    def _prep_read(
        self, online: bool, read_options: Dict[str, Any]
    ) -> Tuple[
        Union[str, Dict[str, Any]], Optional["storage_connector.StorageConnector"]
    ]:
=======
    def _prep_read(self, online, read_options):
        self._check_read_supported(online)
>>>>>>> e72735a3
        fs_query = self._query_constructor_api.construct_query(self)

        if online:
            sql_query = self._to_string(fs_query, online)
            online_conn = self._storage_connector_api.get_online_connector(
                self._feature_store_id
            )
        else:
            online_conn = None

            if engine.get_instance().is_flyingduck_query_supported(self, read_options):
                sql_query = self._to_string(fs_query, online, asof=True)
                sql_query = arrow_flight_client.get_instance().create_query_object(
                    self, sql_query, fs_query.on_demand_fg_aliases
                )
            else:
                sql_query = self._to_string(fs_query, online)
                # Register on demand feature groups as temporary tables
                if isinstance(self._left_feature_group, feature_group.SpineGroup):
                    fs_query.register_external(self._left_feature_group.dataframe)
                else:
                    fs_query.register_external()

                # Register on hudi/delta feature groups as temporary tables
                if (
                    hasattr(self._left_feature_group, "_time_travel_format")
                    and self._left_feature_group.time_travel_format == "DELTA"
                ):
                    fs_query.register_delta_tables(
                        self._feature_store_id,
                        self._feature_store_name,
                        read_options,
                    )
                else:
                    fs_query.register_hudi_tables(
                        self._feature_store_id,
                        self._feature_store_name,
                        read_options,
                    )

        return sql_query, online_conn

    def read(
        self,
        online: bool = False,
        dataframe_type: str = "default",
        read_options: Optional[Dict[str, Any]] = None,
    ) -> Union[
        pd.DataFrame,
        np.ndarray,
        List[List[Any]],
        TypeVar("pyspark.sql.DataFrame"),
        TypeVar("pyspark.RDD"),
    ]:
        """Read the specified query into a DataFrame.

        It is possible to specify the storage (online/offline) to read from and the
        type of the output DataFrame (Spark, Pandas, Numpy, Python Lists).

        !!! warning "External Feature Group Engine Support"
            **Spark only**

            Reading a Query containing an External Feature Group directly into a
            Pandas Dataframe using Python/Pandas as Engine is not supported,
            however, you can use the Query API to create Feature Views/Training
            Data containing External Feature Groups.

        # Arguments
            online: Read from online storage. Defaults to `False`.
            dataframe_type: DataFrame type to return. Defaults to `"default"`.
            read_options: Dictionary of read options for Spark in spark engine.
                Only for python engine:
                * key `"use_hive"` and value `True` to read query with Hive instead of
                  [ArrowFlight Server](https://docs.hopsworks.ai/latest/setup_installation/common/arrow_flight_duckdb/).
                * key `"arrow_flight_config"` to pass a dictionary of arrow flight configurations.
                  For example: `{"arrow_flight_config": {"timeout": 900}}`
                * key "hive_config" to pass a dictionary of hive or tez configurations.
                  For example: `{"hive_config": {"hive.tez.cpu.vcores": 2, "tez.grouping.split-count": "3"}}`
                Defaults to `{}`.

        # Returns
            `DataFrame`: DataFrame depending on the chosen type.
        """
        if not isinstance(online, bool):
            warnings.warn(
                f"Passed {online} as value to online kwarg for `read` method. The `online` parameter is expected to be a boolean"
                + " to specify whether to read from the Online Feature Store.",
                stacklevel=1,
            )
        if not read_options:
            read_options = {}
        sql_query, online_conn = self._prep_read(online, read_options)

        schema = None
        if (
            read_options
            and "pandas_types" in read_options
            and read_options["pandas_types"]
        ):
            schema = self.features
            if len(self.joins) > 0 or None in [f.type for f in schema]:
                raise ValueError(
                    "Pandas types casting only supported for feature_group.read()/query.select_all()"
                )

        return engine.get_instance().sql(
            sql_query,
            self._feature_store_name,
            online_conn,
            dataframe_type,
            read_options,
            schema,
        )

    def show(self, n: int, online: bool = False) -> List[List[Any]]:
        """Show the first N rows of the Query.

        !!! example "Show the first 10 rows"
            ```python
            fg1 = fs.get_feature_group("...")
            fg2 = fs.get_feature_group("...")

            query = fg1.select_all().join(fg2.select_all())

            query.show(10)
            ```

        # Arguments
            n: Number of rows to show.
            online: Show from online storage. Defaults to `False`.
        """
        self._check_read_supported(online)
        read_options = {}
        sql_query, online_conn = self._prep_read(online, read_options)

        return engine.get_instance().show(
            sql_query, self._feature_store_name, n, online_conn, read_options
        )

    def join(
        self,
        sub_query: "Query",
        on: Optional[List[str]] = None,
        left_on: Optional[List[str]] = None,
        right_on: Optional[List[str]] = None,
        join_type: Optional[str] = "inner",
        prefix: Optional[str] = None,
    ) -> "Query":
        """Join Query with another Query.

        If no join keys are specified, Hopsworks will use the maximal matching subset of
        the primary keys of the feature groups you are joining.
        Joins of one level are supported, no nested joins.

        !!! example "Join two feature groups"
            ```python
            fg1 = fs.get_feature_group("...")
            fg2 = fs.get_feature_group("...")

            query = fg1.select_all().join(fg2.select_all())
            ```

        !!! example "More complex join"
            ```python
            fg1 = fs.get_feature_group("...")
            fg2 = fs.get_feature_group("...")
            fg3 = fs.get_feature_group("...")

            query = fg1.select_all()
                    .join(fg2.select_all(), on=["date", "location_id"])
                    .join(fg3.select_all(), left_on=["location_id"], right_on=["id"], join_type="left")
            ```

        # Arguments
            sub_query: Right-hand side query to join.
            on: List of feature names to join on if they are available in both
                feature groups. Defaults to `[]`.
            left_on: List of feature names to join on from the left feature group of the
                join. Defaults to `[]`.
            right_on: List of feature names to join on from the right feature group of
                the join. Defaults to `[]`.
            join_type: Type of join to perform, can be `"inner"`, `"outer"`, `"left"` or
                `"right"`. Defaults to "inner".
            prefix: User provided prefix to avoid feature name clash. Prefix is applied to the right
                feature group of the query. Defaults to `None`.

        # Returns
            `Query`: A new Query object representing the join.
        """
        self._joins.append(
            join.Join(
                sub_query,
                on or [],
                left_on or [],
                right_on or [],
                join_type.upper(),
                prefix,
            )
        )

        return self

    def as_of(
        self,
        wallclock_time: Optional[Union[str, int, datetime, date]] = None,
        exclude_until: Optional[Union[str, int, datetime, date]] = None,
    ) -> "Query":
        """Perform time travel on the given Query.

        !!! warning "Pyspark/Spark Only"
            Apache HUDI exclusively supports Time Travel and Incremental Query via Spark Context

        This method returns a new Query object at the specified point in time. Optionally, commits before a
        specified point in time can be excluded from the query. The Query can then either be read into a Dataframe
        or used further to perform joins or construct a training dataset.

        !!! example "Reading features at a specific point in time:"
            ```python
            fs = connection.get_feature_store();
            query = fs.get_feature_group("example_feature_group", 1).select_all()
            query.as_of("2020-10-20 07:34:11").read().show()
            ```

        !!! example "Reading commits incrementally between specified points in time:"
            ```python
            fs = connection.get_feature_store();
            query = fs.get_feature_group("example_feature_group", 1).select_all()
            query.as_of("2020-10-20 07:34:11", exclude_until="2020-10-19 07:34:11").read().show()
            ```

        The first parameter is inclusive while the latter is exclusive.
        That means, in order to query a single commit, you need to query that commit time
        and exclude everything just before the commit.

        !!! example "Reading only the changes from a single commit"
            ```python
            fs = connection.get_feature_store();
            query = fs.get_feature_group("example_feature_group", 1).select_all()
            query.as_of("2020-10-20 07:31:38", exclude_until="2020-10-20 07:31:37").read().show()
            ```

        When no wallclock_time is given, the latest state of features is returned. Optionally, commits before
        a specified point in time can still be excluded.

        !!! example "Reading the latest state of features, excluding commits before a specified point in time"
            ```python
            fs = connection.get_feature_store();
            query = fs.get_feature_group("example_feature_group", 1).select_all()
            query.as_of(None, exclude_until="2020-10-20 07:31:38").read().show()
            ```

        Note that the interval will be applied to all joins in the query.
        If you want to query different intervals for different feature groups in
        the query, you have to apply them in a nested fashion:
        ```python
        query1.as_of(..., ...)
            .join(query2.as_of(..., ...))
        ```

        If instead you apply another `as_of` selection after the join, all
        joined feature groups will be queried with this interval:
        ```python
        query1.as_of(..., ...)  # as_of is not applied
            .join(query2.as_of(..., ...))  # as_of is not applied
            .as_of(..., ...)
        ```

        !!! warning
            This function only works for queries on feature groups with time_travel_format='HUDI'.

        !!! warning
            Excluding commits via exclude_until is only possible within the range of the Hudi active timeline.
            By default, Hudi keeps the last 20 to 30 commits in the active timeline.
            If you need to keep a longer active timeline, you can overwrite the options:
            `hoodie.keep.min.commits` and `hoodie.keep.max.commits`
            when calling the `insert()` method.

        # Arguments
            wallclock_time: Read data as of this point in time.
                Strings should be formatted in one of the following formats `%Y-%m-%d`, `%Y-%m-%d %H`, `%Y-%m-%d %H:%M`, or `%Y-%m-%d %H:%M:%S`.
            exclude_until: Exclude commits until this point in time. Strings should be formatted in one of the
                following formats `%Y-%m-%d`, `%Y-%m-%d %H`, `%Y-%m-%d %H:%M`, or `%Y-%m-%d %H:%M:%S`.

        # Returns
            `Query`. The query object with the applied time travel condition.
        """
        wallclock_timestamp = util.convert_event_time_to_timestamp(wallclock_time)

        exclude_until_timestamp = util.convert_event_time_to_timestamp(exclude_until)

        for _join in self._joins:
            _join.query.left_feature_group_end_time = wallclock_timestamp
            _join.query.left_feature_group_start_time = exclude_until_timestamp
        self.left_feature_group_end_time = wallclock_timestamp
        self.left_feature_group_start_time = exclude_until_timestamp
        return self

    def pull_changes(
        self,
        wallclock_start_time: Union[str, int, date, datetime],
        wallclock_end_time: Union[str, int, date, datetime],
    ) -> "Query":
        """
        !!! warning "Deprecated"
        `pull_changes` method is deprecated. Use
        `as_of(end_wallclock_time, exclude_until=start_wallclock_time) instead.
        """
        self.left_feature_group_start_time = util.convert_event_time_to_timestamp(
            wallclock_start_time
        )
        self.left_feature_group_end_time = util.convert_event_time_to_timestamp(
            wallclock_end_time
        )
        return self

    def filter(self, f: Union[Filter, Logic]) -> "Query":
        """Apply filter to the feature group.

        Selects all features and returns the resulting `Query` with the applied filter.
        !!! example
            ```python

            from hsfs.feature import Feature

            query.filter(Feature("weekly_sales") > 1000)
            query.filter(Feature("name").like("max%"))

            ```

        If you are planning to join the filtered feature group later on with another
        feature group, make sure to select the filtered feature explicitly from the
        respective feature group:
        ```python
        query.filter(fg.feature1 == 1).show(10)
        ```

        Composite filters require parenthesis and symbols for logical operands (e.g. `&`, `|`, ...):
        ```python
        query.filter((fg.feature1 == 1) | (fg.feature2 >= 2))
        ```

        !!! example "Filters are fully compatible with joins"
            ```python
            fg1 = fs.get_feature_group("...")
            fg2 = fs.get_feature_group("...")
            fg3 = fs.get_feature_group("...")

            query = fg1.select_all()
                .join(fg2.select_all(), on=["date", "location_id"])
                .join(fg3.select_all(), left_on=["location_id"], right_on=["id"], join_type="left")
                .filter((fg1.location_id == 10) | (fg1.location_id == 20))
            ```

        !!! example "Filters can be applied at any point of the query"
            ```python
            fg1 = fs.get_feature_group("...")
            fg2 = fs.get_feature_group("...")
            fg3 = fs.get_feature_group("...")

            query = fg1.select_all()
                .join(fg2.select_all().filter(fg2.avg_temp >= 22), on=["date", "location_id"])
                .join(fg3.select_all(), left_on=["location_id"], right_on=["id"], join_type="left")
                .filter(fg1.location_id == 10)
            ```

        # Arguments
            f: Filter object.

        # Returns
            `Query`. The query object with the applied filter.
        """
        if self._filter is None:
            if isinstance(f, Filter):
                self._filter = Logic.Single(left_f=f)
            elif isinstance(f, Logic):
                self._filter = f
            else:
                raise TypeError(
                    "Expected type `Filter` or `Logic`, got `{}`".format(type(f))
                )
        elif self._filter is not None:
            self._filter = self._filter & f

        return self

    def json(self) -> str:
        return json.dumps(self, cls=util.FeatureStoreEncoder)

    def to_dict(self) -> Dict[str, Any]:
        return {
            "featureStoreName": self._feature_store_name,
            "featureStoreId": self._feature_store_id,
            "leftFeatureGroup": self._left_feature_group,
            "leftFeatures": self._left_features,
            "leftFeatureGroupStartTime": self._left_feature_group_start_time,
            "leftFeatureGroupEndTime": self._left_feature_group_end_time,
            "joins": self._joins,
            "filter": self._filter,
            "hiveEngine": self._python_engine,
        }

    @classmethod
    def from_response_json(cls, json_dict: Dict[str, Any]) -> "Query":
        json_decamelized = humps.decamelize(json_dict)
        feature_group_json = json_decamelized["left_feature_group"]
        if (
            feature_group_json["type"] == "onDemandFeaturegroupDTO"
            and not feature_group_json["spine"]
        ):
            feature_group_obj = feature_group.ExternalFeatureGroup.from_response_json(
                feature_group_json
            )
        elif (
            feature_group_json["type"] == "onDemandFeaturegroupDTO"
            and feature_group_json["spine"]
        ):
            feature_group_obj = feature_group.SpineGroup.from_response_json(
                feature_group_json
            )
        else:
            feature_group_obj = feature_group.FeatureGroup.from_response_json(
                feature_group_json
            )
        return cls(
            left_feature_group=feature_group_obj,
            left_features=json_decamelized["left_features"],
            feature_store_name=json_decamelized.get("feature_store_name", None),
            feature_store_id=json_decamelized.get("feature_store_id", None),
            left_feature_group_start_time=json_decamelized.get(
                "left_feature_group_start_time", None
            ),
            left_feature_group_end_time=json_decamelized.get(
                "left_feature_group_end_time", None
            ),
            joins=[
                join.Join.from_response_json(_join)
                for _join in json_decamelized.get("joins", [])
            ],
            filter=json_decamelized.get("filter", None),
        )

    def _check_read_supported(self, online: bool) -> None:
        if not online:
            return
        if not isinstance(online, bool):
            warnings.warn(
                f"Passed {online} as value to online kwarg for `read` method. The `online` parameter is expected to be a boolean"
                + " to specify whether to read from the Online Feature Store.",
                stacklevel=1,
            )
        for fg in self.featuregroups:
            if fg.embedding_index:
                raise FeatureStoreException(
                    "Reading from query containing embedding is not supported."
                    " Use `feature_view.get_feature_vector(s) instead."
                )
            elif fg.online_enabled is False:
                raise FeatureStoreException(
                    f"Found {fg.name} in query Feature Groups which is not `online_enabled`."
                    + "If you intend to use the Online Feature Store, please enable the Feature Group"
                    + " for online serving by setting `online=True` on creation. Otherwise, set online=False"
                    + " when using the `read` method."
                )

    @classmethod
    def _hopsworks_json(cls, json_dict: Dict[str, Any]) -> "Query":
        """
        This method is used by the Hopsworks helper job.
        It does not fully deserialize the message as the usecase is to
        send it straight back to Hopsworks to read the content of the query

        Arguments:
            json_dict (str): a json string containing a query object

        Returns:
            A partially deserialize query object
        """
        json_decamelized = humps.decamelize(json_dict)
        _ = json_decamelized.pop("hive_engine", None)
        new = cls(**json_decamelized)
        new._joins = humps.camelize(new._joins)
        return new

    def to_string(self, online: bool = False, arrow_flight: bool = False) -> str:
        """
        !!! example
            ```python
            fg1 = fs.get_feature_group("...")
            fg2 = fs.get_feature_group("...")

            query = fg1.select_all().join(fg2.select_all())

            query.to_string()
            ```
        """
        fs_query = self._query_constructor_api.construct_query(self)

        return self._to_string(fs_query, online, arrow_flight)

    def _to_string(
        self, fs_query: "FsQuery", online: bool = False, asof: bool = False
    ) -> str:
        if online:
            return fs_query.query_online
        if fs_query.pit_query is not None:
            if asof:
                return fs_query.pit_query_asof
            else:
                return fs_query.pit_query
        return fs_query.query

    def __str__(self) -> str:
        return self._query_constructor_api.construct_query(self)

    @property
    def left_feature_group_start_time(
        self,
    ) -> Optional[Union[str, int, date, datetime]]:
        """Start time of time travel for the left feature group."""
        return self._left_feature_group_start_time

    @property
    def left_feature_group_end_time(self) -> Optional[Union[str, int, date, datetime]]:
        """End time of time travel for the left feature group."""
        return self._left_feature_group_end_time

    @left_feature_group_start_time.setter
    def left_feature_group_start_time(
        self, left_feature_group_start_time: Optional[Union[str, int, datetime, date]]
    ) -> None:
        self._left_feature_group_start_time = left_feature_group_start_time

    @left_feature_group_end_time.setter
    def left_feature_group_end_time(
        self, left_feature_group_end_time: Optional[Union[str, int, date, datetime]]
    ) -> None:
        self._left_feature_group_end_time = left_feature_group_end_time

    def append_feature(self, feature: Union[str, "Feature"]) -> "Query":
        """
        Append a feature to the query.

        # Arguments
            feature: `[str, Feature]`. Name of the feature to append to the query.
        """
        feature = util.validate_feature(feature)

        self._left_features.append(feature)

        return self

    def is_time_travel(self) -> bool:
        """Query contains time travel"""
        return (
            self.left_feature_group_start_time
            or self.left_feature_group_end_time
            or any([_join.query.is_time_travel() for _join in self._joins])
        )

    def is_cache_feature_group_only(self) -> bool:
        """Query contains only cached feature groups"""
        return all(
            [isinstance(fg, feature_group.FeatureGroup) for fg in self.featuregroups]
        )

    def _get_featuregroup_by_feature(
        self, feature: Feature
    ) -> Union[
        "feature_group.FeatureGroup",
        "feature_group.ExternalFeatureGroup",
        "feature_group.SpineGroup",
    ]:
        # search for feature by id, and return the fg object
        fg_id = feature._feature_group_id
        for fg in self.featuregroups:
            if fg.id == fg_id:
                return fg

        # search for feature by name and collect fg objects
        featuregroup_features = {}
        for feat in self._left_feature_group.features:
            featuregroup_features[feat.name] = featuregroup_features.get(
                feat.name, []
            ) + [self._left_feature_group]
        for join_obj in self.joins:
            for feat in join_obj.query._left_feature_group.features:
                featuregroup_features[feat.name] = featuregroup_features.get(
                    feat.name, []
                ) + [join_obj.query._left_feature_group]
        featuregroups_found = featuregroup_features.get(feature.name, [])

        if len(featuregroups_found) > 1:
            raise FeatureStoreException(
                Query.ERROR_MESSAGE_FEATURE_AMBIGUOUS_FG.format(feature.name)
            )
        elif len(featuregroups_found) == 1:
            return featuregroups_found[0]

        raise FeatureStoreException(
            Query.ERROR_MESSAGE_FEATURE_NOT_FOUND_FG.format(feature.name)
        )

    def _get_feature_by_name(
        self,
        feature_name: str,
    ) -> Tuple[
        "Feature",
        Optional[str],
        Union[
            "feature_group.FeatureGroup",
            "feature_group.ExternalFeatureGroup",
            "feature_group.SpineGroup",
        ],
    ]:
        # collect a dict that maps feature names -> (feature, prefix, fg)
        query_features = {}
        for feat in self._left_features:
            feature_entry = (feat, None, self._left_feature_group)
            query_features[feat.name] = query_features.get(feat.name, []) + [
                feature_entry
            ]
        for join_obj in self.joins:
            for feat in join_obj.query._left_features:
                feature_entry = (
                    feat,
                    join_obj.prefix,
                    join_obj.query._left_feature_group,
                )
                query_features[feat.name] = query_features.get(feat.name, []) + [
                    feature_entry
                ]
                # if the join has a prefix, add a lookup for "prefix.feature_name"
                if join_obj.prefix:
                    name_with_prefix = f"{join_obj.prefix}{feat.name}"
                    query_features[name_with_prefix] = query_features.get(
                        name_with_prefix, []
                    ) + [feature_entry]

        if feature_name not in query_features:
            raise FeatureStoreException(
                Query.ERROR_MESSAGE_FEATURE_NOT_FOUND.format(feature_name)
            )

        # return (feature, prefix, fg) tuple, if only one match was found
        feats = query_features[feature_name]
        if len(feats) == 1:
            return feats[0]

        # if multiple matches were found, return the one without prefix
        feats_without_prefix = [feat for feat in feats if feat[1] is None]
        if len(feats_without_prefix) == 1:
            return feats_without_prefix[0]

        # there were multiple ambiguous matches
        raise FeatureStoreException(
            Query.ERROR_MESSAGE_FEATURE_AMBIGUOUS.format(feature_name)
        )

    @property
    def joins(self) -> List["join.Join"]:
        """List of joins in the query"""
        return self._joins

    @property
    def featuregroups(
        self,
    ) -> List[
        Union[
            "feature_group.FeatureGroup",
            "feature_group.ExternalFeatureGroup",
            "feature_group.SpineGroup",
        ]
    ]:
        """List of feature groups used in the query"""
        featuregroups = {self._left_feature_group}
        for join_obj in self.joins:
            featuregroups.add(join_obj.query._left_feature_group)
        return list(featuregroups)

    @property
    def filters(self) -> Optional[Logic]:
        """All filters used in the query"""
        filters = self._filter
        for join_obj in self.joins:
            if filters is None:
                filters = join_obj.query._filter
            elif join_obj.query._filter is not None:
                filters = filters & join_obj.query._filter

        return filters

    @property
    def features(self) -> List["Feature"]:
        """List of all features in the query"""
        features = []
        for feat in self._left_features:
            features.append(feat)

        for join_obj in self.joins:
            for feat in join_obj.query._left_features:
                features.append(feat)

        return features

    def get_feature(self, feature_name: str) -> "Feature":
        """
        Get a feature by name.

        # Arguments
            feature_name: `str`. Name of the feature to get.

        # Returns
            `Feature`. Feature object.
        """
        return self._get_feature_by_name(feature_name)[0]

    def __getattr__(self, name: str) -> Any:
        try:
            return self.__getitem__(name)
        except FeatureStoreException as err:
            raise AttributeError(f"'Query' object has no attribute '{name}'. ") from err

    def __getitem__(self, name: str) -> Feature:
        if not isinstance(name, str):
            raise TypeError(
                f"Expected type `str`, got `{type(name)}`. "
                "Features are accessible by name."
            )
        return self.get_feature(name)<|MERGE_RESOLUTION|>--- conflicted
+++ resolved
@@ -96,16 +96,12 @@
             storage_connector_api.StorageConnectorApi()
         )
 
-<<<<<<< HEAD
     def _prep_read(
         self, online: bool, read_options: Dict[str, Any]
     ) -> Tuple[
         Union[str, Dict[str, Any]], Optional["storage_connector.StorageConnector"]
     ]:
-=======
-    def _prep_read(self, online, read_options):
         self._check_read_supported(online)
->>>>>>> e72735a3
         fs_query = self._query_constructor_api.construct_query(self)
 
         if online:
