--- conflicted
+++ resolved
@@ -12,19 +12,14 @@
 #  See the License for the specific language governing permissions and
 #  limitations under the License.
 #
-<<<<<<< HEAD
-import json
-from typing import Any, Dict, List, Optional, Union
-=======
 from __future__ import annotations
 
 import json
-from typing import Any, Dict, List, Optional
->>>>>>> 038cc586
+from typing import Any, Dict, List, Optional, Union
 
 import humps
 from hsfs import util
-from hsfs.constructor.prepared_statement_parameter import PreparedStatementParameter
+from hsfs.constructor import prepared_statement_parameter
 
 
 class ServingPreparedStatement:
@@ -33,11 +28,7 @@
         feature_group_id: Optional[int] = None,
         prepared_statement_index: Optional[int] = None,
         prepared_statement_parameters: Optional[
-<<<<<<< HEAD
-            List["PreparedStatementParameter"]
-=======
-            List["prepared_statement_parameter.PreparedStatementParameter"]
->>>>>>> 038cc586
+            List[prepared_statement_parameter.PreparedStatementParameter]
         ] = None,
         query_online: Optional[str] = None,
         prefix: Optional[str] = None,
@@ -57,11 +48,7 @@
     @classmethod
     def from_response_json(
         cls, json_dict: Dict[str, Any]
-<<<<<<< HEAD
-    ) -> List["ServingPreparedStatement"]:
-=======
     ) -> List[ServingPreparedStatement]:
->>>>>>> 038cc586
         json_decamelized = humps.decamelize(json_dict)
         if json_decamelized["count"] == 0:
             return []
@@ -96,11 +83,7 @@
     @property
     def prepared_statement_parameters(
         self,
-<<<<<<< HEAD
-    ) -> List["PreparedStatementParameter"]:
-=======
-    ) -> Optional[List["prepared_statement_parameter.PreparedStatementParameter"]]:
->>>>>>> 038cc586
+    ) -> Optional[List[prepared_statement_parameter.PreparedStatementParameter]]:
         return self._prepared_statement_parameters
 
     @property
@@ -112,33 +95,26 @@
         return self._prefix
 
     @feature_group_id.setter
-<<<<<<< HEAD
-    def feature_group_id(self, feature_group_id: Optional[int]):
-        self._feature_group_id = feature_group_id
-
-    @prepared_statement_index.setter
-    def prepared_statement_index(self, prepared_statement_index: Optional[int]):
-=======
     def feature_group_id(self, feature_group_id: Optional[int]) -> None:
         self._feature_group_id = feature_group_id
 
     @prepared_statement_index.setter
     def prepared_statement_index(self, prepared_statement_index: Optional[int]) -> None:
->>>>>>> 038cc586
         self._prepared_statement_index = prepared_statement_index
 
     @prepared_statement_parameters.setter
     def prepared_statement_parameters(
         self,
-<<<<<<< HEAD
         prepared_statement_parameters: Union[
-            List["PreparedStatementParameter"],
+            List[prepared_statement_parameter.PreparedStatementParameter],
             List[Dict[str, Any]],
         ],
-    ):
+    ) -> None:
         if isinstance(prepared_statement_parameters[0], dict):
             prepared_statement_parameters = [
-                PreparedStatementParameter.from_response_json(pstm_param)
+                prepared_statement_parameter.PreparedStatementParameter.from_response_json(
+                    pstm_param
+                )
                 for pstm_param in prepared_statement_parameters
             ]
 
@@ -147,23 +123,9 @@
         )
 
     @query_online.setter
-    def query_online(self, query_online: Optional[str]):
-        self._query_online = query_online
-
-    @prefix.setter
-    def prefix(self, prefix: Optional[str]):
-=======
-        prepared_statement_parameters: Optional[
-            List["prepared_statement_parameter.PreparedStatementParameter"]
-        ],
-    ) -> None:
-        self._prepared_statement_parameters = prepared_statement_parameters
-
-    @query_online.setter
     def query_online(self, query_online: Optional[str]) -> None:
         self._query_online = query_online
 
     @prefix.setter
     def prefix(self, prefix: Optional[str]) -> None:
->>>>>>> 038cc586
         self._prefix = prefix