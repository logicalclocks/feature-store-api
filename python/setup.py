import os
import imp
from setuptools import setup, find_packages


__version__ = imp.load_source(
    "hsfs.version", os.path.join("hsfs", "version.py")
).__version__


def read(fname):
    return open(os.path.join(os.path.dirname(__file__), fname)).read()


setup(
    name="hsfs",
    version=__version__,
    python_requires=">=3.7,<3.10",
    install_requires=[
        "pyhumps==1.6.1",
        "requests",
        "furl",
        "boto3",
        "pandas>=1.2.0",
        "numpy",
        "pyjks",
        "mock",
        "avro==1.10.2",
        "sqlalchemy",
        "PyMySQL[rsa]",
        "great_expectations==0.14.3",
        "jinja2==2.11.3",  # GE issue 1: great_expectations pulls in jinja 3.1.2 which causes import of great_expectations to fail
        "markupsafe==2.0.1",  # GE issue 2: jinja2==2.11.3, pulls in markupsafe 2.1.0 which is not compatible with jinja2==2.11.3
        "typing_extensions>=3.7.4",  # GE issue 3: missing dependency https://github.com/great-expectations/great_expectations/pull/4082/files, set to 3.7.4 to be compatible with hopsworks base environment
    ],
    extras_require={
<<<<<<< HEAD
        "dev": ["pytest==7.1.2", "pytest-mock==3.8.2", "flake8", "black", "pyspark==3.1.1", "moto[s3]"],
=======
        "dev": [
            "pytest==7.1.2",
            "pytest-mock==3.8.2",
            "flake8",
            "black",
            "pyspark==3.1.1",
        ],
>>>>>>> 083c3bc0
        "docs": [
            "mkdocs==1.3.0",
            "mkdocs-material==8.2.8",
            "mike==1.1.2",
            "sphinx==3.5.4",
            "keras_autodoc @ git+https://git@github.com/moritzmeister/keras-autodoc@split-tags-properties",
            "markdown-include",
            "mkdocs-jupyter==0.21.0",
            "markdown==3.3.7",
            "pymdown-extensions",
        ],
        "hive": [
            "pyhopshive[thrift]",
            "pyarrow",
            "confluent-kafka==1.8.2",
            "fastavro==1.4.11",
        ],
        "python": [
            "pyhopshive[thrift]",
            "pyarrow",
            "confluent-kafka==1.8.2",
            "fastavro==1.4.11",
            "tqdm",
        ],
    },
    author="Hopsworks AB",
    author_email="moritz@logicalclocks.com",
    description="HSFS: An environment independent client to interact with the Hopsworks Featurestore",
    license="Apache License 2.0",
    keywords="Hopsworks, Feature Store, Spark, Machine Learning, MLOps, DataOps",
    url="https://github.com/logicalclocks/feature-store-api",
    download_url="https://github.com/logicalclocks/feature-store-api/releases/tag/"
    + __version__,
    packages=find_packages(exclude=["tests*"]),
    long_description=read("../README.md"),
    long_description_content_type="text/markdown",
    classifiers=[
        "Development Status :: 5 - Production/Stable",
        "Topic :: Utilities",
        "License :: OSI Approved :: Apache Software License",
        "Programming Language :: Python :: 3.8",
        "Programming Language :: Python :: 3.9",
        "Intended Audience :: Developers",
    ],
)<|MERGE_RESOLUTION|>--- conflicted
+++ resolved
@@ -34,17 +34,14 @@
         "typing_extensions>=3.7.4",  # GE issue 3: missing dependency https://github.com/great-expectations/great_expectations/pull/4082/files, set to 3.7.4 to be compatible with hopsworks base environment
     ],
     extras_require={
-<<<<<<< HEAD
-        "dev": ["pytest==7.1.2", "pytest-mock==3.8.2", "flake8", "black", "pyspark==3.1.1", "moto[s3]"],
-=======
         "dev": [
             "pytest==7.1.2",
             "pytest-mock==3.8.2",
             "flake8",
             "black",
             "pyspark==3.1.1",
+            "moto[s3]",
         ],
->>>>>>> 083c3bc0
         "docs": [
             "mkdocs==1.3.0",
             "mkdocs-material==8.2.8",
