import os
from importlib.machinery import SourceFileLoader

from setuptools import find_packages, setup


__version__ = (
    SourceFileLoader("hsfs.version", os.path.join("hsfs", "version.py"))
    .load_module()
    .__version__
)


def read(fname):
    return open(os.path.join(os.path.dirname(__file__), fname)).read()


setup(
    name="hsfs",
    version=__version__,
    python_requires=">=3.8,<3.13",
    install_requires=[
        "pyhumps==1.6.1",
        "requests",
        "furl",
        "boto3",
        "pandas<2.2.0",
        "numpy<2",
        "pyjks",
        "mock",
        "avro==1.11.3",
        "sqlalchemy",
        "PyMySQL[rsa]",
        "great_expectations==0.18.12",
        "tzlocal",
        "fsspec",
        "retrying",
<<<<<<< HEAD
        "aiomysql",
        "polars==0.20.17",
=======
        "aiomysql[sa] @ git+https://git@github.com/logicalclocks/aiomysql", # fork to have fix for upstream aiomysql issue https://github.com/aio-libs/aiomysql/discussions/908
        "polars>=0.20.18,<0.21.0",
>>>>>>> e4ec98be
        "opensearch-py>=1.1.0,<=2.4.2",
    ],
    extras_require={
        "dev": [
            "pytest==7.4.4",
            "pytest-mock==3.12.0",
            "ruff==0.3.2",
            "pyspark==3.1.1",
            "moto[s3]==5.0.0",
        ],
        "dev-pandas1": [
            "pytest==7.4.4",
            "pytest-mock==3.12.0",
            "ruff==0.3.2",
            "pyspark==3.1.1",
            "moto[s3]==5.0.0",
            "pandas<=1.5.3",
            "sqlalchemy<=1.4.48",
        ],
        "docs": [
            "mkdocs==1.3.0",
            "mkdocs-material==8.2.8",
            "mike==1.1.2",
            "sphinx==3.5.4",
            "keras_autodoc @ git+https://git@github.com/moritzmeister/keras-autodoc@split-tags-properties",
            "markdown-include",
            "mkdocs-jupyter==0.21.0",
            "markdown==3.3.7",
            "pymdown-extensions",
            "mkdocs-macros-plugin==0.7.0",
            "mkdocs-minify-plugin>=0.2.0",
        ],
        "hive": [
            "pyhopshive[thrift]",
            "pyarrow>=10.0",
            "confluent-kafka<=2.3.0",
            "fastavro>=1.4.11,<=1.8.4",
        ],
        "python": [
            "pyhopshive[thrift]",
            "pyarrow>=10.0",
            "confluent-kafka<=2.3.0",
            "fastavro>=1.4.11,<=1.8.4",
            "tqdm",
        ],
    },
    author="Hopsworks AB",
    author_email="moritz@logicalclocks.com",
    description="HSFS: An environment independent client to interact with the Hopsworks Featurestore",
    license="Apache License 2.0",
    keywords="Hopsworks, Feature Store, Spark, Machine Learning, MLOps, DataOps",
    url="https://github.com/logicalclocks/feature-store-api",
    download_url="https://github.com/logicalclocks/feature-store-api/releases/tag/"
    + __version__,
    packages=find_packages(exclude=["tests*"]),
    long_description=read("../README.md"),
    long_description_content_type="text/markdown",
    classifiers=[
        "Development Status :: 5 - Production/Stable",
        "Topic :: Utilities",
        "License :: OSI Approved :: Apache Software License",
        "Programming Language :: Python :: 3.8",
        "Programming Language :: Python :: 3.9",
        "Programming Language :: Python :: 3.10",
        "Programming Language :: Python :: 3.11",
        "Programming Language :: Python :: 3.12",
        "Intended Audience :: Developers",
    ],
)<|MERGE_RESOLUTION|>--- conflicted
+++ resolved
@@ -35,13 +35,8 @@
         "tzlocal",
         "fsspec",
         "retrying",
-<<<<<<< HEAD
-        "aiomysql",
+        "aiomysql[sa] @ git+https://git@github.com/logicalclocks/aiomysql",
         "polars==0.20.17",
-=======
-        "aiomysql[sa] @ git+https://git@github.com/logicalclocks/aiomysql", # fork to have fix for upstream aiomysql issue https://github.com/aio-libs/aiomysql/discussions/908
-        "polars>=0.20.18,<0.21.0",
->>>>>>> e4ec98be
         "opensearch-py>=1.1.0,<=2.4.2",
     ],
     extras_require={
